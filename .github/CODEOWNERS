--- conflicted
+++ resolved
@@ -23,12 +23,8 @@
 /sdk/storage/                				@rickle-msft @jaschrep-msft @gapra-msft @alzimmermsft @sima-zhu
 
 # Management Plane
-<<<<<<< HEAD
-/**/resource-manager/        @yaohaizh
-/sdk/**/azure-mgmt-*/        @yaohaizh
-=======
 /**/resource-manager/        				@yaohaizh
->>>>>>> 6073879e
+/sdk/**/azure-mgmt-*/               @yaohaizh
 
 ###########
 # Eng Sys
