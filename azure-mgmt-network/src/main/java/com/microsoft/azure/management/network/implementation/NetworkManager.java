/**
 * Copyright (c) Microsoft Corporation. All rights reserved.
 * Licensed under the MIT License. See License.txt in the project root for
 * license information.
 */
package com.microsoft.azure.management.network.implementation;

import java.util.ArrayList;
import java.util.Collections;
import java.util.HashMap;
import java.util.List;
import java.util.Map;

import com.microsoft.azure.RestClient;
import com.microsoft.azure.credentials.AzureTokenCredentials;
import com.microsoft.azure.management.network.ApplicationGateways;
import com.microsoft.azure.management.network.LoadBalancers;
import com.microsoft.azure.management.network.Network;
import com.microsoft.azure.management.network.NetworkInterfaces;
import com.microsoft.azure.management.network.NetworkSecurityGroups;
import com.microsoft.azure.management.network.NetworkUsages;
import com.microsoft.azure.management.network.Networks;
import com.microsoft.azure.management.network.PublicIpAddresses;
import com.microsoft.azure.management.network.RouteTables;
import com.microsoft.azure.management.network.Subnet;
import com.microsoft.azure.management.resources.fluentcore.arm.AzureConfigurable;
import com.microsoft.azure.management.resources.fluentcore.arm.ResourceUtils;
import com.microsoft.azure.management.resources.fluentcore.arm.implementation.AzureConfigurableImpl;
import com.microsoft.azure.management.resources.fluentcore.arm.implementation.Manager;

/**
 * Entry point to Azure network management.
 */
public final class NetworkManager extends Manager<NetworkManager, NetworkManagementClientImpl> {

    // Collections
    private PublicIpAddresses publicIpAddresses;
    private Networks networks;
    private NetworkSecurityGroups networkSecurityGroups;
    private NetworkInterfaces networkInterfaces;
    private LoadBalancers loadBalancers;
    private RouteTables routeTables;
<<<<<<< HEAD
    private ApplicationGateways applicationGateways;
=======
    private NetworkUsages networkUsages;
>>>>>>> faca7a59

    /**
     * Get a Configurable instance that can be used to create {@link NetworkManager}
     * with optional configuration.
     *
     * @return the instance allowing configurations
     */
    public static Configurable configure() {
        return new NetworkManager.ConfigurableImpl();
    }

    /**
     * Creates an instance of NetworkManager that exposes network resource management API entry points.
     *
     * @param credentials the credentials to use
     * @param subscriptionId the subscription UUID
     * @return the NetworkManager
     */
    public static NetworkManager authenticate(AzureTokenCredentials credentials, String subscriptionId) {
        return new NetworkManager(credentials.getEnvironment().newRestClientBuilder()
                .withCredentials(credentials)
                .build(), subscriptionId);
    }

    /**
     * Creates an instance of NetworkManager that exposes network resource management API entry points.
     *
     * @param restClient the RestClient to be used for API calls.
     * @param subscriptionId the subscription UUID
     * @return the NetworkManager
     */
    public static NetworkManager authenticate(RestClient restClient, String subscriptionId) {
        return new NetworkManager(restClient, subscriptionId);
    }

    /**
     * The interface allowing configurations to be set.
     */
    public interface Configurable extends AzureConfigurable<Configurable> {
        /**
         * Creates an instance of NetworkManager that exposes network management API entry points.
         *
         * @param credentials the credentials to use
         * @param subscriptionId the subscription UUID
         * @return the interface exposing network management API entry points that work across subscriptions
         */
        NetworkManager authenticate(AzureTokenCredentials credentials, String subscriptionId);
    }

    /**
     * The implementation for Configurable interface.
     */
    private static class ConfigurableImpl
        extends AzureConfigurableImpl<Configurable>
        implements Configurable {

        public NetworkManager authenticate(AzureTokenCredentials credentials, String subscriptionId) {
            return NetworkManager.authenticate(buildRestClient(credentials), subscriptionId);
        }
    }

    private NetworkManager(RestClient restClient, String subscriptionId) {
        super(
                restClient,
                subscriptionId,
                new NetworkManagementClientImpl(restClient).withSubscriptionId(subscriptionId));
    }

    /**
     * @return entry point to route table management
     */
    public RouteTables routeTables() {
        if (this.routeTables == null) {
            this.routeTables = new RouteTablesImpl(
                    super.innerManagementClient,
                    this);
        }
        return this.routeTables;
    }

    /**
     * @return entry point to virtual network management
     */
    public Networks networks() {
        if (this.networks == null) {
            this.networks = new NetworksImpl(
                    super.innerManagementClient,
                    this);
        }
        return this.networks;
    }

    /**
     * @return entry point to network security group management
     */
    public NetworkSecurityGroups networkSecurityGroups() {
        if (this.networkSecurityGroups == null) {
            this.networkSecurityGroups = new NetworkSecurityGroupsImpl(
                    super.innerManagementClient.networkSecurityGroups(),
                    this);
        }
        return this.networkSecurityGroups;
    }

    /**
     * @return entry point to public IP address management
     */
    public PublicIpAddresses publicIpAddresses() {
        if (this.publicIpAddresses == null) {
            this.publicIpAddresses = new PublicIpAddressesImpl(
                    super.innerManagementClient.publicIPAddresses(),
                    this);
        }
        return this.publicIpAddresses;
    }

    /**
     * @return entry point to network interface management
     */
    public NetworkInterfaces networkInterfaces() {
        if (networkInterfaces == null) {
            this.networkInterfaces = new NetworkInterfacesImpl(
                    super.innerManagementClient.networkInterfaces(),
                    this);
        }
        return this.networkInterfaces;
    }

    /**
     * @return entry point to appplication gateway management
     */
    public ApplicationGateways applicationGateways() {
        if (this.applicationGateways == null) {
            this.applicationGateways = new ApplicationGatewaysImpl(
                    super.innerManagementClient,
                    this);
        }
        return this.applicationGateways;
    }

    /**
     * @return entry point to load balancer management
     */
    public LoadBalancers loadBalancers() {
        if (this.loadBalancers == null) {
            this.loadBalancers = new LoadBalancersImpl(
                    super.innerManagementClient,
                    this);
        }
        return this.loadBalancers;
    }

    /**
     * @return entry point to network resource usage management API entry point
     */
    public NetworkUsages usages() {
        if (this.networkUsages == null) {
            this.networkUsages = new NetworkUsagesImpl(super.innerManagementClient);
        }
        return this.networkUsages;
    }

    // Internal utility function
    List<Subnet> listAssociatedSubnets(List<SubnetInner> subnetRefs) {
        final Map<String, Network> networks = new HashMap<>();
        final List<Subnet> subnets = new ArrayList<>();

        if (subnetRefs != null) {
            for (SubnetInner subnetRef : subnetRefs) {
                String networkId = ResourceUtils.parentResourceIdFromResourceId(subnetRef.id());
                Network network = networks.get(networkId);
                if (network == null) {
                    network = this.networks().getById(networkId);
                    networks.put(networkId, network);
                }

                String subnetName = ResourceUtils.nameFromResourceId(subnetRef.id());
                subnets.add(network.subnets().get(subnetName));
            }
        }

        return Collections.unmodifiableList(subnets);
    }
}<|MERGE_RESOLUTION|>--- conflicted
+++ resolved
@@ -40,11 +40,8 @@
     private NetworkInterfaces networkInterfaces;
     private LoadBalancers loadBalancers;
     private RouteTables routeTables;
-<<<<<<< HEAD
     private ApplicationGateways applicationGateways;
-=======
     private NetworkUsages networkUsages;
->>>>>>> faca7a59
 
     /**
      * Get a Configurable instance that can be used to create {@link NetworkManager}
