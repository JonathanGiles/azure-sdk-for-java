--- conflicted
+++ resolved
@@ -130,59 +130,12 @@
       </activation>
       <modules>
         <module>azure-identity-spring</module>
-<<<<<<< HEAD
-        <module>azure-spring-boot-samples/azure-cloud-foundry-service-sample</module>
-        <module>azure-spring-boot-samples/azure-spring-boot-sample-active-directory-b2c-oidc</module>
-        <module>azure-spring-boot-samples/azure-spring-boot-sample-active-directory-resource-server-by-filter-stateless</module>
-        <module>azure-spring-boot-samples/azure-spring-boot-sample-active-directory-resource-server-by-filter</module>
-        <module>azure-spring-boot-samples/azure-spring-boot-sample-active-directory-resource-server-obo</module>
-        <module>azure-spring-boot-samples/azure-spring-boot-sample-active-directory-resource-server</module>
-        <module>azure-spring-boot-samples/azure-spring-boot-sample-active-directory-webapp</module>
-        <module>azure-spring-boot-samples/azure-spring-boot-sample-cosmos</module>
-        <module>azure-spring-boot-samples/azure-spring-boot-sample-data-gremlin</module>
-        <module>azure-spring-boot-samples/azure-spring-boot-sample-keyvault-secrets</module>
-        <module>azure-spring-boot-samples/azure-spring-boot-sample-mediaservices</module>
-        <module>azure-spring-boot-samples/azure-spring-boot-sample-servicebus-jms-queue</module>
-        <module>azure-spring-boot-samples/azure-spring-boot-sample-servicebus-jms-topic</module>
-        <module>azure-spring-boot-samples/azure-spring-boot-sample-servicebus</module>
-        <module>azure-spring-boot-samples/azure-spring-boot-sample-storage-resource</module>
-        <module>azure-spring-boot-samples/azure-spring-cloud-sample-cache</module>
-        <module>azure-spring-boot-samples/azure-appconfiguration-conversion-sample-complete</module>
-        <module>azure-spring-boot-samples/azure-appconfiguration-conversion-sample-initial</module>
-        <module>azure-spring-boot-samples/azure-appconfiguration-sample</module>
-        <module>azure-spring-boot-samples/azure-spring-cloud-sample-eventhubs-binder</module>
-        <module>azure-spring-boot-samples/azure-spring-boot-sample-cosmos-multi-database-multi-account</module>
-        <module>azure-spring-boot-samples/azure-spring-boot-sample-cosmos-multi-database-single-account</module>
-        <module>azure-spring-boot-samples/azure-spring-cloud-sample-eventhubs-kafka</module>
-        <module>azure-spring-boot-samples/azure-spring-cloud-sample-eventhubs-multibinders</module>
-        <module>azure-spring-boot-samples/feature-management-web-sample</module>
-        <module>azure-spring-boot-samples/feature-management-sample</module>
-        <module>azure-spring-boot-samples/azure-spring-cloud-sample-eventhubs-operation</module>
-        <module>azure-spring-boot-samples/azure-spring-cloud-sample-messaging-eventhubs</module>
-        <module>azure-spring-boot-samples/azure-spring-cloud-sample-messaging-servicebus</module>
-        <module>azure-spring-boot-samples/azure-spring-cloud-sample-servicebus-operation</module>
-        <module>azure-spring-boot-samples/azure-spring-cloud-sample-servicebus-queue-binder</module>
-        <module>azure-spring-boot-samples/azure-spring-cloud-sample-servicebus-queue-multibinders</module>
-        <module>azure-spring-boot-samples/azure-spring-cloud-sample-servicebus-topic-binder</module>
-        <module>azure-spring-boot-samples/azure-spring-cloud-sample-storage-queue-operation</module>
-        <module>azure-spring-boot-samples/azure-spring-data-sample-gremlin-web-service</module>
-        <module>azure-spring-boot-samples/azure-spring-data-sample-gremlin</module>
-        <module>azure-spring-boot-samples/azure-spring-integration-sample-eventhubs</module>
-        <module>azure-spring-boot-samples/azure-spring-integration-sample-servicebus</module>
-        <module>azure-spring-boot-samples/azure-spring-integration-sample-storage-queue</module>
-        <module>azure-spring-boot-starter-active-directory-b2c</module>
-=======
         <module>azure-spring-boot</module>
         <module>azure-spring-boot-starter</module>
->>>>>>> 6ed56176
         <module>azure-spring-boot-starter-active-directory</module>
         <module>azure-spring-boot-starter-active-directory-b2c</module>
         <module>azure-spring-boot-starter-cosmos</module>
-<<<<<<< HEAD
-        <module>azure-spring-boot-starter-data-gremlin</module>
-=======
         <module>azure-spring-boot-starter-keyvault-certificates</module>
->>>>>>> 6ed56176
         <module>azure-spring-boot-starter-keyvault-secrets</module>
         <module>azure-spring-boot-starter-servicebus-jms</module>
         <module>azure-spring-boot-starter-storage</module>
