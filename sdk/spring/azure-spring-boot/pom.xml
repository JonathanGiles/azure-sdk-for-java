<?xml version="1.0" encoding="UTF-8"?>
<project xmlns:xsi="http://www.w3.org/2001/XMLSchema-instance"
         xmlns="http://maven.apache.org/POM/4.0.0"
         xsi:schemaLocation="http://maven.apache.org/POM/4.0.0 http://maven.apache.org/xsd/maven-4.0.0.xsd">
  <modelVersion>4.0.0</modelVersion>

  <parent>
    <groupId>com.azure</groupId>
    <artifactId>azure-client-sdk-parent</artifactId>
    <version>1.7.0</version> <!-- {x-version-update;com.azure:azure-client-sdk-parent;current} -->
    <relativePath>../../parents/azure-client-sdk-parent</relativePath>
  </parent>

  <groupId>com.azure.spring</groupId>
  <artifactId>azure-spring-boot</artifactId>
  <version>3.7.0-beta.1</version> <!-- {x-version-update;com.azure.spring:azure-spring-boot;current} -->
  <packaging>jar</packaging>

  <name>Azure Spring Boot AutoConfigure</name>
  <description>Azure Spring Boot AutoConfigure</description>
  <url>https://github.com/Azure/azure-sdk-for-java</url>

  <properties>
    <jacoco.min.branchcoverage>0.22</jacoco.min.branchcoverage>
  </properties>

  <dependencies>
    <dependency>
      <groupId>org.springframework.boot</groupId>
      <artifactId>spring-boot-autoconfigure</artifactId>
      <version>2.5.2</version> <!-- {x-version-update;org.springframework.boot:spring-boot-autoconfigure;external_dependency} -->
    </dependency>

    <dependency>
      <groupId>org.slf4j</groupId>
      <artifactId>slf4j-api</artifactId>
      <version>1.7.31</version> <!-- {x-version-update;org.slf4j:slf4j-api;external_dependency} -->
    </dependency>

    <dependency>
      <groupId>org.springframework</groupId>
      <artifactId>spring-web</artifactId>
      <version>5.3.8</version> <!-- {x-version-update;org.springframework:spring-web;external_dependency} -->
    </dependency>

    <dependency>
      <groupId>org.springframework.boot</groupId>
      <artifactId>spring-boot-configuration-processor</artifactId>
      <version>2.5.2</version> <!-- {x-version-update;org.springframework.boot:spring-boot-configuration-processor;external_dependency} -->
      <optional>true</optional>
    </dependency>

    <dependency>
      <groupId>javax.validation</groupId>
      <artifactId>validation-api</artifactId>
      <version>2.0.1.Final</version> <!-- {x-version-update;javax.validation:validation-api;external_dependency} -->
    </dependency>

    <dependency>
      <groupId>javax.annotation</groupId>
      <artifactId>javax.annotation-api</artifactId>
      <version>1.3.2</version> <!-- {x-version-update;javax.annotation:javax.annotation-api;external_dependency} -->
    </dependency>

    <!--Azure active directory-->
    <dependency>
      <groupId>org.springframework.security</groupId>
      <artifactId>spring-security-core</artifactId>
      <version>5.5.1</version> <!-- {x-version-update;org.springframework.security:spring-security-core;external_dependency} -->
      <optional>true</optional>
    </dependency>
    <dependency>
      <groupId>org.springframework.security</groupId>
      <artifactId>spring-security-web</artifactId>
      <version>5.5.1</version> <!-- {x-version-update;org.springframework.security:spring-security-web;external_dependency} -->
      <optional>true</optional>
    </dependency>
    <dependency>
      <groupId>org.springframework.security</groupId>
      <artifactId>spring-security-oauth2-client</artifactId>
      <version>5.5.1</version> <!-- {x-version-update;org.springframework.security:spring-security-oauth2-client;external_dependency} -->
      <optional>true</optional>
    </dependency>
    <dependency>
      <groupId>org.springframework.security</groupId>
      <artifactId>spring-security-oauth2-resource-server</artifactId>
      <version>5.5.1</version> <!-- {x-version-update;org.springframework.security:spring-security-oauth2-resource-server;external_dependency} -->
      <optional>true</optional>
    </dependency>
    <dependency>
      <groupId>org.springframework.security</groupId>
      <artifactId>spring-security-oauth2-jose</artifactId>
      <version>5.5.1</version> <!-- {x-version-update;org.springframework.security:spring-security-oauth2-jose;external_dependency} -->
      <optional>true</optional>
    </dependency>
    <dependency>
      <groupId>org.springframework.security</groupId>
      <artifactId>spring-security-config</artifactId>
      <version>5.5.1</version> <!-- {x-version-update;org.springframework.security:spring-security-config;external_dependency} -->
      <optional>true</optional>
    </dependency>
    <dependency>
      <groupId>com.nimbusds</groupId>
      <artifactId>nimbus-jose-jwt</artifactId>
      <version>9.10</version> <!-- {x-version-update;com.nimbusds:nimbus-jose-jwt;external_dependency} -->
      <optional>true</optional>
    </dependency>
    <dependency>
      <groupId>javax.servlet</groupId>
      <artifactId>javax.servlet-api</artifactId>
      <version>4.0.1</version> <!-- {x-version-update;javax.servlet:javax.servlet-api;external_dependency} -->
      <optional>true</optional>
    </dependency>

    <!--Cosmos-->
    <dependency>
      <groupId>com.azure</groupId>
      <artifactId>azure-spring-data-cosmos</artifactId>
      <version>3.8.0</version> <!-- {x-version-update;com.azure:azure-spring-data-cosmos;dependency} -->
      <optional>true</optional>
    </dependency>

    <dependency>
      <groupId>org.springframework.boot</groupId>
      <artifactId>spring-boot-actuator-autoconfigure</artifactId>
      <version>2.5.2</version> <!-- {x-version-update;org.springframework.boot:spring-boot-actuator-autoconfigure;external_dependency} -->
      <optional>true</optional>
    </dependency>

    <!--Spring JMS-->
    <dependency>
      <groupId>org.springframework</groupId>
      <artifactId>spring-jms</artifactId>
      <version>5.3.8</version> <!-- {x-version-update;org.springframework:spring-jms;external_dependency} -->
      <optional>true</optional>
    </dependency>
    <dependency>
      <groupId>com.microsoft.azure</groupId>
      <artifactId>azure-servicebus-jms</artifactId>
      <version>0.0.7</version> <!-- {x-version-update;com.microsoft.azure:azure-servicebus-jms;external_dependency} -->
      <optional>true</optional>
    </dependency>
    <dependency>
      <groupId>org.apache.qpid</groupId>
      <artifactId>qpid-jms-client</artifactId>
      <version>0.53.0</version><!-- {x-version-update;org.apache.qpid:qpid-jms-client;external_dependency} -->
      <optional>true</optional>
    </dependency>
    <!-- Azure libraries-->
    <dependency>
      <groupId>com.microsoft.azure</groupId>
      <artifactId>msal4j</artifactId>
      <version>1.10.1</version> <!-- {x-version-update;com.microsoft.azure:msal4j;external_dependency} -->
      <optional>true</optional>
    </dependency>

    <dependency>
      <groupId>com.azure</groupId>
      <artifactId>azure-identity</artifactId>
      <version>1.3.2</version> <!-- {x-version-update;com.azure:azure-identity;dependency} -->
      <optional>true</optional>
    </dependency>

    <dependency>
      <groupId>com.azure</groupId>
      <artifactId>azure-security-keyvault-secrets</artifactId>
<<<<<<< HEAD
      <version>4.2.8</version> <!-- {x-version-update;com.azure:azure-security-keyvault-secrets;dependency} -->
=======
      <version>4.3.0</version> <!-- {x-version-update;com.azure:azure-security-keyvault-secrets;dependency} -->
>>>>>>> 6ed56176
      <optional>true</optional>
    </dependency>

    <!--  Storage  -->
    <dependency>
      <groupId>com.azure</groupId>
      <artifactId>azure-storage-blob</artifactId>
      <version>12.12.0</version>  <!-- {x-version-update;com.azure:azure-storage-blob;dependency} -->
      <optional>true</optional>
    </dependency>

    <dependency>
      <groupId>com.azure</groupId>
      <artifactId>azure-storage-file-share</artifactId>
      <version>12.10.0</version> <!-- {x-version-update;com.azure:azure-storage-file-share;dependency} -->
      <optional>true</optional>
    </dependency>

    <!-- Annotation processor -->
    <dependency>
      <groupId>org.springframework.boot</groupId>
      <artifactId>spring-boot-autoconfigure-processor</artifactId>
      <version>2.5.2</version> <!-- {x-version-update;org.springframework.boot:spring-boot-autoconfigure-processor;external_dependency} -->
      <optional>true</optional>
    </dependency>

    <dependency>
      <groupId>org.hibernate.validator</groupId>
      <artifactId>hibernate-validator</artifactId>
      <version>6.2.0.Final</version> <!-- {x-version-update;org.hibernate.validator:hibernate-validator;external_dependency} -->
      <optional>true</optional>
    </dependency>

    <dependency>
      <groupId>com.fasterxml.jackson.core</groupId>
      <artifactId>jackson-databind</artifactId>
      <version>2.12.3</version> <!-- {x-version-update;com.fasterxml.jackson.core:jackson-databind;external_dependency} -->
    </dependency>

    <!-- Added this dependency to include necessary annotations used by reactor core.
        Without this dependency, javadoc throws a warning as it cannot find enum When.MAYBE
        which is used in @Nullable annotation in reactor core classes -->
    <dependency>
      <groupId>com.google.code.findbugs</groupId>
      <artifactId>jsr305</artifactId>
      <version>3.0.2</version> <!-- {x-version-update;com.google.code.findbugs:jsr305;external_dependency} -->
      <scope>provided</scope>
    </dependency>

    <!-- TEST-->
    <dependency>
      <groupId>org.springframework.boot</groupId>
      <artifactId>spring-boot-starter-test</artifactId>
      <version>2.5.2</version> <!-- {x-version-update;org.springframework.boot:spring-boot-starter-test;external_dependency} -->
      <scope>test</scope>
      <exclusions>
        <exclusion>
          <groupId>com.vaadin.external.google</groupId>
          <artifactId>android-json</artifactId>
        </exclusion>
      </exclusions>
    </dependency>
    <dependency>
      <groupId>org.springframework.boot</groupId>
      <artifactId>spring-boot-starter-web</artifactId>
      <version>2.5.2</version> <!-- {x-version-update;org.springframework.boot:spring-boot-starter-web;external_dependency} -->
      <scope>test</scope>
    </dependency>
    <dependency>
      <groupId>org.mockito</groupId>
      <artifactId>mockito-core</artifactId>
      <version>3.9.0</version> <!-- {x-version-update;org.mockito:mockito-core;external_dependency} -->
      <scope>test</scope>
    </dependency>
    <dependency>
      <groupId>com.github.tomakehurst</groupId>
      <artifactId>wiremock-standalone</artifactId>
      <version>2.24.1</version> <!-- {x-version-update;com.github.tomakehurst:wiremock-standalone;external_dependency} -->
      <scope>test</scope>
    </dependency>
    <dependency>
      <groupId>pl.pragmatists</groupId>
      <artifactId>JUnitParams</artifactId>
      <version>1.1.1</version> <!-- {x-version-update;pl.pragmatists:JUnitParams;external_dependency} -->
      <scope>test</scope>
    </dependency>
    <dependency>
      <groupId>com.github.spotbugs</groupId>
      <artifactId>spotbugs-annotations</artifactId>
      <version>4.2.0</version> <!-- {x-version-update;com.github.spotbugs:spotbugs-annotations;external_dependency} -->
      <optional>true</optional>
    </dependency>
    <dependency>
      <groupId>org.springframework</groupId>
      <artifactId>spring-core</artifactId>
      <version>5.3.8</version> <!-- {x-version-update;org.springframework:spring-core;external_dependency} -->
    </dependency>
    <dependency>
      <groupId>org.springframework</groupId>
      <artifactId>spring-webflux</artifactId>
      <version>5.3.8</version> <!-- {x-version-update;org.springframework:spring-webflux;external_dependency} -->
      <optional>true</optional>
    </dependency>
    <dependency>
      <groupId>org.springframework</groupId>
      <artifactId>spring-context</artifactId>
      <version>5.3.8</version> <!-- {x-version-update;org.springframework:spring-context;external_dependency} -->
      <optional>true</optional>
    </dependency>
    <dependency>
      <groupId>org.apache.httpcomponents</groupId>
      <artifactId>httpclient</artifactId>
      <version>4.5.13</version> <!-- {x-version-update;org.apache.httpcomponents:httpclient;external_dependency} -->
      <scope>test</scope>
    </dependency>
<<<<<<< HEAD
=======
    <dependency>
      <groupId>com.azure</groupId>
      <artifactId>azure-security-keyvault-jca</artifactId>
      <version>1.1.0-beta.1</version> <!-- {x-version-update;com.azure:azure-security-keyvault-jca;current} -->
      <scope>test</scope>
    </dependency>
>>>>>>> 6ed56176
  </dependencies>

  <build>
    <plugins>
      <plugin>
        <groupId>org.apache.maven.plugins</groupId>
        <artifactId>maven-enforcer-plugin</artifactId>
        <version>3.0.0-M3</version> <!-- {x-version-update;org.apache.maven.plugins:maven-enforcer-plugin;external_dependency} -->
        <configuration>
          <rules>
            <bannedDependencies>
              <includes>
                <include>com.microsoft.azure:azure-servicebus-jms:[0.0.7]</include> <!-- {x-include-update;com.microsoft.azure:azure-servicebus-jms;external_dependency} -->
                <include>com.github.spotbugs:spotbugs-annotations:[4.2.0]</include> <!-- {x-include-update;com.github.spotbugs:spotbugs-annotations;external_dependency} -->
                <include>com.fasterxml.jackson.core:jackson-databind:[2.12.3]</include> <!-- {x-include-update;com.fasterxml.jackson.core:jackson-databind;external_dependency} -->
                <include>com.microsoft.azure:msal4j:[1.10.1]</include> <!-- {x-include-update;com.microsoft.azure:msal4j;external_dependency} -->
                <include>com.nimbusds:nimbus-jose-jwt:[9.10]</include> <!-- {x-include-update;com.nimbusds:nimbus-jose-jwt;external_dependency} -->
                <include>javax.servlet:javax.servlet-api:[4.0.1]</include> <!-- {x-include-update;javax.servlet:javax.servlet-api;external_dependency} -->
                <include>javax.annotation:javax.annotation-api:[1.3.2]</include> <!-- {x-include-update;javax.annotation:javax.annotation-api;external_dependency} -->
                <include>javax.validation:validation-api:[2.0.1.Final]</include> <!-- {x-include-update;javax.validation:validation-api;external_dependency} -->
                <include>org.slf4j:slf4j-api:[1.7.31]</include> <!-- {x-include-update;org.slf4j:slf4j-api;external_dependency} -->
                <include>org.hibernate.validator:hibernate-validator:[6.2.0.Final]</include> <!-- {x-include-update;org.hibernate.validator:hibernate-validator;external_dependency} -->
                <include>org.springframework:spring-core:[5.3.8]</include> <!-- {x-include-update;org.springframework:spring-core;external_dependency} -->
                <include>org.springframework:spring-context:[5.3.8]</include> <!-- {x-include-update;org.springframework:spring-context;external_dependency} -->
                <include>org.springframework:spring-web:[5.3.8]</include> <!-- {x-include-update;org.springframework:spring-web;external_dependency} -->
                <include>org.springframework:spring-jms:[5.3.8]</include> <!-- {x-include-update;org.springframework:spring-jms;external_dependency} -->
                <include>org.springframework:spring-webflux:[5.3.8]</include> <!-- {x-include-update;org.springframework:spring-webflux;external_dependency} -->
                <include>org.springframework.boot:spring-boot-actuator-autoconfigure:[2.5.2]</include> <!-- {x-include-update;org.springframework.boot:spring-boot-actuator-autoconfigure;external_dependency} -->
                <include>org.springframework.boot:spring-boot-autoconfigure-processor:[2.5.2]</include> <!-- {x-include-update;org.springframework.boot:spring-boot-autoconfigure-processor;external_dependency} -->
                <include>org.springframework.boot:spring-boot-autoconfigure:[2.5.2]</include> <!-- {x-include-update;org.springframework.boot:spring-boot-autoconfigure;external_dependency} -->
                <include>org.springframework.boot:spring-boot-configuration-processor:[2.5.2]</include> <!-- {x-include-update;org.springframework.boot:spring-boot-configuration-processor;external_dependency} -->
                <include>org.springframework.boot:spring-boot-starter-test:[2.5.2]</include> <!-- {x-include-update;org.springframework.boot:spring-boot-starter-test;external_dependency} -->
                <include>org.springframework.boot:spring-boot-starter-web:[2.5.2]</include> <!-- {x-include-update;org.springframework.boot:spring-boot-starter-web;external_dependency} -->
                <include>org.springframework.boot:spring-boot-starter-webflux:[2.5.2]</include> <!-- {x-include-update;org.springframework.boot:spring-boot-starter-webflux;external_dependency} -->
                <include>org.springframework.security:spring-security-config:[5.5.1]</include> <!-- {x-include-update;org.springframework.security:spring-security-config;external_dependency} -->
                <include>org.springframework.security:spring-security-core:[5.5.1]</include> <!-- {x-include-update;org.springframework.security:spring-security-core;external_dependency} -->
                <include>org.springframework.security:spring-security-oauth2-client:[5.5.1]</include> <!-- {x-include-update;org.springframework.security:spring-security-oauth2-client;external_dependency} -->
                <include>org.springframework.security:spring-security-oauth2-resource-server:[5.5.1]</include> <!-- {x-include-update;org.springframework.security:spring-security-oauth2-resource-server;external_dependency} -->
                <include>org.springframework.security:spring-security-oauth2-jose:[5.5.1]</include> <!-- {x-include-update;org.springframework.security:spring-security-oauth2-jose;external_dependency} -->
                <include>org.springframework.security:spring-security-web:[5.5.1]</include> <!-- {x-include-update;org.springframework.security:spring-security-web;external_dependency} -->
                <include>org.apache.qpid:qpid-jms-client:[0.53.0]</include> <!-- {x-include-update;org.apache.qpid:qpid-jms-client;external_dependency} -->
              </includes>
            </bannedDependencies>
          </rules>
        </configuration>
      </plugin>
    </plugins>
  </build>

  <profiles>
    <!-- Generate "spring-configuration-metadata.json" by annotation process -->
    <profile>
      <id>annotation-process-for-java-8</id>
      <activation>
        <jdk>[1.8,9)</jdk>
      </activation>
      <build>
        <plugins>
          <plugin>
            <groupId>org.apache.maven.plugins</groupId>
            <artifactId>maven-compiler-plugin</artifactId>
            <version>3.8.1</version> <!-- {x-version-update;org.apache.maven.plugins:maven-compiler-plugin;external_dependency} -->
            <executions>
              <execution>
                <id>annotation-process-for-java-8</id>
                <goals>
                  <goal>compile</goal>
                </goals>
                <configuration>
                  <compilerArgs>
                    <arg>-proc:only</arg> <!-- Turn on annotation processing -->
                  </compilerArgs>
                </configuration>
              </execution>
            </executions>
          </plugin>
        </plugins>
      </build>
    </profile>
    <profile>
      <id>annotation-process-for-java-11</id>
      <activation>
        <jdk>[11,)</jdk>
      </activation>
      <build>
        <plugins>
          <plugin>
            <groupId>org.apache.maven.plugins</groupId>
            <artifactId>maven-compiler-plugin</artifactId>
            <version>3.8.1</version> <!-- {x-version-update;org.apache.maven.plugins:maven-compiler-plugin;external_dependency} -->
            <executions>
              <execution>
                <id>annotation-process-for-java-11</id>
                <goals>
                  <goal>compile</goal>
                </goals>
                <configuration>
                  <compilerArgs>
                    <arg>-proc:only</arg> <!-- Turn on annotation processing -->
                  </compilerArgs>
                  <release>11</release>
                </configuration>
              </execution>
            </executions>
          </plugin>
        </plugins>
      </build>
    </profile>
  </profiles>

</project><|MERGE_RESOLUTION|>--- conflicted
+++ resolved
@@ -164,11 +164,7 @@
     <dependency>
       <groupId>com.azure</groupId>
       <artifactId>azure-security-keyvault-secrets</artifactId>
-<<<<<<< HEAD
-      <version>4.2.8</version> <!-- {x-version-update;com.azure:azure-security-keyvault-secrets;dependency} -->
-=======
       <version>4.3.0</version> <!-- {x-version-update;com.azure:azure-security-keyvault-secrets;dependency} -->
->>>>>>> 6ed56176
       <optional>true</optional>
     </dependency>
 
@@ -284,15 +280,12 @@
       <version>4.5.13</version> <!-- {x-version-update;org.apache.httpcomponents:httpclient;external_dependency} -->
       <scope>test</scope>
     </dependency>
-<<<<<<< HEAD
-=======
     <dependency>
       <groupId>com.azure</groupId>
       <artifactId>azure-security-keyvault-jca</artifactId>
       <version>1.1.0-beta.1</version> <!-- {x-version-update;com.azure:azure-security-keyvault-jca;current} -->
       <scope>test</scope>
     </dependency>
->>>>>>> 6ed56176
   </dependencies>
 
   <build>
