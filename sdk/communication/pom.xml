--- conflicted
+++ resolved
@@ -41,11 +41,7 @@
         <dependency>
           <groupId>com.azure</groupId>
           <artifactId>azure-communication-identity</artifactId>
-<<<<<<< HEAD
-          <version>1.1.1</version> <!-- {x-version-update;com.azure:azure-communication-identity;current} -->
-=======
           <version>1.2.0-beta.1</version> <!-- {x-version-update;com.azure:azure-communication-identity;current} -->
->>>>>>> 7cd3d354
         </dependency>
         <dependency>
           <groupId>com.azure</groupId>
