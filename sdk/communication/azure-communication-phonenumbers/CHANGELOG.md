# Release History

<<<<<<< HEAD
## 1.1.0 (2021-06-08)
- Updated 'azure-communication-phonenumbers' version
=======
## 1.1.0-beta.1 (Unreleased)


## 1.0.3 (2021-06-09)
Updated `azure-communication-phonenumbers` version
>>>>>>> 76bf4845

## 1.0.2 (2021-05-27)
- Dependency versions updated.

## 1.0.1 (2021-04-30)
### Bug fixes
- Remove dependency on unreleased azure-communication-common version

## 1.0.0 (2021-04-26)
- Update version

## 1.0.0-beta.7 (2021-03-29)
### Added
- Added `PollerFlux<PhoneNumberOperation, PhoneNumberSearchResult> beginSearchAvailablePhoneNumbers(String countryCode, PhoneNumberType phoneNumberType, PhoneNumberAssignmentType assignmentType, PhoneNumberCapabilities capabilities)` in PhoneNumbersAsyncClient.
- Added `PagedIterable<PurchasedPhoneNumber> listPurchasedPhoneNumbers()` in PhoneNumbersClient.
- Added `SyncPoller<PhoneNumberOperation, PhoneNumberSearchResult> beginSearchAvailablePhoneNumbers(String countryCode, PhoneNumberType phoneNumberType, PhoneNumberAssignmentType assignmentType, PhoneNumberCapabilities capabilities)` in PhoneNumbersClient.
- Added `SyncPoller<PhoneNumberOperation, PurchasePhoneNumbersResult> beginPurchasePhoneNumbers(String searchId)` in PhoneNumbersClient.
- Added `SyncPoller<PhoneNumberOperation, ReleasePhoneNumberResult> beginReleasePhoneNumber(String phoneNumber)` in PhoneNumbersClient.
- Added `SyncPoller<PhoneNumberOperation, PurchasedPhoneNumber> beginUpdatePhoneNumberCapabilities(String phoneNumber, PhoneNumberCapabilities capabilities)` in PhoneNumbersClient.
- Added `PurchasePhoneNumbersResult`.
- Added `ReleasePhoneNumbersResult`.

### Breaking Changes
- Renamed AcquiredPhoneNumber to PurchasedPhoneNumber.
- Renamed PhoneNumbersAsyncClient.getPhoneNumber and PhoneNumbersClient.getPhoneNumber to PhoneNumbersAsyncClient.getPurchasedPhoneNumber and PhoneNumbersClient.getPurchasedPhoneNumber.
- Renamed PhoneNumbersAsyncClient.getPhoneNumberWithResponse and PhoneNumbersClient.getPhoneNumberWithResponse to
PhoneNumbersAsyncClient.getPurchasedPhoneNumberWithResponse and PhoneNumbersClient.getPurchasedPhoneNumberWithResponse.
- Renamed PhoneNumbersAsyncClient.listPhoneNumbers and PhoneNumbersClient.listPhoneNumbers to PhoneNumbersAsyncClient.listPurchasedPhoneNumbers and PhoneNumbersClient.listPurchasedPhoneNumbers.
- Updated `PollerFlux<PhoneNumberOperation, Void> beginPurchasePhoneNumbers` to `PollerFlux<PhoneNumberOperation, PurchasePhoneNumbersResult> beginPurchasePhoneNumbers` in PhoneNumbersAsyncClient.
- Updated `PollerFlux<PhoneNumberOperation, Void> beginReleasePhoneNumber` to `public PollerFlux<PhoneNumberOperation, ReleasePhoneNumberResult> beginReleasePhoneNumber` in PhoneNumbersAsyncClient.
- Updated `SyncPoller<PhoneNumberOperation, Void> beginPurchasePhoneNumbers` to ` SyncPoller<PhoneNumberOperation, PurchasePhoneNumbersResult> beginPurchasePhoneNumbers` in PhoneNumbersClient.
- Updated `SyncPoller<PhoneNumberOperation, Void> beginReleasePhoneNumber` to `SyncPoller<PhoneNumberOperation, ReleasePhoneNumberResult> beginReleasePhoneNumber` in PhoneNumbersClient.
- Updated `PollerFlux<PhoneNumberOperation, PurchasedPhoneNumber> beginUpdatePhoneNumberCapabilities(String phoneNumber, PhoneNumberCapabilitiesRequest capabilitiesUpdateRequest)` to `PollerFlux<PhoneNumberOperation, PurchasedPhoneNumber> beginUpdatePhoneNumberCapabilities(String phoneNumber, PhoneNumberCapabilities capabilities)`.
- Updated `SyncPoller<PhoneNumberOperation, PurchasedPhoneNumber> beginUpdatePhoneNumberCapabilities(String phoneNumber, PhoneNumberCapabilitiesRequest capabilitiesUpdateRequest)` to `SyncPoller<PhoneNumberOperation, PurchasedPhoneNumber> beginUpdatePhoneNumberCapabilities(String phoneNumber, PhoneNumberCapabilities capabilities)`.
- Removed `CommunicationError`.
- Removed `PhoneNumberCapabilitiesRequest`.
- Moved `ReservationStatus` to the `models` folder.

## 1.0.0-beta.6 (2021-03-09)
### Added
- Added PhoneNumbersClient and PhoneNumbersAsyncClient (originally was part of the azure.communication.administration package).
- Added support for Azure Active Directory Authentication.

### Breaking Changes
- PhoneNumberAsyncClient has been replaced with PhoneNumbersAsyncClient, which has the same functionality but different APIs. To learn more about how PhoneNumbersAsyncClient works, refer to the [README.md][https://github.com/Azure/azure-sdk-for-java/blob/main/sdk/communication/azure-communication-phonenumbers/README.md].
- PhoneNumberClient has been replaced with PhoneNumbersClient, which has the same functionality but different APIs. To learn more about how PhoneNumbersClient works, refer to the [README.md][https://github.com/Azure/azure-sdk-for-java/blob/main/sdk/communication/azure-communication-phonenumbers/README.md].

<|MERGE_RESOLUTION|>--- conflicted
+++ resolved
@@ -1,15 +1,10 @@
 # Release History
 
-<<<<<<< HEAD
-## 1.1.0 (2021-06-08)
-- Updated 'azure-communication-phonenumbers' version
-=======
 ## 1.1.0-beta.1 (Unreleased)
 
 
 ## 1.0.3 (2021-06-09)
 Updated `azure-communication-phonenumbers` version
->>>>>>> 76bf4845
 
 ## 1.0.2 (2021-05-27)
 - Dependency versions updated.
