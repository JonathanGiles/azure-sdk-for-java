--- conflicted
+++ resolved
@@ -38,11 +38,7 @@
     <dependency>
       <groupId>com.azure</groupId>
       <artifactId>azure-security-keyvault-keys</artifactId>
-<<<<<<< HEAD
       <version>4.4.0-beta.1</version> <!-- {x-version-update;com.azure:azure-security-keyvault-keys;current} -->
-=======
-      <version>4.4.0-beta.3</version> <!-- {x-version-update;com.azure:azure-security-keyvault-keys;current} -->
->>>>>>> 7550193a
     </dependency>
     <dependency>
       <groupId>com.azure</groupId>
