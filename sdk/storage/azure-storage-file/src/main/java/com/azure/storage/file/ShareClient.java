// Copyright (c) Microsoft Corporation. All rights reserved.
// Licensed under the MIT License.

package com.azure.storage.file;

import com.azure.core.annotation.ServiceClient;
import com.azure.core.http.rest.PagedIterable;
import com.azure.core.http.rest.Response;
import com.azure.core.http.rest.SimpleResponse;
import com.azure.core.util.Context;
<<<<<<< HEAD
import com.azure.storage.common.IpRange;
import com.azure.storage.common.SasProtocol;
=======
>>>>>>> 3c371470
import com.azure.storage.common.Utility;
import com.azure.storage.common.credentials.SharedKeyCredential;
import com.azure.storage.file.models.FileHTTPHeaders;
import com.azure.storage.file.models.ShareInfo;
import com.azure.storage.file.models.ShareProperties;
import com.azure.storage.file.models.ShareSnapshotInfo;
import com.azure.storage.file.models.ShareStatistics;
import com.azure.storage.file.models.SignedIdentifier;
import com.azure.storage.file.models.StorageException;
import reactor.core.publisher.Mono;

import java.time.Duration;
import java.util.List;
import java.util.Map;

/**
 * This class provides a client that contains all the operations for interacting with a share in Azure Storage Share.
 * Operations allowed by the client are creating and deleting the share, creating snapshots for the share, creating and
 * deleting directories in the share and retrieving and updating properties metadata and access policies of the share.
 *
 * <p><strong>Instantiating a Synchronous Share Client</strong></p>
 *
 * {@codesnippet com.azure.storage.file.shareClient.instantiation}
 *
 * <p>View {@link ShareClientBuilder this} for additional ways to construct the client.</p>
 *
 * @see ShareClientBuilder
 * @see ShareAsyncClient
 * @see SharedKeyCredential
 */
@ServiceClient(builder = ShareClientBuilder.class)
public class ShareClient {
    private final ShareAsyncClient client;

    ShareClient(ShareAsyncClient client) {
        this.client = client;
    }

    /**
     * Get the url of the storage share client.
     *
     * @return the url of the Storage Share.
     */
    public String getShareUrl() {
        return client.getShareUrl();
    }

    /**
     * Constructs a {@link DirectoryClient} that interacts with the root directory in the share.
     *
     * <p>If the directory doesn't exist in the share {@link DirectoryClient#create() create} in the client will
     * need to be called before interaction with the directory can happen.</p>
     *
     * @return a {@link DirectoryClient} that interacts with the root directory in the share
     */
    public DirectoryClient getRootDirectoryClient() {
        return getDirectoryClient("");
    }

    /**
     * Constructs a {@link DirectoryClient} that interacts with the specified directory.
     *
     * <p>If the directory doesn't exist in the share {@link DirectoryClient#create() create} in the client will
     * need to be called before interaction with the directory can happen.</p>
     *
     * @param directoryName Name of the directory
     * @return a {@link DirectoryClient} that interacts with the directory in the share
     */
    public DirectoryClient getDirectoryClient(String directoryName) {
        return new DirectoryClient(client.getDirectoryClient(directoryName));
    }

    /**
     * Constructs a {@link FileClient} that interacts with the specified file.
     *
     * <p>If the file doesn't exist in the share {@link FileClient#create(long)} ) create} in the client will
     * need to be called before interaction with the file can happen.</p>
     *
     * @param filePath Name of the file
     * @return a {@link FileClient} that interacts with the file in the share
     */
    public FileClient getFileClient(String filePath) {
        return new FileClient(client.getFileClient(filePath));
    }

    /**
     * Creates the share in the storage account.
     *
     * <p><strong>Code Samples</strong></p>
     *
     * <p>Create the share</p>
     *
     * {@codesnippet com.azure.storage.file.shareClient.create}
     *
     * <p>For more information, see the
     * <a href="https://docs.microsoft.com/en-us/rest/api/storageservices/create-share">Azure Docs</a>.</p>
     *
     * @return The {@link ShareInfo information about the share}.
     * @throws StorageException If the share already exists with different metadata
     */
    public ShareInfo create() {
        return createWithResponse(null, null, null, Context.NONE).getValue();
    }

    /**
     * Creates the share in the storage account with the specified metadata and quota.
     *
     * <p><strong>Code Samples</strong></p>
     *
     * <p>Create the share with metadata "share:metadata"</p>
     *
     * {@codesnippet com.azure.storage.file.ShareClient.createWithResponse#map-integer-duration-context.metadata}
     *
     * <p>Create the share with a quota of 10 GB</p>
     *
     * {@codesnippet com.azure.storage.file.ShareClient.createWithResponse#map-integer-duration-context.quota}
     *
     * <p>For more information, see the
     * <a href="https://docs.microsoft.com/en-us/rest/api/storageservices/create-share">Azure Docs</a>.</p>
     *
     * @param metadata Optional metadata to associate with the share
     * @param quotaInGB Optional maximum size the share is allowed to grow to in GB. This must be greater than 0 and
     * less than or equal to 5120. The default value is 5120.
     * @param timeout An optional timeout applied to the operation. If a response is not returned before the timeout
     * concludes a {@link RuntimeException} will be thrown.
     * @param context Additional context that is passed through the Http pipeline during the service call.
     * @return A response containing the {@link ShareInfo information about the share} and the status its creation.
     * @throws StorageException If the share already exists with different metadata or {@code quotaInGB} is outside the
     * allowed range.
     * @throws RuntimeException if the operation doesn't complete before the timeout concludes.
     */
    public Response<ShareInfo> createWithResponse(Map<String, String> metadata, Integer quotaInGB, Duration timeout,
        Context context) {
        Mono<Response<ShareInfo>> response = client.createWithResponse(metadata, quotaInGB, context);
        return Utility.blockWithOptionalTimeout(response, timeout);
    }

    /**
     * Creates a snapshot of the share with the same metadata associated to the share at the time of creation.
     *
     * <p><strong>Code Samples</strong></p>
     *
     * <p>Create a snapshot</p>
     *
     * {@codesnippet com.azure.storage.file.shareClient.createSnapshot}
     *
     * <p>For more information, see the
     * <a href="https://docs.microsoft.com/en-us/rest/api/storageservices/snapshot-share">Azure Docs</a>.</p>
     *
     * @return The {@link ShareSnapshotInfo information about snapshot of share}
     * @throws StorageException If the share doesn't exist, there are 200 snapshots of the share, or a snapshot is in
     * progress for the share
     */
    public ShareSnapshotInfo createSnapshot() {
        return createSnapshotWithResponse(null, null, Context.NONE).getValue();
    }

    /**
     * Creates a snapshot of the share with the metadata that was passed associated to the snapshot.
     *
     * <p><strong>Code Samples</strong></p>
     *
     * <p>Create a snapshot with metadata "snapshot:metadata"</p>
     *
     * {@codesnippet com.azure.storage.file.shareClient.createSnapshotWithResponse#map-duration-context}
     *
     * <p>For more information, see the
     * <a href="https://docs.microsoft.com/en-us/rest/api/storageservices/snapshot-share">Azure Docs</a>.</p>
     *
     * @param metadata Optional metadata to associate with the snapshot. If {@code null} the metadata of the share will
     * be copied to the snapshot.
     * @param timeout An optional timeout applied to the operation. If a response is not returned before the timeout
     * concludes a {@link RuntimeException} will be thrown.
     * @param context Additional context that is passed through the Http pipeline during the service call.
     * @return A response containing the {@link ShareSnapshotInfo information about snapshot of the share} and status of
     * creation.
     * @throws StorageException If the share doesn't exist, there are 200 snapshots of the share, or a snapshot is in
     * progress for the share
     * @throws RuntimeException if the operation doesn't complete before the timeout concludes.
     */
    public Response<ShareSnapshotInfo> createSnapshotWithResponse(Map<String, String> metadata, Duration timeout,
        Context context) {
        Mono<Response<ShareSnapshotInfo>> response = client.createSnapshotWithResponse(metadata, context);
        return Utility.blockWithOptionalTimeout(response, timeout);
    }

    /**
     * Deletes the share in the storage account
     *
     * <p><strong>Code Samples</strong></p>
     *
     * <p>Delete the share</p>
     *
     * {@codesnippet com.azure.storage.file.shareClient.delete}
     *
     * <p>For more information, see the
     * <a href="https://docs.microsoft.com/en-us/rest/api/storageservices/delete-share">Azure Docs</a>.</p>
     *
     * @throws StorageException If the share doesn't exist
     */
    public void delete() {
        deleteWithResponse(null, Context.NONE);
    }

    /**
     * Deletes the share in the storage account
     *
     * <p><strong>Code Samples</strong></p>
     *
     * <p>Delete the share</p>
     *
     * {@codesnippet com.azure.storage.file.shareClient.deleteWithResponse#duration-context}
     *
     * <p>For more information, see the
     * <a href="https://docs.microsoft.com/en-us/rest/api/storageservices/delete-share">Azure Docs</a>.</p>
     *
     * @param timeout An optional timeout applied to the operation. If a response is not returned before the timeout
     * concludes a {@link RuntimeException} will be thrown.
     * @param context Additional context that is passed through the Http pipeline during the service call.
     * @return A response that only contains headers and response status code
     * @throws StorageException If the share doesn't exist
     * @throws RuntimeException if the operation doesn't complete before the timeout concludes.
     */
    public Response<Void> deleteWithResponse(Duration timeout, Context context) {
        Mono<Response<Void>> response = client.deleteWithResponse(context);
        return Utility.blockWithOptionalTimeout(response, timeout);
    }

    /**
     * Retrieves the properties of the share, these include the metadata associated to it and the quota that the share
     * is restricted to.
     *
     * <p><strong>Code Samples</strong></p>
     *
     * <p>Retrieve the share properties</p>
     *
     * {@codesnippet com.azure.storage.file.shareClient.getProperties}
     *
     * <p>For more information, see the
     * <a href="https://docs.microsoft.com/en-us/rest/api/storageservices/get-share-properties">Azure Docs</a>.</p>
     *
     * @return The {@link ShareProperties properties of the share}
     * @throws StorageException If the share doesn't exist
     */
    public ShareProperties getProperties() {
        return getPropertiesWithResponse(null, Context.NONE).getValue();
    }

    /**
     * Retrieves the properties of the share, these include the metadata associated to it and the quota that the share
     * is restricted to.
     *
     * <p><strong>Code Samples</strong></p>
     *
     * <p>Retrieve the share properties</p>
     *
     * {@codesnippet com.azure.storage.file.shareClient.getPropertiesWithResponse#duration-context}
     *
     * <p>For more information, see the
     * <a href="https://docs.microsoft.com/en-us/rest/api/storageservices/get-share-properties">Azure Docs</a>.</p>
     *
     * @param timeout An optional timeout applied to the operation. If a response is not returned before the timeout
     * concludes a {@link RuntimeException} will be thrown.
     * @param context Additional context that is passed through the Http pipeline during the service call.
     * @return A response containing {@link ShareProperties properties of the share} with response status code
     * @throws StorageException If the share doesn't exist
     * @throws RuntimeException if the operation doesn't complete before the timeout concludes.
     */
    public Response<ShareProperties> getPropertiesWithResponse(Duration timeout, Context context) {
        Mono<Response<ShareProperties>> response = client.getPropertiesWithResponse(context);
        return Utility.blockWithOptionalTimeout(response, timeout);
    }

    /**
     * Sets the maximum size in GB that the share is allowed to grow.
     *
     * <p><strong>Code Samples</strong></p>
     *
     * <p>Set the quota to 1024 GB</p>
     *
     * {@codesnippet com.azure.storage.file.ShareClient.setQuota#int}
     *
     * <p>For more information, see the
     * <a href="https://docs.microsoft.com/en-us/rest/api/storageservices/get-share-properties">Azure Docs</a>.</p>
     *
     * @param quotaInGB Size in GB to limit the share's growth. The quota in GB must be between 1 and 5120.
     * @return The {@link ShareProperties properties of the share}
     * @throws StorageException If the share doesn't exist or {@code quotaInGB} is outside the allowed bounds
     */
    public ShareInfo setQuota(int quotaInGB) {
        return setQuotaWithResponse(quotaInGB, null, Context.NONE).getValue();
    }

    /**
     * Sets the maximum size in GB that the share is allowed to grow.
     *
     * <p><strong>Code Samples</strong></p>
     *
     * <p>Set the quota to 1024 GB</p>
     *
     * {@codesnippet com.azure.storage.file.shareClient.setQuotaWithResponse#int-duration-context}
     *
     * <p>For more information, see the
     * <a href="https://docs.microsoft.com/en-us/rest/api/storageservices/get-share-properties">Azure Docs</a>.</p>
     *
     * @param quotaInGB Size in GB to limit the share's growth. The quota in GB must be between 1 and 5120.
     * @param timeout An optional timeout applied to the operation. If a response is not returned before the timeout
     * concludes a {@link RuntimeException} will be thrown.
     * @param context Additional context that is passed through the Http pipeline during the service call.
     * @return A response containing {@link ShareProperties properties of the share} with response status code
     * @throws StorageException If the share doesn't exist or {@code quotaInGB} is outside the allowed bounds
     * @throws RuntimeException if the operation doesn't complete before the timeout concludes.
     */
    public Response<ShareInfo> setQuotaWithResponse(int quotaInGB, Duration timeout, Context context) {
        Mono<Response<ShareInfo>> response = client.setQuotaWithResponse(quotaInGB, context);
        return Utility.blockWithOptionalTimeout(response, timeout);
    }

    /**
     * Sets the user-defined metadata to associate to the share.
     *
     * <p>If {@code null} is passed for the metadata it will clear the metadata associated to the share.</p>
     *
     * <p><strong>Code Samples</strong></p>
     *
     * <p>Set the metadata to "share:updatedMetadata"</p>
     *
     * {@codesnippet com.azure.storage.file.shareClient.setMetadata#map}
     *
     * <p>Clear the metadata of the share</p>
     *
     * {@codesnippet com.azure.storage.file.shareClient.clearMetadata#map}
     *
     * <p>For more information, see the
     * <a href="https://docs.microsoft.com/en-us/rest/api/storageservices/set-share-metadata">Azure Docs</a>.</p>
     *
     * @param metadata Metadata to set on the share, if null is passed the metadata for the share is cleared
     * @return The {@link ShareProperties properties of the share}
     * @throws StorageException If the share doesn't exist or the metadata contains invalid keys
     */
    public ShareInfo setMetadata(Map<String, String> metadata) {
        return setMetadataWithResponse(metadata, null, Context.NONE).getValue();
    }

    /**
     * Sets the user-defined metadata to associate to the share.
     *
     * <p>If {@code null} is passed for the metadata it will clear the metadata associated to the share.</p>
     *
     * <p><strong>Code Samples</strong></p>
     *
     * <p>Set the metadata to "share:updatedMetadata"</p>
     *
     * {@codesnippet com.azure.storage.file.shareClient.setMetadataWithResponse#map-duration-context}
     *
     * <p>For more information, see the
     * <a href="https://docs.microsoft.com/en-us/rest/api/storageservices/set-share-metadata">Azure Docs</a>.</p>
     *
     * @param metadata Metadata to set on the share, if null is passed the metadata for the share is cleared
     * @param timeout An optional timeout applied to the operation. If a response is not returned before the timeout
     * concludes a {@link RuntimeException} will be thrown.
     * @param context Additional context that is passed through the Http pipeline during the service call.
     * @return A response containing {@link ShareProperties properties of the share} with response status code
     * @throws StorageException If the share doesn't exist or the metadata contains invalid keys
     * @throws RuntimeException if the operation doesn't complete before the timeout concludes.
     */
    public Response<ShareInfo> setMetadataWithResponse(Map<String, String> metadata, Duration timeout,
        Context context) {
        Mono<Response<ShareInfo>> response = client.setMetadataWithResponse(metadata, context);
        return Utility.blockWithOptionalTimeout(response, timeout);
    }

    /**
     * Retrieves stored access policies specified for the share.
     *
     * <p><strong>Code Samples</strong></p>
     *
     * <p>List the stored access policies</p>
     *
     * {@codesnippet com.azure.storage.file.shareClient.getAccessPolicy}
     *
     * <p>For more information, see the
     * <a href="https://docs.microsoft.com/en-us/rest/api/storageservices/get-share-acl">Azure Docs</a>.</p>
     *
     * @return The stored access policies specified on the queue.
     * @throws StorageException If the share doesn't exist
     */
    public PagedIterable<SignedIdentifier> getAccessPolicy() {
        return new PagedIterable<>(client.getAccessPolicy());
    }

    /**
     * Sets stored access policies for the share.
     *
     * <p><strong>Code Samples</strong></p>
     *
     * <p>Set a read only stored access policy</p>
     *
     * {@codesnippet com.azure.storage.file.ShareClient.setAccessPolicy#List}
     *
     * <p>For more information, see the
     * <a href="https://docs.microsoft.com/en-us/rest/api/storageservices/set-share-acl">Azure Docs</a>.</p>
     *
     * @param permissions Access policies to set on the queue
     * @return The {@link ShareInfo information of the share}
     * @throws StorageException If the share doesn't exist, a stored access policy doesn't have all fields filled out,
     * or the share will have more than five policies.
     */
    public ShareInfo setAccessPolicy(List<SignedIdentifier> permissions) {
        return setAccessPolicyWithResponse(permissions, null, Context.NONE).getValue();
    }

    /**
     * Sets stored access policies for the share.
     *
     * <p><strong>Code Samples</strong></p>
     *
     * <p>Set a read only stored access policy</p>
     *
     * {@codesnippet com.azure.storage.file.shareClient.setAccessPolicyWithResponse#list-duration-context}
     *
     * <p>For more information, see the
     * <a href="https://docs.microsoft.com/en-us/rest/api/storageservices/set-share-acl">Azure Docs</a>.</p>
     *
     * @param permissions Access policies to set on the queue
     * @param timeout An optional timeout applied to the operation. If a response is not returned before the timeout
     * concludes a {@link RuntimeException} will be thrown.
     * @param context Additional context that is passed through the Http pipeline during the service call.
     * @return A response containing the {@link ShareInfo information of the share} with headers and response status
     * code
     * @throws StorageException If the share doesn't exist, a stored access policy doesn't have all fields filled out,
     * or the share will have more than five policies.
     * @throws RuntimeException if the operation doesn't complete before the timeout concludes.
     */
    public Response<ShareInfo> setAccessPolicyWithResponse(List<SignedIdentifier> permissions, Duration timeout,
        Context context) {
        Mono<Response<ShareInfo>> response = client.setAccessPolicyWithResponse(permissions, context);
        return Utility.blockWithOptionalTimeout(response, timeout);
    }

    /**
     * Retrieves storage statistics about the share.
     *
     * <p><strong>Code Samples</strong></p>
     *
     * <p>Retrieve the storage statistics</p>
     *
     * {@codesnippet com.azure.storage.file.shareClient.getStatistics}
     *
     * <p>For more information, see the
     * <a href="https://docs.microsoft.com/en-us/rest/api/storageservices/get-share-stats">Azure Docs</a>.</p>
     *
     * @return The storage {@link ShareStatistics statistics of the share}
     */
    public ShareStatistics getStatistics() {
        return getStatisticsWithResponse(null, Context.NONE).getValue();
    }

    /**
     * Retrieves storage statistics about the share.
     *
     * <p><strong>Code Samples</strong></p>
     *
     * <p>Retrieve the storage statistics</p>
     *
     * {@codesnippet com.azure.storage.file.shareClient.getStatisticsWithResponse#duration-context}
     *
     * <p>For more information, see the
     * <a href="https://docs.microsoft.com/en-us/rest/api/storageservices/get-share-stats">Azure Docs</a>.</p>
     *
     * @param timeout An optional timeout applied to the operation. If a response is not returned before the timeout
     * concludes a {@link RuntimeException} will be thrown.
     * @param context Additional context that is passed through the Http pipeline during the service call.
     * @return A response containing the {@link ShareStatistics statistics of the share}
     * @throws RuntimeException if the operation doesn't complete before the timeout concludes.
     */
    public Response<ShareStatistics> getStatisticsWithResponse(Duration timeout, Context context) {
        Mono<Response<ShareStatistics>> response = client.getStatisticsWithResponse(context);
        return Utility.blockWithOptionalTimeout(response, timeout);
    }

    /**
     * Creates the directory in the share with the given name.
     *
     * <p><strong>Code Samples</strong></p>
     *
     * <p>Create the directory "documents"</p>
     *
     * {@codesnippet com.azure.storage.file.shareClient.createDirectory#string}
     *
     * <p>For more information, see the
     * <a href="https://docs.microsoft.com/en-us/rest/api/storageservices/create-directory">Azure Docs</a>.</p>
     *
     * @param directoryName Name of the directory
     * @return A response containing a {@link DirectoryClient} to interact with the created directory.
     * @throws StorageException If the share doesn't exist, the directory already exists or is in the process of being
     * deleted, or the parent directory for the new directory doesn't exist
     */
    public DirectoryClient createDirectory(String directoryName) {
        return createDirectoryWithResponse(directoryName, null, null, null,
            null, Context.NONE).getValue();
    }

    /**
     * Creates the directory in the share with the given name and associates the passed metadata to it.
     *
     * <p><strong>Code Samples</strong></p>
     *
     * <p>Create the directory "documents" with metadata "directory:metadata"</p>
     *
     * {@codesnippet com.azure.storage.file.shareClient.createDirectoryWithResponse#string-filesmbproperties-string-map-duration-context}
     *
     * <p>For more information, see the
     * <a href="https://docs.microsoft.com/en-us/rest/api/storageservices/create-directory">Azure Docs</a>.</p>
     *
     * @param directoryName Name of the directory
     * @param smbProperties The SMB properties of the directory.
     * @param filePermission The file permission of the directory.
     * @param metadata Optional metadata to associate with the directory
     * @param context Additional context that is passed through the Http pipeline during the service call.
     * @param timeout An optional timeout applied to the operation. If a response is not returned before the timeout
     * concludes a {@link RuntimeException} will be thrown.
     * @return A response containing a {@link DirectoryAsyncClient} to interact with the created directory and the
     * status of its creation.
     * @throws StorageException If the share doesn't exist, the directory already exists or is in the process of being
     * deleted, the parent directory for the new directory doesn't exist, or the metadata is using an illegal key name
     * @throws RuntimeException if the operation doesn't complete before the timeout concludes.
     */
    public Response<DirectoryClient> createDirectoryWithResponse(String directoryName, FileSmbProperties smbProperties,
        String filePermission, Map<String, String> metadata, Duration timeout, Context context) {
        DirectoryClient directoryClient = getDirectoryClient(directoryName);
        return new SimpleResponse<>(directoryClient.createWithResponse(smbProperties, filePermission, metadata, timeout,
            context), directoryClient);
    }

    /**
     * Creates the file in the share with the given name and file max size.
     *
     * <p><strong>Code Samples</strong></p>
     *
     * <p>Create the file "myfile" with size of 1024 bytes.</p>
     *
     * {@codesnippet com.azure.storage.file.shareClient.createFile#string-long}
     *
     * <p>For more information, see the
     * <a href="https://docs.microsoft.com/en-us/rest/api/storageservices/create-file">Azure Docs</a>.</p>
     *
     * @param fileName Name of the file.
     * @param maxSize The maximum size in bytes for the file, up to 1 TiB.
     * @return A response containing a {@link FileClient} to interact with the created file.
     * @throws StorageException If one of the following cases happen:
     * <ul>
     * <li>
     * If the share or parent directory does not exist.
     * </li>
     * <li>
     * An attempt to create file on a share snapshot will fail with 400 (InvalidQueryParameterValue).
     * </li>
     * </ul>
     */
    public FileClient createFile(String fileName, long maxSize) {
        return createFileWithResponse(fileName, maxSize, null, null, null,
            null, null, Context.NONE).getValue();
    }

    /**
     * Creates the file in the share with the given name, file max size and associates the passed properties to it.
     *
     * <p><strong>Code Samples</strong></p>
     *
     * <p>Create the file "myfile" with length of 1024 bytes, some headers, file smb properties and metadata</p>
     *
     * {@codesnippet com.azure.storage.file.shareClient.createFileWithResponse#string-long-filehttpheaders-filesmbproperties-string-map-duration-context}
     *
     * <p>For more information, see the
     * <a href="https://docs.microsoft.com/en-us/rest/api/storageservices/create-file">Azure Docs</a>.</p>
     *
     * @param fileName Name of the file.
     * @param maxSize The maximum size in bytes for the file, up to 1 TiB.
     * @param httpHeaders Additional parameters for the operation.
     * @param smbProperties The user settable file smb properties.
     * @param filePermission The file permission of the file
     * @param metadata Optional name-value pairs associated with the file as metadata.
     * @param timeout An optional timeout applied to the operation. If a response is not returned before the timeout
     * concludes a {@link RuntimeException} will be thrown.
     * @param context Additional context that is passed through the Http pipeline during the service call.
     * @return A response containing a {@link FileClient} to interact with the created file and the status of its
     * creation.
     * @throws StorageException If one of the following cases happen:
     * <ul>
     * <li>
     * If the share or parent directory does not exist.
     * </li>
     * <li>
     * An attempt to create file on a share snapshot will fail with 400 (InvalidQueryParameterValue).
     * </li>
     * </ul>
     * @throws RuntimeException if the operation doesn't complete before the timeout concludes.
     */
    public Response<FileClient> createFileWithResponse(String fileName, long maxSize, FileHTTPHeaders httpHeaders,
        FileSmbProperties smbProperties, String filePermission, Map<String, String> metadata, Duration timeout,
        Context context) {
        FileClient fileClient = getFileClient(fileName);
        return new SimpleResponse<>(fileClient.createWithResponse(maxSize, httpHeaders, smbProperties,
            filePermission, metadata, timeout, context), fileClient);
    }

    /**
     * Deletes the specified directory in the share.
     *
     * <p><strong>Code Samples</strong></p>
     *
     * <p>Delete the directory "mydirectory"</p>
     *
     * {@codesnippet com.azure.storage.file.shareClient.deleteDirectory#string}
     *
     * <p>For more information, see the
     * <a href="https://docs.microsoft.com/en-us/rest/api/storageservices/delete-directory">Azure Docs</a>.</p>
     *
     * @param directoryName Name of the directory
     * @throws StorageException If the share doesn't exist or the directory isn't empty
     */
    public void deleteDirectory(String directoryName) {
        deleteDirectoryWithResponse(directoryName, null, Context.NONE);
    }


    /**
     * Deletes the specified directory in the share.
     *
     * <p><strong>Code Samples</strong></p>
     *
     * <p>Delete the directory "mydirectory"</p>
     *
     * {@codesnippet com.azure.storage.file.shareClient.deleteDirectoryWithResponse#string-duration-context}
     *
     * <p>For more information, see the
     * <a href="https://docs.microsoft.com/en-us/rest/api/storageservices/delete-directory">Azure Docs</a>.</p>
     *
     * @param directoryName Name of the directory
     * @param timeout An optional timeout applied to the operation. If a response is not returned before the timeout
     * concludes a {@link RuntimeException} will be thrown.
     * @param context Additional context that is passed through the Http pipeline during the service call.
     * @return A response that only contains headers and response status code
     * @throws StorageException If the share doesn't exist or the directory isn't empty
     * @throws RuntimeException if the operation doesn't complete before the timeout concludes.
     */
    public Response<Void> deleteDirectoryWithResponse(String directoryName, Duration timeout, Context context) {
        Mono<Response<Void>> response = client.deleteDirectoryWithResponse(directoryName, context);
        return Utility.blockWithOptionalTimeout(response, timeout);
    }

    /**
     * Deletes the specified file in the share.
     *
     * <p><strong>Code Samples</strong></p>
     *
     * <p>Delete the file "myfile"</p>
     *
     * {@codesnippet com.azure.storage.file.shareClient.deleteFile#string}
     *
     * <p>For more information, see the
     * <a href="https://docs.microsoft.com/en-us/rest/api/storageservices/delete-file2">Azure Docs</a>.</p>
     *
     * @param fileName Name of the file
     * @throws StorageException If the share or the file doesn't exist.
     */
    public void deleteFile(String fileName) {
        deleteFileWithResponse(fileName, null, Context.NONE);
    }

    /**
     * Deletes the specified file in the share.
     *
     * <p><strong>Code Samples</strong></p>
     *
     * <p>Delete the file "myfile"</p>
     *
     * {@codesnippet com.azure.storage.file.shareClient.deleteFileWithResponse#string-duration-context}
     *
     * <p>For more information, see the
     * <a href="https://docs.microsoft.com/en-us/rest/api/storageservices/delete-file2">Azure Docs</a>.</p>
     *
     * @param fileName Name of the file
     * @param timeout An optional timeout applied to the operation. If a response is not returned before the timeout
     * concludes a {@link RuntimeException} will be thrown.
     * @param context Additional context that is passed through the Http pipeline during the service call.
     * @return A response that only contains headers and response status code
     * @throws StorageException If the share or the file doesn't exist.
     * @throws RuntimeException if the operation doesn't complete before the timeout concludes.
     */
    public Response<Void> deleteFileWithResponse(String fileName, Duration timeout, Context context) {
        Mono<Response<Void>> response = client.deleteFileWithResponse(fileName, context);
        return Utility.blockWithOptionalTimeout(response, timeout);
    }

    /**
     * Creates a permission at the share level. If a permission already exists, it returns the key of it, else creates a
     * new permission and returns the key.
     *
     * <p><strong>Code Samples</strong></p>
     *
     * {@codesnippet com.azure.storage.file.shareClient.createPermission#string}
     *
     * @param filePermission The file permission to get/create.
     * @return The file permission key associated with the file permission.
     */
    public String createPermission(String filePermission) {
        return createPermissionWithResponse(filePermission, Context.NONE).getValue();
    }

    /**
     * Creates a permission t the share level. If a permission already exists, it returns the key of it, else creates a
     * new permission and returns the key.
     *
     * <p><strong>Code Samples</strong></p>
     *
     * {@codesnippet com.azure.storage.file.shareClient.createPermissionWithResponse#string-context}
     *
     * @param filePermission The file permission to get/create.
     * @param context Additional context that is passed through the Http pipeline during the service call.
     * @return A response that contains the file permission key associated with the file permission.
     */
    public Response<String> createPermissionWithResponse(String filePermission, Context context) {
        return client.createPermissionWithResponse(filePermission, context).block();
    }

    /**
     * Gets a permission for a given key
     *
     * <p><strong>Code Samples</strong></p>
     *
     * {@codesnippet com.azure.storage.file.shareClient.getPermission#string}
     *
     * @param filePermissionKey The file permission key.
     * @return The file permission associated with the file permission key.
     */
    public String getPermission(String filePermissionKey) {
        return getPermissionWithResponse(filePermissionKey, Context.NONE).getValue();
    }

    /**
     * Gets a permission for a given key.
     *
     * <p><strong>Code Samples</strong></p>
     *
     * {@codesnippet com.azure.storage.file.shareClient.getPermissionWithResponse#string-context}
     *
     * @param filePermissionKey The file permission key.
     * @param context Additional context that is passed through the Http pipeline during the service call.
     * @return A response that contains th file permission associated with the file permission key.
     */
    public Response<String> getPermissionWithResponse(String filePermissionKey, Context context) {
        return client.getPermissionWithResponse(filePermissionKey, context).block();
    }

    /**
     * Get snapshot id which attached to {@link ShareClient}. Return {@code null} if no snapshot id attached.
     *
     * <p><strong>Code Samples</strong></p>
     *
     * <p>Get the share snapshot id. </p>
     *
     * {@codesnippet com.azure.storage.file.shareClient.getSnapshotId}
     *
     * @return The snapshot id which is a unique {@code DateTime} value that identifies the share snapshot to its base
     * share.
     */
    public String getSnapshotId() {
        return client.getSnapshotId();
    }

    /**
<<<<<<< HEAD
     * Generates a SAS token with the specified parameters
     *
     * @param expiryTime The {@code OffsetDateTime} expiry time for the SAS
     * @param permissions The {@code ShareSasPermission} permission for the SAS
     * @return A string that represents the SAS token
     */
    public String generateSas(OffsetDateTime expiryTime, ShareSasPermission permissions) {
        return this.client.generateSas(permissions, expiryTime);
    }

    /**
     * Generates a SAS token with the specified parameters
     *
     * @param identifier The {@code String} name of the access policy on the share this SAS references if any
     * @return A string that represents the SAS token
     */
    public String generateSas(String identifier) {
        return this.client.generateSas(identifier);
    }

    /**
     * Generates a SAS token with the specified parameters
     *
     * @param identifier The {@code String} name of the access policy on the share this SAS references if any
     * @param permissions The {@code ShareSasPermission} permission for the SAS
     * @param expiryTime The {@code OffsetDateTime} expiry time for the SAS
     * @param startTime An optional {@code OffsetDateTime} start time for the SAS
     * @param version An optional {@code String} version for the SAS
     * @param sasProtocol An optional {@code SasProtocol} protocol for the SAS
     * @param ipRange An optional {@code IpRange} ip address range for the SAS
     * @return A string that represents the SAS token
     */
    public String generateSas(String identifier, ShareSasPermission permissions, OffsetDateTime expiryTime,
                              OffsetDateTime startTime, String version, SasProtocol sasProtocol, IpRange ipRange) {
        return this.client.generateSas(identifier, permissions, expiryTime, startTime, version, sasProtocol, ipRange);
    }

    /**
     * Generates a SAS token with the specified parameters
     *
     * <p><strong>Code Samples</strong></p>
     *
     * {@codesnippet com.azure.storage.file.ShareClient.generateSas#String-ShareSasPermission-OffsetDateTime-OffsetDateTime-String-SasProtocol-IpRange-String-String-String-String-String}
     *
     * <p>For more information, see the
     * <a href="https://docs.microsoft.com/en-us/rest/api/storageservices/create-service-sas">Azure Docs</a>.</p>
     *
     * @param identifier The {@code String} name of the access policy on the share this SAS references if any
     * @param permissions The {@code ShareSasPermission} permission for the SAS
     * @param expiryTime The {@code OffsetDateTime} expiry time for the SAS
     * @param startTime An optional {@code OffsetDateTime} start time for the SAS
     * @param version An optional {@code String} version for the SAS
     * @param sasProtocol An optional {@code SasProtocol} protocol for the SAS
     * @param ipRange An optional {@code IpRange} ip address range for the SAS
     * @param cacheControl An optional {@code String} cache-control header for the SAS.
     * @param contentDisposition An optional {@code String} content-disposition header for the SAS.
     * @param contentEncoding An optional {@code String} content-encoding header for the SAS.
     * @param contentLanguage An optional {@code String} content-language header for the SAS.
     * @param contentType An optional {@code String} content-type header for the SAS.
     * @return A string that represents the SAS token
     */
    public String generateSas(String identifier, ShareSasPermission permissions, OffsetDateTime expiryTime,
            OffsetDateTime startTime, String version, SasProtocol sasProtocol, IpRange ipRange, String cacheControl,
            String contentDisposition, String contentEncoding, String contentLanguage, String contentType) {
        return this.client.generateSas(identifier, permissions, expiryTime, startTime, version, sasProtocol,
            ipRange, cacheControl, contentDisposition, contentEncoding, contentLanguage, contentType);
    }

    /**
=======
>>>>>>> 3c371470
     * Get share name from share client.
     *
     * <p><strong>Code Samples</strong></p>
     *
     * {@codesnippet com.azure.storage.file.shareClient.getShareName}
     *
     * @return The name of the share.
     */
    public String getShareName() {
        return this.client.getShareName();
    }
}<|MERGE_RESOLUTION|>--- conflicted
+++ resolved
@@ -8,11 +8,8 @@
 import com.azure.core.http.rest.Response;
 import com.azure.core.http.rest.SimpleResponse;
 import com.azure.core.util.Context;
-<<<<<<< HEAD
 import com.azure.storage.common.IpRange;
 import com.azure.storage.common.SasProtocol;
-=======
->>>>>>> 3c371470
 import com.azure.storage.common.Utility;
 import com.azure.storage.common.credentials.SharedKeyCredential;
 import com.azure.storage.file.models.FileHTTPHeaders;
@@ -786,78 +783,6 @@
     }
 
     /**
-<<<<<<< HEAD
-     * Generates a SAS token with the specified parameters
-     *
-     * @param expiryTime The {@code OffsetDateTime} expiry time for the SAS
-     * @param permissions The {@code ShareSasPermission} permission for the SAS
-     * @return A string that represents the SAS token
-     */
-    public String generateSas(OffsetDateTime expiryTime, ShareSasPermission permissions) {
-        return this.client.generateSas(permissions, expiryTime);
-    }
-
-    /**
-     * Generates a SAS token with the specified parameters
-     *
-     * @param identifier The {@code String} name of the access policy on the share this SAS references if any
-     * @return A string that represents the SAS token
-     */
-    public String generateSas(String identifier) {
-        return this.client.generateSas(identifier);
-    }
-
-    /**
-     * Generates a SAS token with the specified parameters
-     *
-     * @param identifier The {@code String} name of the access policy on the share this SAS references if any
-     * @param permissions The {@code ShareSasPermission} permission for the SAS
-     * @param expiryTime The {@code OffsetDateTime} expiry time for the SAS
-     * @param startTime An optional {@code OffsetDateTime} start time for the SAS
-     * @param version An optional {@code String} version for the SAS
-     * @param sasProtocol An optional {@code SasProtocol} protocol for the SAS
-     * @param ipRange An optional {@code IpRange} ip address range for the SAS
-     * @return A string that represents the SAS token
-     */
-    public String generateSas(String identifier, ShareSasPermission permissions, OffsetDateTime expiryTime,
-                              OffsetDateTime startTime, String version, SasProtocol sasProtocol, IpRange ipRange) {
-        return this.client.generateSas(identifier, permissions, expiryTime, startTime, version, sasProtocol, ipRange);
-    }
-
-    /**
-     * Generates a SAS token with the specified parameters
-     *
-     * <p><strong>Code Samples</strong></p>
-     *
-     * {@codesnippet com.azure.storage.file.ShareClient.generateSas#String-ShareSasPermission-OffsetDateTime-OffsetDateTime-String-SasProtocol-IpRange-String-String-String-String-String}
-     *
-     * <p>For more information, see the
-     * <a href="https://docs.microsoft.com/en-us/rest/api/storageservices/create-service-sas">Azure Docs</a>.</p>
-     *
-     * @param identifier The {@code String} name of the access policy on the share this SAS references if any
-     * @param permissions The {@code ShareSasPermission} permission for the SAS
-     * @param expiryTime The {@code OffsetDateTime} expiry time for the SAS
-     * @param startTime An optional {@code OffsetDateTime} start time for the SAS
-     * @param version An optional {@code String} version for the SAS
-     * @param sasProtocol An optional {@code SasProtocol} protocol for the SAS
-     * @param ipRange An optional {@code IpRange} ip address range for the SAS
-     * @param cacheControl An optional {@code String} cache-control header for the SAS.
-     * @param contentDisposition An optional {@code String} content-disposition header for the SAS.
-     * @param contentEncoding An optional {@code String} content-encoding header for the SAS.
-     * @param contentLanguage An optional {@code String} content-language header for the SAS.
-     * @param contentType An optional {@code String} content-type header for the SAS.
-     * @return A string that represents the SAS token
-     */
-    public String generateSas(String identifier, ShareSasPermission permissions, OffsetDateTime expiryTime,
-            OffsetDateTime startTime, String version, SasProtocol sasProtocol, IpRange ipRange, String cacheControl,
-            String contentDisposition, String contentEncoding, String contentLanguage, String contentType) {
-        return this.client.generateSas(identifier, permissions, expiryTime, startTime, version, sasProtocol,
-            ipRange, cacheControl, contentDisposition, contentEncoding, contentLanguage, contentType);
-    }
-
-    /**
-=======
->>>>>>> 3c371470
      * Get share name from share client.
      *
      * <p><strong>Code Samples</strong></p>
