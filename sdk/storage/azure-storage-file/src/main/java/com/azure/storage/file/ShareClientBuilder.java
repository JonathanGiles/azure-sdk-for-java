// Copyright (c) Microsoft Corporation. All rights reserved.
// Licensed under the MIT License.

package com.azure.storage.file;

import com.azure.core.annotation.ServiceClientBuilder;
import com.azure.core.http.HttpPipeline;
import com.azure.core.implementation.util.ImplUtils;
import com.azure.core.util.logging.ClientLogger;
import com.azure.storage.common.Utility;
<<<<<<< HEAD
import com.azure.storage.common.credentials.SasTokenCredential;
=======
>>>>>>> 1e5c0005
import com.azure.storage.common.credentials.SharedKeyCredential;
import com.azure.storage.file.implementation.AzureFileStorageBuilder;
import com.azure.storage.file.implementation.AzureFileStorageImpl;

import java.net.MalformedURLException;
import java.net.URL;
import java.util.Objects;

/**
 * This class provides a fluent builder API to help aid the configuration and instantiation of the {@link ShareClient
 * ShareClients} and {@link ShareAsyncClient ShareAsyncClients}, calling {@link ShareClientBuilder#buildClient()
 * buildClient} constructs an instance of ShareClient and calling {@link ShareClientBuilder#buildAsyncClient()
 * buildAsyncClient} constructs an instance of ShareAsyncClient.
 *
 * <p>The client needs the endpoint of the Azure Storage File service, name of the share, and authorization credential.
 * {@link ShareClientBuilder#endpoint(String) endpoint} gives the builder the endpoint and may give the builder the
<<<<<<< HEAD
 * {@link ShareClientBuilder#shareName(String) shareName} and a {@link SasTokenCredential} that authorizes the
=======
 * {@link ShareClientBuilder#shareName(String) shareName} and a {@link #sasToken(String) SAS token} that authorizes the
>>>>>>> 1e5c0005
 * client.</p>
 *
 * <p><strong>Instantiating a synchronous Share Client with SAS token</strong></p>
 * {@codesnippet com.azure.storage.file.shareClient.instantiation.sastoken}
 *
 * <p><strong>Instantiating an Asynchronous Share Client with SAS token</strong></p>
 * {@codesnippet com.azure.storage.file.shareAsyncClient.instantiation.sastoken}
 *
<<<<<<< HEAD
 * <p>If the {@code endpoint} doesn't contain the query parameters to construct a {@code SasTokenCredential} they may
 * be set using {@link ShareClientBuilder#credential(SasTokenCredential) credential}.</p>
=======
 * <p>If the {@code endpoint} doesn't contain the query parameters to construct a SAS token it may be set using
 * {@link #sasToken(String) sasToken}.</p>
>>>>>>> 1e5c0005
 *
 * {@codesnippet com.azure.storage.file.shareClient.instantiation.credential}
 *
 * {@codesnippet com.azure.storage.file.shareAsyncClient.instantiation.credential}
 *
 * <p>Another way to authenticate the client is using a {@link SharedKeyCredential}. To create a SharedKeyCredential
 * a connection string from the Storage File service must be used. Set the SharedKeyCredential with {@link
<<<<<<< HEAD
 * ShareClientBuilder#connectionString(String) connectionString}. If the builder has both a SasTokenCredential and
=======
 * ShareClientBuilder#connectionString(String) connectionString}. If the builder has both a SAS token and
>>>>>>> 1e5c0005
 * SharedKeyCredential the SharedKeyCredential will be preferred when authorizing requests sent to the service.</p>
 *
 * <p><strong>Instantiating a synchronous Share Client with connection string.</strong></p>
 * {@codesnippet com.azure.storage.file.shareClient.instantiation.connectionstring}
 *
 * <p><strong>Instantiating an Asynchronous Share Client with connection string.</strong></p>
 * {@codesnippet com.azure.storage.file.shareAsyncClient.instantiation.connectionstring}
 *
 * @see ShareClient
 * @see ShareAsyncClient
<<<<<<< HEAD
 * @see SasTokenCredential
=======
>>>>>>> 1e5c0005
 * @see SharedKeyCredential
 */
@ServiceClientBuilder(serviceClients = {ShareClient.class, ShareAsyncClient.class})
public class ShareClientBuilder extends BaseFileClientBuilder<ShareClientBuilder> {

    private final ClientLogger logger = new ClientLogger(ShareClientBuilder.class);
    private String shareName;
    private String snapshot;

    /**
     * Creates a builder instance that is able to configure and construct {@link ShareClient ShareClients} and {@link
     * ShareAsyncClient ShareAsyncClients}.
     */
    public ShareClientBuilder() {
    }

    private AzureFileStorageImpl constructImpl() {
        Objects.requireNonNull(shareName);

        if (!super.hasCredential()) {
            throw logger.logExceptionAsError(
                new IllegalArgumentException("Credentials are required for authorization"));
        }

        HttpPipeline pipeline = super.getPipeline();
        if (pipeline == null) {
            pipeline = super.buildPipeline();
        }

        return new AzureFileStorageBuilder()
            .url(super.endpoint)
            .pipeline(pipeline)
            .build();
    }

    /**
     * Creates a {@link ShareAsyncClient} based on options set in the builder. Every time {@code buildAsyncClient()} is
     * called a new instance of {@link ShareAsyncClient} is created.
     *
     * <p>
     * If {@link ShareClientBuilder#pipeline(HttpPipeline) pipeline} is set, then the {@code pipeline} and {@link
     * ShareClientBuilder#endpoint(String) endpoint} are used to create the {@link ShareAsyncClient client}. All other
     * builder settings are ignored.
     * </p>
     *
     * @return A ShareAsyncClient with the options set from the builder.
     * @throws NullPointerException If {@code shareName} is {@code null}.
<<<<<<< HEAD
     * @throws IllegalArgumentException If neither a {@link SharedKeyCredential} or {@link SasTokenCredential} has been
     * set.
=======
     * @throws IllegalArgumentException If neither a {@link SharedKeyCredential} or {@link #sasToken(String) SAS token}
     * has been set.
>>>>>>> 1e5c0005
     */
    public ShareAsyncClient buildAsyncClient() {
        return new ShareAsyncClient(constructImpl(), shareName, snapshot);
    }

    /**
     * Creates a {@link ShareClient} based on options set in the builder. Every time {@code buildClient()} is called a
     * new instance of {@link ShareClient} is created.
     *
     * <p>
     * If {@link ShareClientBuilder#pipeline(HttpPipeline) pipeline} is set, then the {@code pipeline} and {@link
     * ShareClientBuilder#endpoint(String) endpoint} are used to create the {@link ShareClient client}. All other
     * builder settings are ignored.
     * </p>
     *
     * @return A ShareClient with the options set from the builder.
     * @throws NullPointerException If {@code endpoint} or {@code shareName} is {@code null}.
<<<<<<< HEAD
     * @throws IllegalStateException If neither a {@link SharedKeyCredential} or {@link SasTokenCredential} has been
     * set.
=======
     * @throws IllegalStateException If neither a {@link SharedKeyCredential} or {@link #sasToken(String) SAS token}
     * has been set.
>>>>>>> 1e5c0005
     */
    public ShareClient buildClient() {
        return new ShareClient(buildAsyncClient());
    }

    /**
     * Sets the endpoint for the Azure Storage File instance that the client will interact with.
     *
     * <p>The first path segment, if the endpoint contains path segments, will be assumed to be the name of the share
     * that the client will interact with.</p>
     *
<<<<<<< HEAD
     * <p>Query parameters of the endpoint will be parsed using {@link SasTokenCredential#fromQueryParameters(Map)} in
     * an
     * attempt to generate a {@link SasTokenCredential} to authenticate requests sent to the service.</p>
=======
     * <p>Query parameters of the endpoint will be parsed in an attempt to generate a SAS token to authenticate
     * requests sent to the service.</p>
>>>>>>> 1e5c0005
     *
     * @param endpoint The URL of the Azure Storage File instance to send service requests to and receive responses
     * from.
     * @return the updated ShareClientBuilder object
     * @throws IllegalArgumentException If {@code endpoint} is {@code null} or is an invalid URL
     */
    @Override
    public ShareClientBuilder endpoint(String endpoint) {
        try {
            URL fullUrl = new URL(endpoint);
            super.endpoint = fullUrl.getProtocol() + "://" + fullUrl.getHost();

            // Attempt to get the share name from the URL passed
            String[] pathSegments = fullUrl.getPath().split("/");
            int length = pathSegments.length;
            if (length > 3) {
                throw logger.logExceptionAsError(new IllegalArgumentException(
                    "Cannot accept a URL to a file or directory to construct a file share client"));
            }
            this.shareName = length >= 2 ? pathSegments[1] : this.shareName;

            // Attempt to get the SAS token from the URL passed
<<<<<<< HEAD
            SasTokenCredential sasTokenCredential = SasTokenCredential
                .fromQueryParameters(Utility.parseQueryString(fullUrl.getQuery()));
            if (sasTokenCredential != null) {
                super.credential(sasTokenCredential);
=======
            String sasToken = new FileServiceSasQueryParameters(
                Utility.parseQueryStringSplitValues(fullUrl.getQuery()), false).encode();
            if (!ImplUtils.isNullOrEmpty(sasToken)) {
                super.sasToken(sasToken);
>>>>>>> 1e5c0005
            }
        } catch (MalformedURLException ex) {
            throw logger.logExceptionAsError(
                new IllegalArgumentException("The Azure Storage File Service endpoint url is malformed."));
        }

        return this;
    }

    /**
     * Sets the share that the constructed clients will interact with
     *
     * @param shareName Name of the share
     * @return the updated ShareClientBuilder object
     * @throws NullPointerException If {@code shareName} is {@code null}.
     */
    public ShareClientBuilder shareName(String shareName) {
        this.shareName = Objects.requireNonNull(shareName);
        return this;
    }

    /**
     * Sets the snapshot that the constructed clients will interact with. This snapshot must be linked to the share that
     * has been specified in the builder.
     *
     * @param snapshot Identifier of the snapshot
     * @return the updated ShareClientBuilder object
     */
    public ShareClientBuilder snapshot(String snapshot) {
        this.snapshot = snapshot;
        return this;
    }

    @Override
    protected Class<ShareClientBuilder> getClazz() {
        return ShareClientBuilder.class;
    }
}<|MERGE_RESOLUTION|>--- conflicted
+++ resolved
@@ -8,10 +8,6 @@
 import com.azure.core.implementation.util.ImplUtils;
 import com.azure.core.util.logging.ClientLogger;
 import com.azure.storage.common.Utility;
-<<<<<<< HEAD
-import com.azure.storage.common.credentials.SasTokenCredential;
-=======
->>>>>>> 1e5c0005
 import com.azure.storage.common.credentials.SharedKeyCredential;
 import com.azure.storage.file.implementation.AzureFileStorageBuilder;
 import com.azure.storage.file.implementation.AzureFileStorageImpl;
@@ -28,11 +24,7 @@
  *
  * <p>The client needs the endpoint of the Azure Storage File service, name of the share, and authorization credential.
  * {@link ShareClientBuilder#endpoint(String) endpoint} gives the builder the endpoint and may give the builder the
-<<<<<<< HEAD
- * {@link ShareClientBuilder#shareName(String) shareName} and a {@link SasTokenCredential} that authorizes the
-=======
  * {@link ShareClientBuilder#shareName(String) shareName} and a {@link #sasToken(String) SAS token} that authorizes the
->>>>>>> 1e5c0005
  * client.</p>
  *
  * <p><strong>Instantiating a synchronous Share Client with SAS token</strong></p>
@@ -41,13 +33,8 @@
  * <p><strong>Instantiating an Asynchronous Share Client with SAS token</strong></p>
  * {@codesnippet com.azure.storage.file.shareAsyncClient.instantiation.sastoken}
  *
-<<<<<<< HEAD
- * <p>If the {@code endpoint} doesn't contain the query parameters to construct a {@code SasTokenCredential} they may
- * be set using {@link ShareClientBuilder#credential(SasTokenCredential) credential}.</p>
-=======
  * <p>If the {@code endpoint} doesn't contain the query parameters to construct a SAS token it may be set using
  * {@link #sasToken(String) sasToken}.</p>
->>>>>>> 1e5c0005
  *
  * {@codesnippet com.azure.storage.file.shareClient.instantiation.credential}
  *
@@ -55,11 +42,7 @@
  *
  * <p>Another way to authenticate the client is using a {@link SharedKeyCredential}. To create a SharedKeyCredential
  * a connection string from the Storage File service must be used. Set the SharedKeyCredential with {@link
-<<<<<<< HEAD
- * ShareClientBuilder#connectionString(String) connectionString}. If the builder has both a SasTokenCredential and
-=======
  * ShareClientBuilder#connectionString(String) connectionString}. If the builder has both a SAS token and
->>>>>>> 1e5c0005
  * SharedKeyCredential the SharedKeyCredential will be preferred when authorizing requests sent to the service.</p>
  *
  * <p><strong>Instantiating a synchronous Share Client with connection string.</strong></p>
@@ -70,10 +53,6 @@
  *
  * @see ShareClient
  * @see ShareAsyncClient
-<<<<<<< HEAD
- * @see SasTokenCredential
-=======
->>>>>>> 1e5c0005
  * @see SharedKeyCredential
  */
 @ServiceClientBuilder(serviceClients = {ShareClient.class, ShareAsyncClient.class})
@@ -121,13 +100,8 @@
      *
      * @return A ShareAsyncClient with the options set from the builder.
      * @throws NullPointerException If {@code shareName} is {@code null}.
-<<<<<<< HEAD
-     * @throws IllegalArgumentException If neither a {@link SharedKeyCredential} or {@link SasTokenCredential} has been
-     * set.
-=======
      * @throws IllegalArgumentException If neither a {@link SharedKeyCredential} or {@link #sasToken(String) SAS token}
      * has been set.
->>>>>>> 1e5c0005
      */
     public ShareAsyncClient buildAsyncClient() {
         return new ShareAsyncClient(constructImpl(), shareName, snapshot);
@@ -145,13 +119,8 @@
      *
      * @return A ShareClient with the options set from the builder.
      * @throws NullPointerException If {@code endpoint} or {@code shareName} is {@code null}.
-<<<<<<< HEAD
-     * @throws IllegalStateException If neither a {@link SharedKeyCredential} or {@link SasTokenCredential} has been
-     * set.
-=======
      * @throws IllegalStateException If neither a {@link SharedKeyCredential} or {@link #sasToken(String) SAS token}
      * has been set.
->>>>>>> 1e5c0005
      */
     public ShareClient buildClient() {
         return new ShareClient(buildAsyncClient());
@@ -163,14 +132,8 @@
      * <p>The first path segment, if the endpoint contains path segments, will be assumed to be the name of the share
      * that the client will interact with.</p>
      *
-<<<<<<< HEAD
-     * <p>Query parameters of the endpoint will be parsed using {@link SasTokenCredential#fromQueryParameters(Map)} in
-     * an
-     * attempt to generate a {@link SasTokenCredential} to authenticate requests sent to the service.</p>
-=======
      * <p>Query parameters of the endpoint will be parsed in an attempt to generate a SAS token to authenticate
      * requests sent to the service.</p>
->>>>>>> 1e5c0005
      *
      * @param endpoint The URL of the Azure Storage File instance to send service requests to and receive responses
      * from.
@@ -193,17 +156,10 @@
             this.shareName = length >= 2 ? pathSegments[1] : this.shareName;
 
             // Attempt to get the SAS token from the URL passed
-<<<<<<< HEAD
-            SasTokenCredential sasTokenCredential = SasTokenCredential
-                .fromQueryParameters(Utility.parseQueryString(fullUrl.getQuery()));
-            if (sasTokenCredential != null) {
-                super.credential(sasTokenCredential);
-=======
             String sasToken = new FileServiceSasQueryParameters(
                 Utility.parseQueryStringSplitValues(fullUrl.getQuery()), false).encode();
             if (!ImplUtils.isNullOrEmpty(sasToken)) {
                 super.sasToken(sasToken);
->>>>>>> 1e5c0005
             }
         } catch (MalformedURLException ex) {
             throw logger.logExceptionAsError(
