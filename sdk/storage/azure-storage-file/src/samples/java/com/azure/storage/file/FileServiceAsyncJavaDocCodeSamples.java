--- conflicted
+++ resolved
@@ -7,13 +7,8 @@
 import com.azure.storage.common.AccountSasService;
 import com.azure.storage.common.Constants;
 import com.azure.storage.common.IpRange;
-<<<<<<< HEAD
 import com.azure.storage.common.SasProtocol;
 import com.azure.storage.common.Utility;
-import com.azure.storage.common.credentials.SasTokenCredential;
-=======
-import com.azure.storage.common.SASProtocol;
->>>>>>> 1e5c0005
 import com.azure.storage.common.credentials.SharedKeyCredential;
 import com.azure.storage.file.models.FileServiceProperties;
 import com.azure.storage.file.models.ListSharesOptions;
@@ -42,11 +37,7 @@
     }
 
     /**
-<<<<<<< HEAD
-     * Generates code sample for creating a {@link FileServiceAsyncClient} with {@link SasTokenCredential}
-=======
      * Generates code sample for creating a {@link FileServiceAsyncClient} with SAS token.
->>>>>>> 1e5c0005
      * @return An instance of {@link FileServiceAsyncClient}
      */
     public FileServiceAsyncClient createAsyncClientWithSASToken() {
@@ -59,22 +50,14 @@
     }
 
     /**
-<<<<<<< HEAD
-     * Generates code sample for creating a {@link FileServiceAsyncClient} with {@link SasTokenCredential}
-=======
      * Generates code sample for creating a {@link FileServiceAsyncClient} with SAS token.
->>>>>>> 1e5c0005
      * @return An instance of {@link FileServiceAsyncClient}
      */
     public FileServiceAsyncClient createAsyncClientWithCredential() {
         // BEGIN: com.azure.storage.file.fileServiceAsyncClient.instantiation.credential
         FileServiceAsyncClient fileServiceAsyncClient = new FileServiceClientBuilder()
             .endpoint("https://{accountName}.file.core.windows.net")
-<<<<<<< HEAD
-            .credential(SasTokenCredential.fromQueryParameters(Utility.parseQueryString("${SASTokenQueryParams}")))
-=======
             .sasToken("${SASTokenQueryParams}")
->>>>>>> 1e5c0005
             .buildAsyncClient();
         // END: com.azure.storage.file.fileServiceAsyncClient.instantiation.credential
         return fileServiceAsyncClient;
