// Copyright (c) Microsoft Corporation. All rights reserved.
// Licensed under the MIT License.
package com.azure.storage.file;

import com.azure.core.http.rest.Response;
import com.azure.core.util.Context;
<<<<<<< HEAD
import com.azure.storage.common.Constants;
import com.azure.storage.common.IpRange;
import com.azure.storage.common.SasProtocol;
=======
>>>>>>> 3c371470
import com.azure.storage.common.credentials.SharedKeyCredential;
import com.azure.storage.file.models.FileCopyInfo;
import com.azure.storage.file.models.FileDownloadInfo;
import com.azure.storage.file.models.FileHTTPHeaders;
import com.azure.storage.file.models.FileInfo;
import com.azure.storage.file.models.FileMetadataInfo;
import com.azure.storage.file.models.FileProperties;
import com.azure.storage.file.models.FileRange;
import com.azure.storage.file.models.FileUploadInfo;
import com.azure.storage.file.models.FileUploadRangeFromUrlInfo;
import com.azure.storage.file.models.NtfsFileAttributes;

import java.net.URI;
import java.net.URISyntaxException;
import java.nio.ByteBuffer;
import java.nio.charset.StandardCharsets;
import java.nio.file.Files;
import java.nio.file.Paths;
import java.time.Duration;
import java.time.LocalDateTime;
import java.time.OffsetDateTime;
import java.time.ZoneOffset;
import java.util.Collections;
import java.util.EnumSet;
import java.util.Map;

/**
 * Contains code snippets when generating javadocs through doclets for {@link FileClient} and {@link FileAsyncClient}.
 */
public class FileJavaDocCodeSamples {

    private String key1 = "key1";
    private String value1 = "val1";

    /**
     * Generates code sample for {@link FileClient} instantiation.
     */
    public void initialization() {
        // BEGIN: com.azure.storage.file.fileClient.instantiation
        FileClient client = new FileClientBuilder()
            .connectionString("${connectionString}")
            .endpoint("${endpoint}")
            .buildFileClient();
        // END: com.azure.storage.file.fileClient.instantiation
    }

    /**
     * Generates code sample for creating a {@link FileClient} with SAS token.
     * @return An instance of {@link FileClient}
     */
    public FileClient createClientWithSASToken() {

        // BEGIN: com.azure.storage.file.fileClient.instantiation.sastoken
        FileClient fileClient = new FileClientBuilder()
            .endpoint("https://${accountName}.file.core.windows.net?${SASToken}")
            .shareName("myshare")
            .resourcePath("myfilepath")
            .buildFileClient();
        // END: com.azure.storage.file.fileClient.instantiation.sastoken
        return fileClient;
    }


    /**
     * Generates code sample for creating a {@link FileClient} with SAS token.
     * @return An instance of {@link FileClient}
     */
    public FileClient createClientWithCredential() {

        // BEGIN: com.azure.storage.file.fileClient.instantiation.credential
        FileClient fileClient = new FileClientBuilder()
            .endpoint("https://${accountName}.file.core.windows.net")
            .sasToken("${SASTokenQueryParams}")
            .shareName("myshare")
            .resourcePath("myfilepath")
            .buildFileClient();
        // END: com.azure.storage.file.fileClient.instantiation.credential
        return fileClient;
    }

    /**
     * Generates code sample for creating a {@link FileClient} with {@code connectionString}
     * which turns into {@link SharedKeyCredential}
     * @return An instance of {@link FileClient}
     */
    public FileClient createClientWithConnectionString() {
        // BEGIN: com.azure.storage.file.fileClient.instantiation.connectionstring
        String connectionString = "DefaultEndpointsProtocol=https;AccountName={name};AccountKey={key};"
            + "EndpointSuffix={core.windows.net}";
        FileClient fileClient = new FileClientBuilder()
            .connectionString(connectionString).shareName("myshare").resourcePath("myfilepath")
            .buildFileClient();
        // END: com.azure.storage.file.fileClient.instantiation.connectionstring
        return fileClient;
    }

    /**
     * Generates a code sample for using {@link FileClient#create(long)}
     */
    public void createFile() {
        FileClient fileClient = createClientWithSASToken();
        // BEGIN: com.azure.storage.file.fileClient.create
        FileInfo response = fileClient.create(1024);
        System.out.println("Complete creating the file.");
        // END: com.azure.storage.file.fileClient.create
    }

    /**
     * Generates a code sample for using {@link FileClient#createWithResponse(long, FileHTTPHeaders, FileSmbProperties,
     * String, Map, Duration, Context)}
     */
    public void createWithResponse() {
        FileClient fileClient = createClientWithSASToken();
        // BEGIN: com.azure.storage.file.fileClient.createWithResponse#long-filehttpheaders-filesmbproperties-string-map-duration-context
        FileHTTPHeaders httpHeaders = new FileHTTPHeaders()
            .setFileContentType("text/html")
            .setFileContentEncoding("gzip")
            .setFileContentLanguage("en")
            .setFileCacheControl("no-transform")
            .setFileContentDisposition("attachment");
        FileSmbProperties smbProperties = new FileSmbProperties()
            .setNtfsFileAttributes(EnumSet.of(NtfsFileAttributes.READ_ONLY))
            .setFileCreationTime(OffsetDateTime.now())
            .setFileLastWriteTime(OffsetDateTime.now())
            .setFilePermissionKey("filePermissionKey");
        String filePermission = "filePermission";
        // NOTE: filePermission and filePermissionKey should never be both set
        Response<FileInfo> response = fileClient.createWithResponse(1024, httpHeaders, smbProperties, filePermission,
            Collections.singletonMap("directory", "metadata"), Duration.ofSeconds(1), new Context(key1, value1));
        System.out.printf("Creating the file completed with status code %d", response.getStatusCode());
        // END: com.azure.storage.file.fileClient.createWithResponse#long-filehttpheaders-filesmbproperties-string-map-duration-context
    }

    /**
     * Generates a code sample for using {@link FileClient#startCopy(String, Map)}
     */
    public void startCopy() {
        FileClient fileClient = createClientWithSASToken();
        // BEGIN: com.azure.storage.file.fileClient.startCopy#string-map
        FileCopyInfo response = fileClient.startCopy(
            "https://{accountName}.file.core.windows.net?{SASToken}",
            Collections.singletonMap("file", "metadata"));
        System.out.println("Complete copying the file with copy Id: " + response.getCopyId());
        // END: com.azure.storage.file.fileClient.startCopy#string-map
    }

    /**
     * Generates a code sample for using {@link FileClient#startCopyWithResponse(String, Map, Duration, Context)}
     */
    public void startCopyWithResponse() {
        FileClient fileClient = createClientWithSASToken();
        // BEGIN: com.azure.storage.file.fileClient.startCopyWithResponse#string-map-duration-context
        Response<FileCopyInfo> response = fileClient.startCopyWithResponse(
            "https://{accountName}.file.core.windows.net?{SASToken}",
            Collections.singletonMap("file", "metadata"), Duration.ofSeconds(1), new Context(key1, value1));
        System.out.println("Complete copying the file with copy Id: " + response.getValue().getCopyId());
        // END: com.azure.storage.file.fileClient.startCopyWithResponse#string-map-duration-context
    }

    /**
     * Generates a code sample for using {@link FileClient#abortCopy(String)}
     */
    public void abortCopyFile() {
        FileClient fileClient = createClientWithSASToken();
        // BEGIN: com.azure.storage.file.fileClient.abortCopy#string
        fileClient.abortCopy("someCopyId");
        System.out.printf("Abort copying the file completed.");
        // END: com.azure.storage.file.fileClient.abortCopy#string
    }

    /**
     * Generates a code sample for using {@link FileClient#abortCopyWithResponse(String, Duration, Context)}
     */
    public void abortCopyWithResponse() {
        FileClient fileClient = createClientWithSASToken();
        // BEGIN: com.azure.storage.file.fileClient.abortCopyWithResponse#string-duration-context
        Response<Void> response = fileClient.abortCopyWithResponse("someCopyId", Duration.ofSeconds(1),
            new Context(key1, value1));
        System.out.printf("Abort copying the file completed with status code %d", response.getStatusCode());
        // END: com.azure.storage.file.fileClient.abortCopyWithResponse#string-duration-context
    }

    /**
     * Generates a code sample for using {@link FileClient#upload(ByteBuffer, long)}
     */
    public void uploadData() {
        FileClient fileClient = createClientWithSASToken();
        // BEGIN: com.azure.storage.file.fileClient.upload#bytebuffer-long
        ByteBuffer defaultData = ByteBuffer.wrap("default".getBytes(StandardCharsets.UTF_8));
        FileUploadInfo response = fileClient.upload(defaultData, defaultData.remaining());
        System.out.println("Complete uploading the data with eTag: " + response.getETag());
        // END: com.azure.storage.file.fileClient.upload#bytebuffer-long
    }

    /**
     * Generates a code sample for using {@link FileClient#uploadWithResponse(ByteBuffer, long, Duration, Context)}
     */
    public void uploadWithResponse() {
        FileClient fileClient = createClientWithSASToken();
        // BEGIN: com.azure.storage.file.FileClient.uploadWithResponse#ByteBuffer-long-Duration-Context
        ByteBuffer defaultData = ByteBuffer.wrap("default".getBytes(StandardCharsets.UTF_8));
        Response<FileUploadInfo> response = fileClient.uploadWithResponse(defaultData, defaultData.remaining(),
            Duration.ofSeconds(1), new Context(key1, value1));
        System.out.println("Complete uploading the data with status code: " + response.getStatusCode());
        // END: com.azure.storage.file.FileClient.uploadWithResponse#ByteBuffer-long-Duration-Context
    }

    /**
     * Generates a code sample for using {@link FileClient#uploadWithResponse(ByteBuffer, long, long,
     * Duration, Context)}
     */
    public void uploadWithResponseMaxOverload() {
        FileClient fileClient = createClientWithSASToken();
        // BEGIN: com.azure.storage.file.FileClient.uploadWithResponse#ByteBuffer-long-long-Duration-Context
        ByteBuffer defaultData = ByteBuffer.wrap("default".getBytes(StandardCharsets.UTF_8));
        Response<FileUploadInfo> response = fileClient.uploadWithResponse(defaultData, defaultData.remaining(),
            1024, Duration.ofSeconds(1), new Context(key1, value1));
        System.out.println("Complete uploading the data with status code: " + response.getStatusCode());
        // END: com.azure.storage.file.FileClient.uploadWithResponse#ByteBuffer-long-long-Duration-Context
    }

    /**
     * Generates a code sample for using {@link FileClient#clearRange(long)}
     */
    public void clearRange() {
        FileClient fileClient = createClientWithSASToken();
        // BEGIN: com.azure.storage.file.fileClient.clearRange#long
        FileUploadInfo response = fileClient.clearRange(1024);
        System.out.println("Complete clearing the range with eTag: " + response.getETag());
        // END: com.azure.storage.file.fileClient.clearRange#long
    }

    /**
     * Generates a code sample for using {@link FileClient#clearRangeWithResponse(long, long, Duration, Context)}
     */
    public void clearRangeMaxOverload() {
        FileClient fileClient = createClientWithSASToken();
        // BEGIN: com.azure.storage.file.FileClient.clearRangeWithResponse#long-long-Duration-Context
        Response<FileUploadInfo> response = fileClient.clearRangeWithResponse(1024, 1024,
            Duration.ofSeconds(1), new Context(key1, value1));
        System.out.println("Complete clearing the range with status code: " + response.getStatusCode());
        // END: com.azure.storage.file.FileClient.clearRangeWithResponse#long-long-Duration-Context
    }

    /**
     * Generates a code sample for using {@link FileClient#uploadFromFile(String)}
     */
    public void uploadFile() {
        FileClient fileClient = createClientWithSASToken();
        // BEGIN: com.azure.storage.file.fileClient.uploadFromFile#string
        fileClient.uploadFromFile("someFilePath");
        // END: com.azure.storage.file.fileClient.uploadFromFile#string
    }

    /**
     * Generates a code sample for using {@link FileClient#uploadFromFile(String)}
     */
    public void uploadFileMaxOverload() {
        FileClient fileClient = createClientWithSASToken();
        // BEGIN: com.azure.storage.file.fileClient.uploadFromFile#string-filerangewritetype
        fileClient.uploadFromFile("someFilePath");
        if (fileClient.getProperties() != null) {
            System.out.printf("Upload the file with length of %d completed",
                fileClient.getProperties().getContentLength());
        }
        // END: com.azure.storage.file.fileClient.uploadFromFile#string-filerangewritetype
    }

    /**
     * Generates a code sample for using {@link FileClient#downloadWithProperties()}
     */
    public void downloadData() {
        FileClient fileClient = createClientWithSASToken();
        // BEGIN: com.azure.storage.file.fileClient.downloadWithProperties
        FileDownloadInfo response = fileClient.downloadWithProperties();
        System.out.println("Complete downloading the data.");
        response.getBody().subscribe(
            byteBuffer ->  System.out.println("Complete downloading the data with body: "
                + new String(byteBuffer.array(), StandardCharsets.UTF_8)),
            error -> System.err.print(error.toString()),
            () -> System.out.println("Complete downloading the data!")
        );
        // END: com.azure.storage.file.fileClient.downloadWithProperties
    }

    /**
     * Generates a code sample for using {@link FileClient#downloadWithPropertiesWithResponse(
     * FileRange, Boolean, Duration, Context)}
     */
    public void downloadWithPropertiesWithResponse() {
        FileClient fileClient = createClientWithSASToken();
        // BEGIN: com.azure.storage.file.FileClient.downloadWithPropertiesWithResponse#FileRange-Boolean-Duration-Context
        Response<FileDownloadInfo> response = fileClient.downloadWithPropertiesWithResponse(new FileRange(1024, 2047L),
            false, Duration.ofSeconds(1), new Context(key1, value1));
        System.out.println("Complete downloading the data with status code: " + response.getStatusCode());
        response.getValue().getBody().subscribe(
            byteBuffer ->  System.out.println("Complete downloading the data with body: "
                + new String(byteBuffer.array(), StandardCharsets.UTF_8)),
            error -> System.err.print(error.toString()),
            () -> System.out.println("Complete downloading the data!")
        );
        // END: com.azure.storage.file.FileClient.downloadWithPropertiesWithResponse#FileRange-Boolean-Duration-Context
    }

    /**
     * Generates a code sample for using {@link FileClient#downloadToFile(String)}
     */
    public void downloadFile() {
        FileClient fileClient = createClientWithSASToken();
        // BEGIN: com.azure.storage.file.fileClient.downloadToFile#string
        fileClient.downloadToFile("somelocalfilepath");
        if (Files.exists(Paths.get("somelocalfilepath"))) {
            System.out.println("Complete downloading the file.");
        }
        // END: com.azure.storage.file.fileClient.downloadToFile#string
    }

    /**
     * Generates a code sample for using {@link FileClient#downloadToFileWithResponse(String, FileRange, Duration, Context)}
     */
    public void downloadFileMaxOverload() {
        FileClient fileClient = createClientWithSASToken();
        // BEGIN: com.azure.storage.file.fileClient.downloadToFileWithResponse#string-filerange-duration-context
        Response<FileProperties> response =
            fileClient.downloadToFileWithResponse("somelocalfilepath", new FileRange(1024, 2047L),
            Duration.ofSeconds(1), Context.NONE);
        if (Files.exists(Paths.get("somelocalfilepath"))) {
            System.out.println("Complete downloading the file with status code " + response.getStatusCode());
        }
        // END: com.azure.storage.file.fileClient.downloadToFileWithResponse#string-filerange-duration-context
    }

    /**
     * Generates a code sample for using {@link FileClient#uploadRangeFromUrl(long, long, long, URI)}
     * @throws URISyntaxException when the URI is invalid
     */
    public void uploadFileFromURLAsync() throws URISyntaxException {
        FileClient fileClient = createClientWithSASToken();
        // BEGIN: com.azure.storage.file.fileClient.uploadRangeFromUrl#long-long-long-uri
        FileUploadRangeFromUrlInfo response = fileClient.uploadRangeFromUrl(6, 8, 0, new URI("filewithSAStoken"));
        System.out.println("Completed upload range from url!");
        // END: com.azure.storage.file.fileClient.uploadRangeFromUrl#long-long-long-uri
    }

    /**
     * Generates a code sample for using {@link FileClient#uploadRangeFromUrlWithResponse(long, long, long, URI, Duration, Context)}
     * @throws URISyntaxException when the URI is invalid
     */
    public void uploadFileFromURLWithResponseAsync() throws URISyntaxException {
        FileClient fileClient = createClientWithSASToken();
        // BEGIN: com.azure.storage.file.fileClient.uploadRangeFromUrlWithResponse#long-long-long-uri-duration-context
        Response<FileUploadRangeFromUrlInfo> response = fileClient.uploadRangeFromUrlWithResponse(6,
            8, 0, new URI("filewithSAStoken"), Duration.ofSeconds(1), Context.NONE);
        System.out.println("Completed upload range from url!");
        // END: com.azure.storage.file.fileClient.uploadRangeFromUrlWithResponse#long-long-long-uri-duration-context
    }

    /**
     * Generates a code sample for using {@link FileClient#delete()}
     */
    public void deleteFile() {
        FileClient fileClient = createClientWithSASToken();
        // BEGIN: com.azure.storage.file.fileClient.delete
        fileClient.delete();
        System.out.println("Complete deleting the file.");
        // END: com.azure.storage.file.fileClient.delete
    }

    /**
     * Generates a code sample for using {@link FileClient#deleteWithResponse(Duration, Context)}
     */
    public void deleteWithResponse() {
        FileClient fileClient = createClientWithSASToken();
        // BEGIN: com.azure.storage.file.fileClient.deleteWithResponse#duration-context
        Response<Void> response = fileClient.deleteWithResponse(Duration.ofSeconds(1), new Context(key1, value1));
        System.out.println("Complete deleting the file with status code: " + response.getStatusCode());
        // END: com.azure.storage.file.fileClient.deleteWithResponse#duration-context
    }

    /**
     * Generates a code sample for using {@link FileClient#getProperties()}
     */
    public void getProperties() {
        FileClient fileClient = createClientWithSASToken();
        // BEGIN: com.azure.storage.file.fileClient.getProperties
        FileProperties properties = fileClient.getProperties();
        System.out.printf("File latest modified date is %s.", properties.getLastModified());
        // END: com.azure.storage.file.fileClient.getProperties
    }

    /**
     * Generates a code sample for using {@link FileClient#getPropertiesWithResponse(Duration, Context)}
     */
    public void getPropertiesWithResponse() {
        FileClient fileClient = createClientWithSASToken();
        // BEGIN: com.azure.storage.file.fileClient.getPropertiesWithResponse#duration-context
        Response<FileProperties> response = fileClient.getPropertiesWithResponse(
            Duration.ofSeconds(1), new Context(key1, value1));
        System.out.printf("File latest modified date is %s.", response.getValue().getLastModified());
        // END: com.azure.storage.file.fileClient.getPropertiesWithResponse#duration-context
    }

    /**
     * Generates a code sample for using {@link FileClient#setMetadata(Map)}
     */
    public void setMetadata() {
        FileClient fileClient = createClientWithSASToken();
        // BEGIN: com.azure.storage.file.fileClient.setMetadata#map
        fileClient.setMetadata(Collections.singletonMap("file", "updatedMetadata"));
        System.out.println("Setting the file metadata completed.");
        // END: com.azure.storage.file.fileClient.setMetadata#map
    }

    /**
     * Generates a code sample for using {@link FileClient#setMetadataWithResponse(Map, Duration, Context)}
     */
    public void setMetadataWithResponse() {
        FileClient fileClient = createClientWithSASToken();
        // BEGIN: com.azure.storage.file.fileClient.setMetadataWithResponse#map-duration-context
        Response<FileMetadataInfo> response = fileClient.setMetadataWithResponse(
            Collections.singletonMap("file", "updatedMetadata"), Duration.ofSeconds(1), new Context(key1, value1));
        System.out.printf("Setting the file metadata completed with status code %d", response.getStatusCode());
        // END: com.azure.storage.file.fileClient.setMetadataWithResponse#map-duration-context
    }

    /**
     * Generates a code sample for using {@link FileClient#setMetadataWithResponse(Map,
     * Duration, Context)} to clear metadata.
     */
    public void clearMetadataWithResponse() {
        FileClient fileClient = createClientWithSASToken();
        // BEGIN: com.azure.storage.file.fileClient.setMetadataWithResponse#map-duration-context.clearMetadata
        Response<FileMetadataInfo> response = fileClient.setMetadataWithResponse(null,
            Duration.ofSeconds(1), new Context(key1, value1));
        System.out.printf("Setting the file metadata completed with status code %d", response.getStatusCode());
        // END: com.azure.storage.file.fileClient.setMetadataWithResponse#map-duration-context.clearMetadata
    }

    /**
     * Generates a code sample for using {@link FileClient#setMetadata(Map)} to clear metadata.
     */
    public void clearMetadata() {
        FileClient fileClient = createClientWithSASToken();
        // BEGIN: com.azure.storage.file.fileClient.setMetadata#map.clearMetadata
        fileClient.setMetadata(null);
        System.out.printf("Setting the file metadata completed.");
        // END: com.azure.storage.file.fileClient.setMetadata#map.clearMetadata
    }

    /**
     * Generates a code sample for using {@link FileClient#setProperties(long, FileHTTPHeaders, FileSmbProperties, String)}
     */
    public void setHTTPHeaders() {
        FileClient fileClient = createClientWithSASToken();
        // BEGIN: com.azure.storage.file.fileClient.setProperties#long-filehttpheaders-filesmbproperties-string
        FileHTTPHeaders httpHeaders = new FileHTTPHeaders()
            .setFileContentType("text/html")
            .setFileContentEncoding("gzip")
            .setFileContentLanguage("en")
            .setFileCacheControl("no-transform")
            .setFileContentDisposition("attachment");
        FileSmbProperties smbProperties = new FileSmbProperties()
            .setNtfsFileAttributes(EnumSet.of(NtfsFileAttributes.READ_ONLY))
            .setFileCreationTime(OffsetDateTime.now())
            .setFileLastWriteTime(OffsetDateTime.now())
            .setFilePermissionKey("filePermissionKey");
        String filePermission = "filePermission";
        // NOTE: filePermission and filePermissionKey should never be both set
        fileClient.setProperties(1024, httpHeaders, smbProperties, filePermission);
        System.out.printf("Setting the file httpHeaders completed.");
        // END: com.azure.storage.file.fileClient.setProperties#long-filehttpheaders-filesmbproperties-string
    }

    /**
     * Generates a code sample for using {@link FileClient#setProperties(long, FileHTTPHeaders, FileSmbProperties, String)}
     * to clear httpHeaders and preserve SMB properties.
     */
    public void clearSyncHTTPHeaders() {
        FileClient fileClient = createClientWithSASToken();
        // BEGIN: com.azure.storage.file.fileClient.setProperties#long-filehttpheaders-filesmbproperties-string.clearHttpHeaderspreserveSMBProperties
        FileInfo response = fileClient.setProperties(1024, null, null, null);
        System.out.printf("Setting the file httpHeaders completed.");
        // END: com.azure.storage.file.fileClient.setProperties#long-filehttpheaders-filesmbproperties-string.clearHttpHeaderspreserveSMBProperties
    }

    /**
     * Generates a code sample for using {@link FileClient#setPropertiesWithResponse(long, FileHTTPHeaders,
     * FileSmbProperties, String, Duration, Context)}
     */
    public void setHttpHeadersWithResponse() {
        FileClient fileClient = createClientWithSASToken();
        // BEGIN: com.azure.storage.file.fileClient.setPropertiesWithResponse#long-filehttpheaders-filesmbproperties-string-duration-Context
        FileHTTPHeaders httpHeaders = new FileHTTPHeaders()
            .setFileContentType("text/html")
            .setFileContentEncoding("gzip")
            .setFileContentLanguage("en")
            .setFileCacheControl("no-transform")
            .setFileContentDisposition("attachment");
        FileSmbProperties smbProperties = new FileSmbProperties()
            .setNtfsFileAttributes(EnumSet.of(NtfsFileAttributes.READ_ONLY))
            .setFileCreationTime(OffsetDateTime.now())
            .setFileLastWriteTime(OffsetDateTime.now())
            .setFilePermissionKey("filePermissionKey");
        String filePermission = "filePermission";
        // NOTE: filePermission and filePermissionKey should never be both set
        Response<FileInfo> response = fileClient.setPropertiesWithResponse(1024, httpHeaders, smbProperties,
            filePermission, Duration.ofSeconds(1), new Context(key1, value1));
        System.out.printf("Setting the file httpHeaders completed with status code %d", response.getStatusCode());
        // END: com.azure.storage.file.fileClient.setPropertiesWithResponse#long-filehttpheaders-filesmbproperties-string-duration-Context
    }

    /**
     * Generates a code sample for using {@link FileClient#setPropertiesWithResponse(long, FileHTTPHeaders, FileSmbProperties, String, Duration, Context)}
     * (long, FileHTTPHeaders)} to clear httpHeaders.
     */
    public void clearHTTPHeaders() {
        FileClient fileClient = createClientWithSASToken();
        // BEGIN: com.azure.storage.file.fileClient.setPropertiesWithResponse#long-filehttpheaders-filesmbproperties-string-duration-Context.clearHttpHeaderspreserveSMBProperties
        Response<FileInfo> response = fileClient.setPropertiesWithResponse(1024, null, null, null,
            Duration.ofSeconds(1), new Context(key1, value1));
        System.out.printf("Setting the file httpHeaders completed with status code %d", response.getStatusCode());
        // END: com.azure.storage.file.fileClient.setPropertiesWithResponse#long-filehttpheaders-filesmbproperties-string-duration-Context.clearHttpHeaderspreserveSMBProperties
    }

    /**
     * Generates a code sample for using {@link FileClient#listRanges()}
     */
    public void listRanges() {
        FileClient fileClient = createClientWithSASToken();
        // BEGIN: com.azure.storage.file.fileClient.listRanges
        Iterable<FileRange> ranges = fileClient.listRanges();
        ranges.forEach(range ->
            System.out.printf("List ranges completed with start: %d, end: %d", range.getStart(), range.getEnd()));
        // END: com.azure.storage.file.fileClient.listRanges
    }

    /**
     * Generates a code sample for using {@link FileClient#listRanges(FileRange, Duration, Context)}
     */
    public void listRangesMaxOverload() {
        FileClient fileClient = createClientWithSASToken();
        // BEGIN: com.azure.storage.file.fileClient.listRanges#filerange-duration-context
        Iterable<FileRange> ranges = fileClient.listRanges(new FileRange(1024, 2048L), Duration.ofSeconds(1),
            new Context(key1, value1));
        ranges.forEach(range ->
            System.out.printf("List ranges completed with start: %d, end: %d", range.getStart(), range.getEnd()));
        // END: com.azure.storage.file.fileClient.listRanges#filerange-duration-context
    }

    /**
     * Generates a code sample for using {@link FileClient#listHandles()}
     */
    public void listHandles() {
        FileClient fileClient = createClientWithSASToken();
        // BEGIN: com.azure.storage.file.fileClient.listHandles
        fileClient.listHandles()
            .forEach(handleItem -> System.out.printf("List handles completed with handleId %s",
                handleItem.getHandleId()));
        // END: com.azure.storage.file.fileClient.listHandles
    }

    /**
     * Generates a code sample for using {@link FileClient#listHandles(Integer, Duration, Context)}
     */
    public void listHandlesWithOverload() {
        FileClient fileClient = createClientWithSASToken();
        // BEGIN: com.azure.storage.file.fileClient.listHandles#integer-duration-context
        fileClient.listHandles(10, Duration.ofSeconds(1), new Context(key1, value1))
            .forEach(handleItem -> System.out.printf("List handles completed with handleId %s",
                handleItem.getHandleId()));
        // END: com.azure.storage.file.fileClient.listHandles#integer-duration-context
    }

    /**
     * Generates a code sample for using {@link FileClient#forceCloseHandles(String, Duration, Context)}
     */
    public void forceCloseHandles() {
        FileClient fileClient = createClientWithSASToken();
        // BEGIN: com.azure.storage.file.fileClient.forceCloseHandles#string-duration-context
        fileClient.listHandles(10, Duration.ofSeconds(1), new Context(key1, value1))
            .forEach(result ->
                fileClient.forceCloseHandles(result.getHandleId(), Duration.ofSeconds(1),
                    new Context(key1, value1)).forEach(numOfClosedHandles ->
                    System.out.printf("Close %d handles.", numOfClosedHandles)
                ));
        // END: com.azure.storage.file.fileClient.forceCloseHandles#string-duration-context
    }

<<<<<<< HEAD
    /**
     * Generates a code sample for using {@link FileClient#generateSas(String, FileSasPermission, OffsetDateTime,
     * OffsetDateTime, String, SasProtocol, IpRange, String, String, String, String, String)}
     */
    public void generateSAS() {
        FileClient fileClient = createClientWithSASToken();
        // BEGIN: com.azure.storage.file.FileClient.generateSas#String-FileSasPermission-OffsetDateTime-OffsetDateTime-String-SasProtocol-IpRange-String-String-String-String-String
        String identifier = "identifier";
        FileSasPermission permissions = new FileSasPermission()
            .setReadPermission(true)
            .setCreatePermission(true)
            .setDeletePermission(true)
            .setWritePermission(true);
        OffsetDateTime startTime = OffsetDateTime.now().minusDays(1);
        OffsetDateTime expiryTime = OffsetDateTime.now().plusDays(1);
        IpRange ipRange = new IpRange()
            .setIpMin("0.0.0.0")
            .setIpMax("255.255.255.255");
        SasProtocol sasProtocol = SasProtocol.HTTPS_HTTP;
        String cacheControl = "cache";
        String contentDisposition = "disposition";
        String contentEncoding = "encoding";
        String contentLanguage = "language";
        String contentType = "type";
        String version = Constants.HeaderConstants.TARGET_STORAGE_VERSION;
        String sas = fileClient.generateSas(identifier, permissions, expiryTime, startTime, version, sasProtocol,
            ipRange, cacheControl, contentDisposition, contentEncoding, contentLanguage, contentType);
        // END: com.azure.storage.file.FileClient.generateSas#String-FileSasPermission-OffsetDateTime-OffsetDateTime-String-SasProtocol-IpRange-String-String-String-String-String
    }

=======
>>>>>>> 3c371470
     /**
     * Generates a code sample for using {@link FileClient#getShareSnapshotId()}
     */
    public void getShareSnapshotId() {
        // BEGIN: com.azure.storage.file.fileClient.getShareSnapshotId
        OffsetDateTime currentTime = OffsetDateTime.of(LocalDateTime.now(), ZoneOffset.UTC);
        FileClient fileClient = new FileClientBuilder()
            .endpoint("https://${accountName}.file.core.windows.net")
            .sasToken("${SASToken}")
            .shareName("myshare")
            .resourcePath("myfile")
            .snapshot(currentTime.toString())
            .buildFileClient();

        System.out.printf("Snapshot ID: %s%n", fileClient.getShareSnapshotId());
        // END: com.azure.storage.file.fileClient.getShareSnapshotId
    }

    /**
     * Generates a code sample for using {@link FileClient#getShareName()}
     */
    public void getShareName() {
        FileClient fileClient = createClientWithSASToken();
        // BEGIN: com.azure.storage.file.fileClient.getShareName
        String shareName = fileClient.getShareName();
        System.out.println("The share name of the directory is " + shareName);
        // END: com.azure.storage.file.fileClient.getShareName
    }

    /**
     * Generates a code sample for using {@link FileClient#getFilePath()}
     */
    public void getName() {
        FileClient fileClient = createClientWithSASToken();
        // BEGIN: com.azure.storage.file.fileClient.getFilePath
        String filePath = fileClient.getFilePath();
        System.out.println("The name of the file is " + filePath);
        // END: com.azure.storage.file.fileClient.getFilePath
    }
}<|MERGE_RESOLUTION|>--- conflicted
+++ resolved
@@ -4,12 +4,9 @@
 
 import com.azure.core.http.rest.Response;
 import com.azure.core.util.Context;
-<<<<<<< HEAD
 import com.azure.storage.common.Constants;
 import com.azure.storage.common.IpRange;
 import com.azure.storage.common.SasProtocol;
-=======
->>>>>>> 3c371470
 import com.azure.storage.common.credentials.SharedKeyCredential;
 import com.azure.storage.file.models.FileCopyInfo;
 import com.azure.storage.file.models.FileDownloadInfo;
@@ -598,39 +595,6 @@
         // END: com.azure.storage.file.fileClient.forceCloseHandles#string-duration-context
     }
 
-<<<<<<< HEAD
-    /**
-     * Generates a code sample for using {@link FileClient#generateSas(String, FileSasPermission, OffsetDateTime,
-     * OffsetDateTime, String, SasProtocol, IpRange, String, String, String, String, String)}
-     */
-    public void generateSAS() {
-        FileClient fileClient = createClientWithSASToken();
-        // BEGIN: com.azure.storage.file.FileClient.generateSas#String-FileSasPermission-OffsetDateTime-OffsetDateTime-String-SasProtocol-IpRange-String-String-String-String-String
-        String identifier = "identifier";
-        FileSasPermission permissions = new FileSasPermission()
-            .setReadPermission(true)
-            .setCreatePermission(true)
-            .setDeletePermission(true)
-            .setWritePermission(true);
-        OffsetDateTime startTime = OffsetDateTime.now().minusDays(1);
-        OffsetDateTime expiryTime = OffsetDateTime.now().plusDays(1);
-        IpRange ipRange = new IpRange()
-            .setIpMin("0.0.0.0")
-            .setIpMax("255.255.255.255");
-        SasProtocol sasProtocol = SasProtocol.HTTPS_HTTP;
-        String cacheControl = "cache";
-        String contentDisposition = "disposition";
-        String contentEncoding = "encoding";
-        String contentLanguage = "language";
-        String contentType = "type";
-        String version = Constants.HeaderConstants.TARGET_STORAGE_VERSION;
-        String sas = fileClient.generateSas(identifier, permissions, expiryTime, startTime, version, sasProtocol,
-            ipRange, cacheControl, contentDisposition, contentEncoding, contentLanguage, contentType);
-        // END: com.azure.storage.file.FileClient.generateSas#String-FileSasPermission-OffsetDateTime-OffsetDateTime-String-SasProtocol-IpRange-String-String-String-String-String
-    }
-
-=======
->>>>>>> 3c371470
      /**
      * Generates a code sample for using {@link FileClient#getShareSnapshotId()}
      */
