// Copyright (c) Microsoft Corporation. All rights reserved.
// Licensed under the MIT License.
package com.azure.storage.file;

import com.azure.storage.common.Constants;
import com.azure.storage.common.IpRange;
<<<<<<< HEAD
import com.azure.storage.common.SasProtocol;
import com.azure.storage.common.Utility;
import com.azure.storage.common.credentials.SasTokenCredential;
=======
import com.azure.storage.common.SASProtocol;
>>>>>>> 1e5c0005
import com.azure.storage.common.credentials.SharedKeyCredential;
import com.azure.storage.file.models.AccessPolicy;
import com.azure.storage.file.models.FileHTTPHeaders;
import com.azure.storage.file.models.NtfsFileAttributes;
import com.azure.storage.file.models.SignedIdentifier;

import java.time.LocalDateTime;
import java.time.OffsetDateTime;
import java.time.ZoneOffset;
import java.util.Collections;
import java.util.EnumSet;
import java.util.List;
import java.util.Map;

/**
 * Contains code snippets when generating javadocs through doclets for {@link ShareAsyncClient}.
 */
public class ShareAsyncJavaDocCodeSamples {


    /**
     * Generates code sample for {@link ShareAsyncClient} instantiation.
     */
    public void asyncInitialization() {
        // BEGIN: com.azure.storage.file.shareAsyncClient.instantiation
        ShareAsyncClient client = new ShareClientBuilder()
            .connectionString("${connectionString}")
            .endpoint("${endpoint}")
            .buildAsyncClient();
        // END: com.azure.storage.file.shareAsyncClient.instantiation
    }

    /**
<<<<<<< HEAD
     * Generates code sample for creating a {@link ShareAsyncClient} with {@link SasTokenCredential}
=======
     * Generates code sample for creating a {@link ShareAsyncClient} with SAS token.
>>>>>>> 1e5c0005
     *
     * @return An instance of {@link ShareAsyncClient}
     */
    public ShareAsyncClient createAsyncClientWithSASToken() {
        // BEGIN: com.azure.storage.file.shareAsyncClient.instantiation.sastoken
        ShareAsyncClient shareAsyncClient = new ShareClientBuilder()
            .endpoint("https://{accountName}.file.core.windows.net?{SASToken}")
            .shareName("myshare")
            .buildAsyncClient();
        // END: com.azure.storage.file.shareAsyncClient.instantiation.sastoken
        return shareAsyncClient;
    }

    /**
<<<<<<< HEAD
     * Generates code sample for creating a {@link ShareAsyncClient} with {@link SasTokenCredential}
=======
     * Generates code sample for creating a {@link ShareAsyncClient} with SAS token.
>>>>>>> 1e5c0005
     *
     * @return An instance of {@link ShareAsyncClient}
     */
    public ShareAsyncClient createAsyncClientWithCredential() {
        // BEGIN: com.azure.storage.file.shareAsyncClient.instantiation.credential
        ShareAsyncClient shareAsyncClient = new ShareClientBuilder()
            .endpoint("https://{accountName}.file.core.windows.net")
<<<<<<< HEAD
            .credential(SasTokenCredential.fromQueryParameters(Utility.parseQueryString("${SASTokenQueryParams}")))
=======
            .sasToken("${SASTokenQueryParams}")
>>>>>>> 1e5c0005
            .shareName("myshare")
            .buildAsyncClient();
        // END: com.azure.storage.file.shareAsyncClient.instantiation.credential
        return shareAsyncClient;
    }

    /**
     * Generates code sample for creating a {@link ShareAsyncClient} with {@code connectionString} which turns into
     * {@link SharedKeyCredential}
     *
     * @return An instance of {@link ShareAsyncClient}
     */
    public ShareAsyncClient createAsyncClientWithConnectionString() {
        // BEGIN: com.azure.storage.file.shareAsyncClient.instantiation.connectionstring
        String connectionString = "DefaultEndpointsProtocol=https;AccountName={name};AccountKey={key};"
            + "EndpointSuffix={core.windows.net}";
        ShareAsyncClient shareAsyncClient = new ShareClientBuilder()
            .connectionString(connectionString).shareName("myshare")
            .buildAsyncClient();
        // END: com.azure.storage.file.shareAsyncClient.instantiation.connectionstring
        return shareAsyncClient;
    }

    /**
     * Generates a code sample for using {@link ShareAsyncClient#create}
     */
    public void createShareAsync() {
        ShareAsyncClient shareAsyncClient = createAsyncClientWithSASToken();
        // BEGIN: com.azure.storage.file.shareAsyncClient.create
        shareAsyncClient.create().subscribe(
            response -> {
            },
            error -> System.err.print(error.toString()),
            () -> System.out.println("Complete creating the share!")
        );
        // END: com.azure.storage.file.shareAsyncClient.create
    }

    /**
     * Generates a code sample for using {@link ShareAsyncClient#createWithResponse(Map, Integer)} with Metadata.
     */
    public void createWithResponse() {
        ShareAsyncClient shareAsyncClient = createAsyncClientWithSASToken();
        // BEGIN: com.azure.storage.file.shareAsyncClient.createWithResponse#map-integer.metadata
        shareAsyncClient.createWithResponse(Collections.singletonMap("share", "metadata"), null).subscribe(
            response -> System.out.printf("Creating the share completed with status code %d", response.getStatusCode()),
            error -> System.err.print(error.toString()),
            () -> System.out.println("Complete creating the share!")
        );
        // END: com.azure.storage.file.shareAsyncClient.createWithResponse#map-integer.metadata
    }

    /**
     * Generates a code sample for using {@link ShareAsyncClient#createWithResponse(Map, Integer)} with Quota.
     */
    public void createShareAsyncMaxOverloadQuota() {
        ShareAsyncClient shareAsyncClient = createAsyncClientWithSASToken();
        // BEGIN: com.azure.storage.file.shareAsyncClient.createWithResponse#map-integer.quota
        shareAsyncClient.createWithResponse(null, 10).subscribe(
            response -> System.out.printf("Creating the share completed with status code %d", response.getStatusCode()),
            error -> System.err.print(error.toString()),
            () -> System.out.println("Complete creating the share!")
        );
        // END: com.azure.storage.file.shareAsyncClient.createWithResponse#map-integer.quota
    }

    /**
     * Generates a code sample for using {@link ShareAsyncClient#createDirectory(String)}
     */
    public void createDirectoryAsync() {
        ShareAsyncClient shareAsyncClient = createAsyncClientWithSASToken();
        // BEGIN: com.azure.storage.file.shareAsyncClient.createDirectory#string
        shareAsyncClient.createDirectory("mydirectory").subscribe(
            response -> {
            },
            error -> System.err.print(error.toString()),
            () -> System.out.println("Complete creating the directory!")
        );
        // END: com.azure.storage.file.shareAsyncClient.createDirectory#string
    }

    /**
     * Generates a code sample for using {@link ShareAsyncClient#createFile(String, long)}
     */
    public void createFileAsync() {
        ShareAsyncClient shareAsyncClient = createAsyncClientWithSASToken();
        // BEGIN: com.azure.storage.file.shareAsyncClient.createFile#string-long
        shareAsyncClient.createFile("myfile", 1024).subscribe(
            response -> {
            },
            error -> System.err.print(error.toString()),
            () -> System.out.println("Complete creating the directory!")
        );
        // END: com.azure.storage.file.shareAsyncClient.createFile#string-long
    }

    /**
     * Generates a code sample for using {@link ShareAsyncClient#createSnapshot()}
     */
    public void createSnapshotAsync() {
        ShareAsyncClient shareAsyncClient = createAsyncClientWithSASToken();
        // BEGIN: com.azure.storage.file.shareAsyncClient.createSnapshot
        shareAsyncClient.createSnapshot().subscribe(
            response -> System.out.println("Successfully creating the share snapshot with snapshot id: "
                + response.getSnapshot()),
            error -> System.err.println(error.toString()),
            () -> System.out.println("Complete creating the share snapshot.")
        );
        // END: com.azure.storage.file.shareAsyncClient.createSnapshot
    }

    /**
     * Generates a code sample for using {@link ShareAsyncClient#createSnapshotWithResponse(Map)}
     */
    public void createSnapshotAsyncWithMetadata() {
        ShareAsyncClient shareAsyncClient = createAsyncClientWithSASToken();
        // BEGIN: com.azure.storage.file.shareAsyncClient.createSnapshotWithResponse#map
        shareAsyncClient.createSnapshotWithResponse(Collections.singletonMap("snapshot", "metadata")).subscribe(
            response -> System.out.println("Successfully creating the share snapshot with snapshot id: "
                + response.getValue().getSnapshot()),
            error -> System.err.println(error.toString()),
            () -> System.out.println("Complete creating the share snapshot.")
        );
        // END: com.azure.storage.file.shareAsyncClient.createSnapshotWithResponse#map
    }

    /**
     * Generates a code sample for using {@link ShareAsyncClient#createDirectoryWithResponse(String, FileSmbProperties,
     * String, Map)}
     */
    public void createDirectoryWithResponse() {
        ShareAsyncClient shareAsyncClient = createAsyncClientWithSASToken();
        // BEGIN: com.azure.storage.file.shareAsyncClient.createDirectoryWithResponse#string-filesmbproperties-string-map
        FileSmbProperties smbProperties = new FileSmbProperties();
        String filePermission = "filePermission";
        shareAsyncClient.createDirectoryWithResponse("documents", smbProperties, filePermission,
            Collections.singletonMap("directory", "metadata"))
            .subscribe(response -> System.out.printf("Creating the directory completed with status code %d",
                response.getStatusCode()));
        // END: com.azure.storage.file.shareAsyncClient.createDirectoryWithResponse#string-filesmbproperties-string-map
    }

    /**
     * Generates a code sample for using {@link ShareAsyncClient#createFile(String, long)}
     */
    public void createFileAsyncMaxOverload() {
        ShareAsyncClient shareAsyncClient = createAsyncClientWithSASToken();
        // BEGIN: com.azure.storage.file.shareAsyncClient.createFile#string-long-filehttpheaders-map
        shareAsyncClient.createFile("myfile", 1024)
            .doOnSuccess(response -> System.out.println("Creating the file completed."));
        // END: com.azure.storage.file.shareAsyncClient.createFile#string-long-filehttpheaders-map
    }

    /**
     * Generates a code sample for using {@link ShareAsyncClient#createFileWithResponse(String, long, FileHTTPHeaders,
     * FileSmbProperties, String, Map)}
     */
    public void createFileWithResponse() {
        ShareAsyncClient shareAsyncClient = createAsyncClientWithSASToken();
        // BEGIN: com.azure.storage.file.shareAsyncClient.createFileWithResponse#string-long-filehttpheaders-filesmbproperties-string-map
        FileHTTPHeaders httpHeaders = new FileHTTPHeaders()
            .setFileContentType("text/html")
            .setFileContentEncoding("gzip")
            .setFileContentLanguage("en")
            .setFileCacheControl("no-transform")
            .setFileContentDisposition("attachment");
        FileSmbProperties smbProperties = new FileSmbProperties()
            .setNtfsFileAttributes(EnumSet.of(NtfsFileAttributes.READ_ONLY))
            .setFileCreationTime(OffsetDateTime.now())
            .setFileLastWriteTime(OffsetDateTime.now())
            .setFilePermissionKey("filePermissionKey");
        String filePermission = "filePermission";
        // NOTE: filePermission and filePermissionKey should never be both set
        shareAsyncClient.createFileWithResponse("myfile", 1024, httpHeaders, smbProperties,
            filePermission, Collections.singletonMap("directory", "metadata"))
            .subscribe(response -> System.out.printf("Creating the file completed with status code %d",
                response.getStatusCode()));
        // END: com.azure.storage.file.shareAsyncClient.createFileWithResponse#string-long-filehttpheaders-filesmbproperties-string-map
    }

    /**
     * Generates a code sample for using {@link ShareAsyncClient#deleteDirectory(String)}
     */
    public void deleteDirectoryAsync() {
        ShareAsyncClient shareAsyncClient = createAsyncClientWithSASToken();
        // BEGIN: com.azure.storage.file.shareAsyncClient.deleteDirectory#string
        shareAsyncClient.deleteDirectory("mydirectory").subscribe(
            response -> {
            },
            error -> System.err.println(error.toString()),
            () -> System.out.println("Complete deleting the directory.")
        );
        // END: com.azure.storage.file.shareAsyncClient.deleteDirectory#string
    }

    /**
     * Generates a code sample for using {@link ShareAsyncClient#deleteFile(String)}
     */
    public void deleteFileAsync() {
        ShareAsyncClient shareAsyncClient = createAsyncClientWithSASToken();
        // BEGIN: com.azure.storage.file.shareAsyncClient.deleteFile#string
        shareAsyncClient.deleteFile("myfile").subscribe(
            response -> {
            },
            error -> System.err.println(error.toString()),
            () -> System.out.println("Complete deleting the file.")
        );
        // END: com.azure.storage.file.shareAsyncClient.deleteFile#string
    }

    /**
     * Generates a code sample for using {@link ShareAsyncClient#delete}
     */
    public void deleteShareAsync() {
        ShareAsyncClient shareAsyncClient = createAsyncClientWithSASToken();
        // BEGIN: com.azure.storage.file.shareAsyncClient.delete
        shareAsyncClient.delete().subscribe(
            response -> System.out.println("Deleting the shareAsyncClient completed."),
            error -> System.err.println(error.toString()),
            () -> System.out.println("Complete deleting the share.")
        );
        // END: com.azure.storage.file.shareAsyncClient.delete
    }

    /**
     * Generates a code sample for using {@link ShareAsyncClient#deleteWithResponse()}
     */
    public void deleteWithResponse() {
        ShareAsyncClient shareAsyncClient = createAsyncClientWithSASToken();
        // BEGIN: com.azure.storage.file.shareAsyncClient.deleteWithResponse
        shareAsyncClient.deleteWithResponse().subscribe(
            response -> System.out.println("Deleting the shareAsyncClient completed with status code: "
                + response.getStatusCode()),
            error -> System.err.println(error.toString()),
            () -> System.out.println("Complete deleting the share.")
        );
        // END: com.azure.storage.file.shareAsyncClient.deleteWithResponse
    }

    /**
     * Generates a code sample for using {@link ShareAsyncClient#getProperties()}
     */
    public void getPropertiesAsync() {
        ShareAsyncClient shareAsyncClient = createAsyncClientWithSASToken();
        // BEGIN: com.azure.storage.file.shareAsyncClient.getProperties
        shareAsyncClient.getProperties()
            .subscribe(properties -> {
                System.out.printf("Share quota: %d, Metadata: %s", properties.getQuota(), properties.getMetadata());
            });
        // END: com.azure.storage.file.shareAsyncClient.getProperties
    }

    /**
     * Generates a code sample for using {@link ShareAsyncClient#getPropertiesWithResponse()}
     */
    public void getPropertiesWithResponse() {
        ShareAsyncClient shareAsyncClient = createAsyncClientWithSASToken();
        // BEGIN: com.azure.storage.file.shareAsyncClient.getPropertiesWithResponse
        shareAsyncClient.getPropertiesWithResponse()
            .subscribe(properties -> {
                System.out.printf("Share quota: %d, Metadata: %s", properties.getValue().getQuota(),
                    properties.getValue().getMetadata());
            });
        // END: com.azure.storage.file.shareAsyncClient.getPropertiesWithResponse
    }

    /**
     * Generates a code sample for using {@link ShareAsyncClient#setQuota(int)}
     */
    public void setQuotaAsync() {
        ShareAsyncClient shareAsyncClient = createAsyncClientWithSASToken();
        // BEGIN: com.azure.storage.file.ShareAsyncClient.setQuota#int
        shareAsyncClient.setQuota(1024).doOnSuccess(response ->
            System.out.println("Setting the share quota completed.")
        );
        // END: com.azure.storage.file.ShareAsyncClient.setQuota#int
    }

    /**
     * Generates a code sample for using {@link ShareAsyncClient#setQuotaWithResponse(int)}
     */
    public void setQuotaWithResponse() {
        ShareAsyncClient shareAsyncClient = createAsyncClientWithSASToken();
        // BEGIN: com.azure.storage.file.ShareAsyncClient.setQuotaWithResponse#int
        shareAsyncClient.setQuotaWithResponse(1024)
            .subscribe(response ->
                System.out.printf("Setting the share quota completed with status code %d", response.getStatusCode())
            );
        // END: com.azure.storage.file.ShareAsyncClient.setQuotaWithResponse#int
    }


    /**
     * Generates a code sample for using {@link ShareAsyncClient#setMetadata(Map)}
     */
    public void setMetadataAsync() {
        ShareAsyncClient shareAsyncClient = createAsyncClientWithSASToken();
        // BEGIN: com.azure.storage.file.shareAsyncClient.setMetadata#map
        shareAsyncClient.setMetadata(Collections.singletonMap("share", "updatedMetadata")).doOnSuccess(response ->
            System.out.println("Setting the share metadata completed.")
        );
        // END: com.azure.storage.file.shareAsyncClient.setMetadata#map
    }

    /**
     * Generates a code sample for using {@link ShareAsyncClient#setMetadataWithResponse(Map)}
     */
    public void setMetadataWithResponse() {
        ShareAsyncClient shareAsyncClient = createAsyncClientWithSASToken();
        // BEGIN: com.azure.storage.file.shareAsyncClient.setMetadataWithResponse#map
        shareAsyncClient.setMetadataWithResponse(Collections.singletonMap("share", "updatedMetadata"))
            .subscribe(response ->
                System.out.printf("Setting the share metadata completed with status code %d", response.getStatusCode())
            );
        // END: com.azure.storage.file.shareAsyncClient.setMetadataWithResponse#map
    }

    /**
     * Generates a code sample for using {@link ShareAsyncClient#setMetadata(Map)} to clear the metadata.
     */
    public void clearMetadataAsync() {
        ShareAsyncClient shareAsyncClient = createAsyncClientWithSASToken();
        // BEGIN: com.azure.storage.file.shareAsyncClient.clearMetadata#map
        shareAsyncClient.setMetadata(null).doOnSuccess(response ->
            System.out.println("Setting the share metadata completed.")
        );
        // END: com.azure.storage.file.shareAsyncClient.clearMetadata#map
    }

    /**
     * Generates a code sample for using {@link ShareAsyncClient#getAccessPolicy()}
     */
    public void getAccessPolicyAsync() {
        ShareAsyncClient shareAsyncClient = createAsyncClientWithSASToken();
        // BEGIN: com.azure.storage.file.shareAsyncClient.getAccessPolicy
        shareAsyncClient.getAccessPolicy()
            .subscribe(result -> System.out.printf("Access policy %s allows these permissions: %s", result.getId(),
                result.getAccessPolicy().getPermission())
            );
        // END: com.azure.storage.file.shareAsyncClient.getAccessPolicy
    }

    /**
     * Generates a code sample for using {@link ShareAsyncClient#setAccessPolicy(List)}
     */
    public void setAccessPolicyAsync() {
        ShareAsyncClient shareAsyncClient = createAsyncClientWithSASToken();
        // BEGIN: com.azure.storage.file.ShareAsyncClient.setAccessPolicy#List
        AccessPolicy accessPolicy = new AccessPolicy().setPermission("r")
            .setStart(OffsetDateTime.now(ZoneOffset.UTC))
            .setExpiry(OffsetDateTime.now(ZoneOffset.UTC).plusDays(10));

        SignedIdentifier permission = new SignedIdentifier().setId("mypolicy").setAccessPolicy(accessPolicy);
        shareAsyncClient.setAccessPolicy(Collections.singletonList(permission)).doOnSuccess(
            response -> System.out.println("Setting access policies completed."));
        // END: com.azure.storage.file.ShareAsyncClient.setAccessPolicy#List
    }

    /**
     * Generates a code sample for using {@link ShareAsyncClient#setAccessPolicyWithResponse(List)}
     */
    public void setAccessPolicyWithResponse() {
        ShareAsyncClient shareAsyncClient = createAsyncClientWithSASToken();
        // BEGIN: com.azure.storage.file.ShareAsyncClient.setAccessPolicyWithResponse#List
        AccessPolicy accessPolicy = new AccessPolicy().setPermission("r")
            .setStart(OffsetDateTime.now(ZoneOffset.UTC))
            .setExpiry(OffsetDateTime.now(ZoneOffset.UTC).plusDays(10));

        SignedIdentifier permission = new SignedIdentifier().setId("mypolicy").setAccessPolicy(accessPolicy);
        shareAsyncClient.setAccessPolicyWithResponse(Collections.singletonList(permission))
            .subscribe(response -> System.out.printf("Setting access policies completed completed with status code %d",
                response.getStatusCode()));
        // END: com.azure.storage.file.ShareAsyncClient.setAccessPolicyWithResponse#List
    }

    /**
     * Generates a code sample for using {@link ShareAsyncClient#getStatistics()}
     */
    public void getStatisticsAsync() {
        ShareAsyncClient shareAsyncClient = createAsyncClientWithSASToken();
        // BEGIN: com.azure.storage.file.shareAsyncClient.getStatistics
        shareAsyncClient.getStatistics().doOnSuccess(response -> System.out.printf("The share is using %d GB",
            response.getShareUsageInGB()));
        // END: com.azure.storage.file.shareAsyncClient.getStatistics
    }

    /**
     * Generates a code sample for using {@link ShareAsyncClient#createPermission(String)}
     */
    public void createPermissionAsync() {
        ShareAsyncClient shareAsyncClient = createAsyncClientWithSASToken();
        // BEGIN: com.azure.storage.file.shareAsyncClient.createPermission#string
        shareAsyncClient.createPermission("filePermission").subscribe(
            response -> System.out.printf("The file permission key is %s", response));
        // END: com.azure.storage.file.shareAsyncClient.createPermission#string
    }

    /**
     * Generates a code sample for using {@link ShareAsyncClient#createPermissionWithResponse(String)}
     */
    public void createPermissionWithResponse() {
        ShareAsyncClient shareAsyncClient = createAsyncClientWithSASToken();
        // BEGIN: com.azure.storage.file.shareAsyncClient.createPermissionWithResponse#string
        shareAsyncClient.createPermissionWithResponse("filePermission").subscribe(
            response -> System.out.printf("The file permission key is %s", response.getValue()));
        // END: com.azure.storage.file.shareAsyncClient.createPermissionWithResponse#string
    }

    /**
     * Generates a code sample for using {@link ShareAsyncClient#getPermission(String)}
     */
    public void getPermissionAsync() {
        ShareAsyncClient shareAsyncClient = createAsyncClientWithSASToken();
        // BEGIN: com.azure.storage.file.shareAsyncClient.getPermission#string
        shareAsyncClient.getPermission("filePermissionKey").subscribe(
            response -> System.out.printf("The file permission is %s", response));
        // END: com.azure.storage.file.shareAsyncClient.getPermission#string
    }

    /**
     * Generates a code sample for using {@link ShareAsyncClient#getPermissionWithResponse(String)}
     */
    public void getPermissionWithResponse() {
        ShareAsyncClient shareAsyncClient = createAsyncClientWithSASToken();
        // BEGIN: com.azure.storage.file.shareAsyncClient.getPermissionWithResponse#string
        shareAsyncClient.getPermissionWithResponse("filePermissionKey").subscribe(
            response -> System.out.printf("The file permission is %s", response.getValue()));
        // END: com.azure.storage.file.shareAsyncClient.getPermissionWithResponse#string
    }

    /**
     * Generates a code sample for using {@link ShareAsyncClient#getStatisticsWithResponse()}
     */
    public void getStatisticsWithResponse() {
        ShareAsyncClient shareAsyncClient = createAsyncClientWithSASToken();
        // BEGIN: com.azure.storage.file.shareAsyncClient.getStatisticsWithResponse
        shareAsyncClient.getStatisticsWithResponse().subscribe(response -> System.out.printf("The share is using %d GB",
            response.getValue().getShareUsageInGB()));
        // END: com.azure.storage.file.shareAsyncClient.getStatisticsWithResponse
    }

    /**
     * Generates a code sample for using {@link ShareAsyncClient#getSnapshotId()}
     */
    public void getSnapshotIdAsync() {
        // BEGIN: com.azure.storage.file.shareAsyncClient.getSnapshotId
        OffsetDateTime currentTime = OffsetDateTime.of(LocalDateTime.now(), ZoneOffset.UTC);
        ShareAsyncClient shareAsyncClient = new ShareClientBuilder()
            .endpoint("https://${accountName}.file.core.windows.net")
<<<<<<< HEAD
            .credential(SasTokenCredential.fromSasTokenString("${SASToken}"))
=======
            .sasToken("${SASToken}")
>>>>>>> 1e5c0005
            .shareName("myshare")
            .snapshot(currentTime.toString())
            .buildAsyncClient();

        System.out.printf("Snapshot ID: %s%n", shareAsyncClient.getSnapshotId());
        // END: com.azure.storage.file.shareAsyncClient.getSnapshotId
    }

    /**
     * Generates a code sample for using {@link ShareAsyncClient#generateSas(String, ShareSasPermission, OffsetDateTime,
     * OffsetDateTime, String, SasProtocol, IpRange, String, String, String, String, String)}
     */
    public void generateSASAsync() {
        ShareAsyncClient shareAsyncClient = createAsyncClientWithSASToken();
        // BEGIN: com.azure.storage.file.shareAsyncClient.generateSas#String-ShareSasPermission-OffsetDateTime-OffsetDateTime-String-SasProtocol-IpRange-String-String-String-String-String
        String identifier = "identifier";
        ShareSasPermission permissions = new ShareSasPermission()
            .setReadPermission(true)
            .setCreatePermission(true)
            .setDeletePermission(true)
            .setWritePermission(true)
            .setListPermission(true);
        OffsetDateTime startTime = OffsetDateTime.now().minusDays(1);
        OffsetDateTime expiryTime = OffsetDateTime.now().plusDays(1);
        IpRange ipRange = new IpRange()
            .setIpMin("0.0.0.0")
            .setIpMax("255.255.255.255");
        SasProtocol sasProtocol = SasProtocol.HTTPS_HTTP;
        String cacheControl = "cache";
        String contentDisposition = "disposition";
        String contentEncoding = "encoding";
        String contentLanguage = "language";
        String contentType = "type";
        String version = Constants.HeaderConstants.TARGET_STORAGE_VERSION;
        String sas = shareAsyncClient.generateSas(identifier, permissions, expiryTime, startTime, version, sasProtocol,
            ipRange, cacheControl, contentDisposition, contentEncoding, contentLanguage, contentType);
        // END: com.azure.storage.file.shareAsyncClient.generateSas#String-ShareSasPermission-OffsetDateTime-OffsetDateTime-String-SasProtocol-IpRange-String-String-String-String-String
    }

    /**
     * Generates a code sample for using {@link ShareAsyncClient#getShareName()}
     */
    public void getShareNameAsync() {
        ShareAsyncClient shareAsyncClient = createAsyncClientWithSASToken();
        // BEGIN: com.azure.storage.file.shareAsyncClient.getShareName
        String shareName = shareAsyncClient.getShareName();
        System.out.println("The name of the share is " + shareName);
        // END: com.azure.storage.file.shareAsyncClient.getShareName
    }
}<|MERGE_RESOLUTION|>--- conflicted
+++ resolved
@@ -4,13 +4,8 @@
 
 import com.azure.storage.common.Constants;
 import com.azure.storage.common.IpRange;
-<<<<<<< HEAD
 import com.azure.storage.common.SasProtocol;
 import com.azure.storage.common.Utility;
-import com.azure.storage.common.credentials.SasTokenCredential;
-=======
-import com.azure.storage.common.SASProtocol;
->>>>>>> 1e5c0005
 import com.azure.storage.common.credentials.SharedKeyCredential;
 import com.azure.storage.file.models.AccessPolicy;
 import com.azure.storage.file.models.FileHTTPHeaders;
@@ -44,11 +39,7 @@
     }
 
     /**
-<<<<<<< HEAD
-     * Generates code sample for creating a {@link ShareAsyncClient} with {@link SasTokenCredential}
-=======
      * Generates code sample for creating a {@link ShareAsyncClient} with SAS token.
->>>>>>> 1e5c0005
      *
      * @return An instance of {@link ShareAsyncClient}
      */
@@ -63,11 +54,7 @@
     }
 
     /**
-<<<<<<< HEAD
-     * Generates code sample for creating a {@link ShareAsyncClient} with {@link SasTokenCredential}
-=======
      * Generates code sample for creating a {@link ShareAsyncClient} with SAS token.
->>>>>>> 1e5c0005
      *
      * @return An instance of {@link ShareAsyncClient}
      */
@@ -75,11 +62,7 @@
         // BEGIN: com.azure.storage.file.shareAsyncClient.instantiation.credential
         ShareAsyncClient shareAsyncClient = new ShareClientBuilder()
             .endpoint("https://{accountName}.file.core.windows.net")
-<<<<<<< HEAD
-            .credential(SasTokenCredential.fromQueryParameters(Utility.parseQueryString("${SASTokenQueryParams}")))
-=======
             .sasToken("${SASTokenQueryParams}")
->>>>>>> 1e5c0005
             .shareName("myshare")
             .buildAsyncClient();
         // END: com.azure.storage.file.shareAsyncClient.instantiation.credential
@@ -529,11 +512,7 @@
         OffsetDateTime currentTime = OffsetDateTime.of(LocalDateTime.now(), ZoneOffset.UTC);
         ShareAsyncClient shareAsyncClient = new ShareClientBuilder()
             .endpoint("https://${accountName}.file.core.windows.net")
-<<<<<<< HEAD
-            .credential(SasTokenCredential.fromSasTokenString("${SASToken}"))
-=======
             .sasToken("${SASToken}")
->>>>>>> 1e5c0005
             .shareName("myshare")
             .snapshot(currentTime.toString())
             .buildAsyncClient();
