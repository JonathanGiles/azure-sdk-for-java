// Copyright (c) Microsoft Corporation. All rights reserved.
// Licensed under the MIT License.

package com.azure.storage.blob

import com.azure.core.implementation.util.ImplUtils
import com.azure.storage.blob.models.AccessTier
import com.azure.storage.blob.models.ArchiveStatus
import com.azure.storage.blob.models.BlobAccessConditions
import com.azure.storage.blob.models.BlobHTTPHeaders
import com.azure.storage.blob.models.BlobRange
import com.azure.storage.blob.models.BlobType
import com.azure.storage.blob.models.CopyStatusType
import com.azure.storage.blob.models.DeleteSnapshotsOptionType
import com.azure.storage.blob.models.LeaseAccessConditions
import com.azure.storage.blob.models.LeaseStateType
import com.azure.storage.blob.models.LeaseStatusType
import com.azure.storage.blob.models.ModifiedAccessConditions
import com.azure.storage.blob.models.PublicAccessType
import com.azure.storage.blob.models.RehydratePriority
import com.azure.storage.blob.models.ReliableDownloadOptions
import com.azure.storage.blob.models.StorageErrorCode
import com.azure.storage.blob.models.StorageException
import com.azure.storage.blob.models.SyncCopyStatusType
import com.azure.storage.blob.specialized.BlobClientBase
import com.azure.storage.blob.specialized.BlobServiceSasSignatureValues
import com.azure.storage.blob.specialized.SpecializedBlobClientBuilder
import spock.lang.Unroll

import java.nio.ByteBuffer
import java.nio.file.FileAlreadyExistsException
import java.security.MessageDigest
import java.time.OffsetDateTime

class BlobAPITest extends APISpec {
    BlobClientBase bc
    String blobName

    def setup() {
        blobName = generateBlobName()
        bc = cc.getBlobClient(blobName).getBlockBlobClient()
        bc.upload(defaultInputStream.get(), defaultDataSize)
    }

    def "Download all null"() {
        when:
        def stream = new ByteArrayOutputStream()
        def response = bc.downloadWithResponse(stream, null, null, null, false, null, null)
        def body = ByteBuffer.wrap(stream.toByteArray())
        def headers = response.getHeaders()

        then:
        body == defaultData
        headers.toMap().keySet().stream().noneMatch({ it.startsWith("x-ms-meta-") })
        headers.getValue("Content-Length") != null
        headers.getValue("Content-Type") != null
        headers.getValue("Content-Range") == null
        headers.getValue("Content-MD5") != null
        headers.getValue("Content-Encoding") == null
        headers.getValue("Cache-Control") == null
        headers.getValue("Content-Disposition") == null
        headers.getValue("Content-Language") == null
        headers.getValue("x-ms-blob-sequence-number") == null
        headers.getValue("x-ms-blob-type") == BlobType.BLOCK_BLOB.toString()
        headers.getValue("x-ms-copy-completion-time") == null
        headers.getValue("x-ms-copy-status-description") == null
        headers.getValue("x-ms-copy-id") == null
        headers.getValue("x-ms-copy-progress") == null
        headers.getValue("x-ms-copy-source") == null
        headers.getValue("x-ms-copy-status") == null
        headers.getValue("x-ms-lease-duration") == null
        headers.getValue("x-ms-lease-state") == LeaseStateType.AVAILABLE.toString()
        headers.getValue("x-ms-lease-status") == LeaseStatusType.UNLOCKED.toString()
        headers.getValue("Accept-Ranges") == "bytes"
        headers.getValue("x-ms-blob-committed-block-count") == null
        headers.getValue("x-ms-server-encrypted") != null
        headers.getValue("x-ms-blob-content-md5") == null
    }

    def "Download empty file"() {
        setup:
        bc = cc.getBlobClient("emptyAppendBlob").getAppendBlobClient()
        bc.create()

        when:
        def outStream = new ByteArrayOutputStream()
        bc.download(outStream)
        def result = outStream.toByteArray()

        then:
        notThrown(StorageException)
        result.length == 0
    }

    /*
    This is to test the appropriate integration of DownloadResponse, including setting the correct range values on
    HttpGetterInfo.
     */
    def "Download with retry range"() {
        /*
        We are going to make a request for some range on a blob. The Flux returned will throw an exception, forcing
        a retry per the ReliableDownloadOptions. The next request should have the same range header, which was generated
        from the count and offset values in HttpGetterInfo that was constructed on the initial call to download. We
        don't need to check the data here, but we want to ensure that the correct range is set each time. This will
        test the correction of a bug that was found which caused HttpGetterInfo to have an incorrect offset when it was
        constructed in BlobClient.download().
         */
        setup:
        def bu2 = getBlobClient(primaryCredential, bc.getBlobUrl(), new MockRetryRangeResponsePolicy())

        when:
        def range = new BlobRange(2, 5L)
        def options = new ReliableDownloadOptions().maxRetryRequests(3)
        bu2.downloadWithResponse(new ByteArrayOutputStream(), range, options, null, false, null, null)

        then:
        /*
        Because the dummy Flux always throws an error. This will also validate that an IllegalArgumentException is
        NOT thrown because the types would not match.
         */
        def e = thrown(RuntimeException)
        e.getCause() instanceof IOException
    }

    def "Download min"() {
        when:
        def outStream = new ByteArrayOutputStream()
        bc.download(outStream)
        def result = outStream.toByteArray()

        then:
        result == defaultData.array()
    }

    @Unroll
    def "Download range"() {
        setup:
        def range = (count == null) ? new BlobRange(offset) : new BlobRange(offset, count)

        when:
        def outStream = new ByteArrayOutputStream()
        bc.downloadWithResponse(outStream, range, null, null, false, null, null)
        String bodyStr = outStream.toString()

        then:
        bodyStr == expectedData

        where:
        offset | count || expectedData
        0      | null  || defaultText
        0      | 5L    || defaultText.substring(0, 5)
        3      | 2L    || defaultText.substring(3, 3 + 2)
    }

    @Unroll
    def "Download AC"() {
        setup:
        match = setupBlobMatchCondition(bc, match)
        leaseID = setupBlobLeaseCondition(bc, leaseID)
        def bac = new BlobAccessConditions()
            .setLeaseAccessConditions(new LeaseAccessConditions().setLeaseId(leaseID))
            .setModifiedAccessConditions(new ModifiedAccessConditions().setIfModifiedSince(modified)
                .setIfUnmodifiedSince(unmodified)
                .setIfMatch(match)
                .setIfNoneMatch(noneMatch))

        when:
        def response = bc.downloadWithResponse(new ByteArrayOutputStream(), null, null, bac, false, null, null)

        then:
        response.getStatusCode() == 200

        where:
        modified | unmodified | match        | noneMatch   | leaseID
        null     | null       | null         | null        | null
        oldDate  | null       | null         | null        | null
        null     | newDate    | null         | null        | null
        null     | null       | receivedEtag | null        | null
        null     | null       | null         | garbageEtag | null
        null     | null       | null         | null        | receivedLeaseID
    }

    @Unroll
    def "Download AC fail"() {
        setup:
        setupBlobLeaseCondition(bc, leaseID)
        def bac = new BlobAccessConditions()
            .setLeaseAccessConditions(new LeaseAccessConditions().setLeaseId(leaseID))
            .setModifiedAccessConditions(new ModifiedAccessConditions()
                .setIfModifiedSince(modified)
                .setIfUnmodifiedSince(unmodified)
                .setIfMatch(match)
                .setIfNoneMatch(setupBlobMatchCondition(bc, noneMatch)))

        when:
        bc.downloadWithResponse(new ByteArrayOutputStream(), null, null, bac, false, null, null).getStatusCode()

        then:
        thrown(StorageException)

        where:
        modified | unmodified | match       | noneMatch    | leaseID
        newDate  | null       | null        | null         | null
        null     | oldDate    | null        | null         | null
        null     | null       | garbageEtag | null         | null
        null     | null       | null        | receivedEtag | null
        null     | null       | null        | null         | garbageLeaseID
    }

    def "Download md5"() {
        when:
        def response = bc.downloadWithResponse(new ByteArrayOutputStream(), new BlobRange(0, 3), null, null, true, null, null)
        def contentMD5 = response.getHeaders().getValue("content-md5").getBytes()

        then:
        contentMD5 == Base64.getEncoder().encode(MessageDigest.getInstance("MD5").digest(defaultText.substring(0, 3).getBytes()))
    }

    def "Download error"() {
        setup:
        bc = cc.getBlobClient(generateBlobName()).getBlockBlobClient()

        when:
        bc.download(null)

        then:
        thrown(NullPointerException)
    }

    def "Download snapshot"() {
        when:
        def originalStream = new ByteArrayOutputStream()
        bc.download(originalStream)

        def bc2 = bc.createSnapshot()
        new SpecializedBlobClientBuilder()
            .blobClient(bc)
            .buildBlockBlobClient()
            .upload(new ByteArrayInputStream("ABC".getBytes()), 3)

        then:
        def snapshotStream = new ByteArrayOutputStream()
        bc2.download(snapshotStream)
        snapshotStream.toByteArray() == originalStream.toByteArray()
    }

    def "Download to file exists"() {
        setup:
        def testFile = new File(testName + ".txt")
        if (!testFile.exists()) {
            assert testFile.createNewFile()
        }

        when:
        bc.downloadToFile(testFile.getPath())

        then:
        def ex = thrown(UncheckedIOException)
        ex.getCause() instanceof FileAlreadyExistsException

        cleanup:
        testFile.delete()
    }

    def "Download to file does not exist"() {
        setup:
        def testFile = new File(testName + ".txt")
        if (testFile.exists()) {
            assert testFile.delete()
        }

        when:
        bc.downloadToFile(testFile.getPath())
        def fileContent = new Scanner(testFile).useDelimiter("\\Z").next()
        then:
        fileContent == defaultText

        cleanup:
        testFile.delete()
    }

    def "Get properties default"() {
        when:
        def response = bc.getPropertiesWithResponse(null, null, null)
        def headers = response.getHeaders()
        def properties = response.getValue()

        then:
        validateBasicHeaders(headers)
        ImplUtils.isNullOrEmpty(properties.getMetadata())
        properties.getBlobType() == BlobType.BLOCK_BLOB
        properties.getCopyCompletionTime() == null // tested in "copy"
        properties.getCopyStatusDescription() == null // only returned when the service has errors; cannot validate.
        properties.getCopyId() == null // tested in "abort copy"
        properties.getCopyProgress() == null // tested in "copy"
        properties.getCopySource() == null // tested in "copy"
        properties.getCopyStatus() == null // tested in "copy"
        !properties.isIncrementalCopy() // tested in PageBlob."start incremental copy"
        properties.getCopyDestinationSnapshot() == null // tested in PageBlob."start incremental copy"
        properties.getLeaseDuration() == null // tested in "acquire lease"
        properties.getLeaseState() == LeaseStateType.AVAILABLE
        properties.getLeaseStatus() == LeaseStatusType.UNLOCKED
        properties.getBlobSize() >= 0
        properties.getContentType() != null
        properties.getContentMD5() != null
        properties.getContentEncoding() == null // tested in "set HTTP headers"
        properties.getContentDisposition() == null // tested in "set HTTP headers"
        properties.getContentLanguage() == null // tested in "set HTTP headers"
        properties.getCacheControl() == null // tested in "set HTTP headers"
        properties.getBlobSequenceNumber() == null // tested in PageBlob."create sequence number"
        headers.getValue("Accept-Ranges") == "bytes"
        properties.getCommittedBlockCount() == null // tested in AppendBlob."append block"
        properties.isServerEncrypted()
        properties.getAccessTier() == AccessTier.HOT
        properties.isAccessTierInferred()
        properties.getArchiveStatus() == null
        properties.getCreationTime() != null
    }

    def "Get properties min"() {
        expect:
        bc.getPropertiesWithResponse(null, null, null).getStatusCode() == 200
    }

    @Unroll
    def "Get properties AC"() {
        setup:
        def bac = new BlobAccessConditions()
            .setLeaseAccessConditions(new LeaseAccessConditions().setLeaseId(setupBlobLeaseCondition(bc, leaseID)))
            .setModifiedAccessConditions(new ModifiedAccessConditions()
                .setIfModifiedSince(modified)
                .setIfUnmodifiedSince(unmodified)
                .setIfMatch(setupBlobMatchCondition(bc, match))
                .setIfNoneMatch(noneMatch))

        expect:
        bc.getPropertiesWithResponse(bac, null, null).getStatusCode() == 200

        where:
        modified | unmodified | match        | noneMatch   | leaseID
        null     | null       | null         | null        | null
        oldDate  | null       | null         | null        | null
        null     | newDate    | null         | null        | null
        null     | null       | receivedEtag | null        | null
        null     | null       | null         | garbageEtag | null
        null     | null       | null         | null        | receivedLeaseID
    }

    @Unroll
    def "Get properties AC fail"() {
        setup:
        def bac = new BlobAccessConditions()
            .setLeaseAccessConditions(new LeaseAccessConditions().setLeaseId(setupBlobLeaseCondition(bc, leaseID)))
            .setModifiedAccessConditions(new ModifiedAccessConditions()
                .setIfModifiedSince(modified)
                .setIfUnmodifiedSince(unmodified)
                .setIfMatch(match)
                .setIfNoneMatch(setupBlobMatchCondition(bc, noneMatch)))

        when:
        bc.getPropertiesWithResponse(bac, null, null)

        then:
        thrown(StorageException)

        where:
        modified | unmodified | match       | noneMatch    | leaseID
        newDate  | null       | null        | null         | null
        null     | oldDate    | null        | null         | null
        null     | null       | garbageEtag | null         | null
        null     | null       | null        | receivedEtag | null
        null     | null       | null        | null         | garbageLeaseID
    }

    def "Get properties error"() {
        setup:
        bc = cc.getBlobClient(generateBlobName()).getBlockBlobClient()

        when:
        bc.getProperties()

        then:
        thrown(StorageException)
    }

    def "Set HTTP headers null"() {
        setup:
        def response = bc.setHTTPHeadersWithResponse(null, null, null, null)

        expect:
        response.getStatusCode() == 200
        validateBasicHeaders(response.getHeaders())
    }

    def "Set HTTP headers min"() {
        setup:
        def properties = bc.getProperties()
        def headers = new BlobHTTPHeaders()
            .setBlobContentEncoding(properties.getContentEncoding())
            .setBlobContentDisposition(properties.getContentDisposition())
            .setBlobContentType("type")
            .setBlobCacheControl(properties.getCacheControl())
            .setBlobContentLanguage(properties.getContentLanguage())
            .setBlobContentMD5(Base64.getEncoder().encode(MessageDigest.getInstance("MD5").digest(defaultData.array())))

        bc.setHTTPHeaders(headers)

        expect:
        bc.getProperties().getContentType() == "type"
    }

    @Unroll
    def "Set HTTP headers headers"() {
        setup:
        def putHeaders = new BlobHTTPHeaders().setBlobCacheControl(cacheControl)
            .setBlobContentDisposition(contentDisposition)
            .setBlobContentEncoding(contentEncoding)
            .setBlobContentLanguage(contentLanguage)
            .setBlobContentMD5(contentMD5)
            .setBlobContentType(contentType)

        bc.setHTTPHeaders(putHeaders)

        expect:
        validateBlobProperties(
            bc.getPropertiesWithResponse(null, null, null),
            cacheControl, contentDisposition, contentEncoding, contentLanguage, contentMD5, contentType)

        where:
        cacheControl | contentDisposition | contentEncoding | contentLanguage | contentMD5                                                                               | contentType
        null         | null               | null            | null            | null                                                                                     | null
        "control"    | "disposition"      | "encoding"      | "language"      | Base64.getEncoder().encode(MessageDigest.getInstance("MD5").digest(defaultData.array())) | "type"
    }


    @Unroll
    def "Set HTTP headers AC"() {
        setup:
        match = setupBlobMatchCondition(bc, match)
        leaseID = setupBlobLeaseCondition(bc, leaseID)
        def bac = new BlobAccessConditions()
            .setLeaseAccessConditions(new LeaseAccessConditions().setLeaseId(leaseID))
            .setModifiedAccessConditions(new ModifiedAccessConditions()
                .setIfModifiedSince(modified)
                .setIfUnmodifiedSince(unmodified)
                .setIfMatch(match)
                .setIfNoneMatch(noneMatch))

        expect:
        bc.setHTTPHeadersWithResponse(null, bac, null, null).getStatusCode() == 200

        where:
        modified | unmodified | match        | noneMatch   | leaseID
        null     | null       | null         | null        | null
        oldDate  | null       | null         | null        | null
        null     | newDate    | null         | null        | null
        null     | null       | receivedEtag | null        | null
        null     | null       | null         | garbageEtag | null
        null     | null       | null         | null        | receivedLeaseID
    }

    @Unroll
    def "Set HTTP headers AC fail"() {
        setup:
        noneMatch = setupBlobMatchCondition(bc, noneMatch)
        setupBlobLeaseCondition(bc, leaseID)
        def bac = new BlobAccessConditions()
            .setLeaseAccessConditions(new LeaseAccessConditions().setLeaseId(leaseID))
            .setModifiedAccessConditions(new ModifiedAccessConditions()
                .setIfModifiedSince(modified)
                .setIfUnmodifiedSince(unmodified)
                .setIfMatch(match)
                .setIfNoneMatch(noneMatch))

        when:
        bc.setHTTPHeadersWithResponse(null, bac, null, null)

        then:
        thrown(StorageException)

        where:
        modified | unmodified | match       | noneMatch    | leaseID
        newDate  | null       | null        | null         | null
        null     | oldDate    | null        | null         | null
        null     | null       | garbageEtag | null         | null
        null     | null       | null        | receivedEtag | null
        null     | null       | null        | null         | garbageLeaseID
    }

    def "Set HTTP headers error"() {
        setup:
        bc = cc.getBlobClient(generateBlobName()).getBlockBlobClient()

        when:
        bc.setHTTPHeaders(null)

        then:
        thrown(StorageException)
    }

    def "Set metadata all null"() {
        when:
        def response = bc.setMetadataWithResponse(null, null, null, null)

        then:
        bc.getProperties().getMetadata().size() == 0
        response.getStatusCode() == 200
        validateBasicHeaders(response.getHeaders())
        Boolean.parseBoolean(response.getHeaders().getValue("x-ms-request-server-encrypted"))
    }

    def "Set metadata min"() {
        setup:
        def metadata = new HashMap<String, String>()
        metadata.put("foo", "bar")

        when:
        bc.setMetadata(metadata)

        then:
        bc.getProperties().getMetadata() == metadata
    }

    @Unroll
    def "Set metadata metadata"() {
        setup:
        def metadata = new HashMap<String, String>()
        if (key1 != null && value1 != null) {
            metadata.put(key1, value1)
        }
        if (key2 != null && value2 != null) {
            metadata.put(key2, value2)
        }

        expect:
        bc.setMetadataWithResponse(metadata, null, null, null).getStatusCode() == statusCode
        bc.getProperties().getMetadata() == metadata

        where:
        key1  | value1 | key2   | value2 || statusCode
        null  | null   | null   | null   || 200
        "foo" | "bar"  | "fizz" | "buzz" || 200
    }

    @Unroll
    def "Set metadata AC"() {
        setup:
        match = setupBlobMatchCondition(bc, match)
        leaseID = setupBlobLeaseCondition(bc, leaseID)
        def bac = new BlobAccessConditions()
            .setLeaseAccessConditions(new LeaseAccessConditions().setLeaseId(leaseID))
            .setModifiedAccessConditions(new ModifiedAccessConditions()
                .setIfModifiedSince(modified)
                .setIfUnmodifiedSince(unmodified)
                .setIfMatch(match)
                .setIfNoneMatch(noneMatch))

        expect:
        bc.setMetadataWithResponse(null, bac, null, null).getStatusCode() == 200

        where:
        modified | unmodified | match        | noneMatch   | leaseID
        null     | null       | null         | null        | null
        oldDate  | null       | null         | null        | null
        null     | newDate    | null         | null        | null
        null     | null       | receivedEtag | null        | null
        null     | null       | null         | garbageEtag | null
        null     | null       | null         | null        | receivedLeaseID
    }

    @Unroll
    def "Set metadata AC fail"() {
        setup:
        noneMatch = setupBlobMatchCondition(bc, noneMatch)
        setupBlobLeaseCondition(bc, leaseID)

        def bac = new BlobAccessConditions()
            .setLeaseAccessConditions(new LeaseAccessConditions().setLeaseId(leaseID))
            .setModifiedAccessConditions(new ModifiedAccessConditions()
                .setIfModifiedSince(modified)
                .setIfUnmodifiedSince(unmodified)
                .setIfMatch(match)
                .setIfNoneMatch(noneMatch))

        when:
        bc.setMetadataWithResponse(null, bac, null, null)

        then:
        thrown(StorageException)

        where:
        modified | unmodified | match       | noneMatch    | leaseID
        newDate  | null       | null        | null         | null
        null     | oldDate    | null        | null         | null
        null     | null       | garbageEtag | null         | null
        null     | null       | null        | receivedEtag | null
        null     | null       | null        | null         | garbageLeaseID
    }

    def "Set metadata error"() {
        setup:
        bc = cc.getBlobClient(generateBlobName()).getBlockBlobClient()

        when:
        bc.setMetadata(null)

        then:
        thrown(StorageException)
    }

    def "Snapshot"() {
        when:
        def response = bc.createSnapshotWithResponse(null, null, null, null)

        then:
        response.getValue().exists()
        validateBasicHeaders(response.getHeaders())
    }

    def "Snapshot min"() {
        bc.createSnapshotWithResponse(null, null, null, null).getStatusCode() == 201
    }

    @Unroll
    def "Snapshot metadata"() {
        setup:
        def metadata = new HashMap<String, String>()
        if (key1 != null && value1 != null) {
            metadata.put(key1, value1)
        }
        if (key2 != null && value2 != null) {
            metadata.put(key2, value2)
        }

        def response = bc.createSnapshotWithResponse(metadata, null, null, null)
        def bcSnap = response.getValue()

        expect:
        response.getStatusCode() == 201
        bcSnap.getProperties().getMetadata() == metadata

        where:
        key1  | value1 | key2   | value2
        null  | null   | null   | null
        "foo" | "bar"  | "fizz" | "buzz"
    }

    @Unroll
    def "Snapshot AC"() {
        setup:
        match = setupBlobMatchCondition(bc, match)
        leaseID = setupBlobLeaseCondition(bc, leaseID)
        def bac = new BlobAccessConditions()
            .setLeaseAccessConditions(new LeaseAccessConditions().setLeaseId(leaseID))
            .setModifiedAccessConditions(new ModifiedAccessConditions()
                .setIfModifiedSince(modified)
                .setIfUnmodifiedSince(unmodified)
                .setIfMatch(match)
                .setIfNoneMatch(noneMatch))

        expect:
        bc.createSnapshotWithResponse(null, bac, null, null).getStatusCode() == 201

        where:
        modified | unmodified | match        | noneMatch   | leaseID
        null     | null       | null         | null        | null
        oldDate  | null       | null         | null        | null
        null     | newDate    | null         | null        | null
        null     | null       | receivedEtag | null        | null
        null     | null       | null         | garbageEtag | null
        null     | null       | null         | null        | receivedLeaseID
    }

    @Unroll
    def "Snapshot AC fail"() {
        setup:
        noneMatch = setupBlobMatchCondition(bc, noneMatch)
        setupBlobLeaseCondition(bc, leaseID)
        def bac = new BlobAccessConditions()
            .setLeaseAccessConditions(new LeaseAccessConditions().setLeaseId(leaseID))
            .setModifiedAccessConditions(new ModifiedAccessConditions()
                .setIfModifiedSince(modified)
                .setIfUnmodifiedSince(unmodified)
                .setIfMatch(match)
                .setIfNoneMatch(noneMatch))


        when:
        bc.createSnapshotWithResponse(null, bac, null, null)

        then:
        thrown(StorageException)

        where:
        modified | unmodified | match       | noneMatch    | leaseID
        newDate  | null       | null        | null         | null
        null     | oldDate    | null        | null         | null
        null     | null       | garbageEtag | null         | null
        null     | null       | null        | receivedEtag | null
        null     | null       | null        | null         | garbageLeaseID
    }

    def "Snapshot error"() {
        setup:
        bc = cc.getBlobClient(generateBlobName()).getBlockBlobClient()

        when:
        bc.createSnapshot()

        then:
        thrown(StorageException)
    }

    def "Copy"() {
        setup:
        def copyDestBlob = cc.getBlobClient(generateBlobName()).getBlockBlobClient()
        def headers =
            copyDestBlob.startCopyFromURLWithResponse(new URL(bc.getBlobUrl()), null, null, null, null, null, null, null).getHeaders()

        when:
        while (copyDestBlob.getProperties().getCopyStatus() == CopyStatusType.PENDING) {
            sleepIfRecord(1000)
        }
        def properties = copyDestBlob.getProperties()

        then:
        properties.getCopyStatus() == CopyStatusType.SUCCESS
        properties.getCopyCompletionTime() != null
        properties.getCopyProgress() != null
        properties.getCopySource() != null
        validateBasicHeaders(headers)
        headers.getValue("x-ms-copy-id") != null
    }

    def "Copy min"() {
        expect:
        bc.startCopyFromURLWithResponse(new URL(bc.getBlobUrl()), null, null, null, null, null, null, null).getStatusCode() == 202
    }

    @Unroll
    def "Copy metadata"() {
        setup:
        def bu2 = cc.getBlobClient(generateBlobName()).getBlockBlobClient()
        def metadata = new HashMap<String, String>()
        if (key1 != null && value1 != null) {
            metadata.put(key1, value1)
        }
        if (key2 != null && value2 != null) {
            metadata.put(key2, value2)
        }

        def status = bu2.startCopyFromURLWithResponse(new URL(bc.getBlobUrl()), metadata, null, null, null, null, null, null)
            .getHeaders().getValue("x-ms-copy-status")

        def start = OffsetDateTime.now()
        while (status != CopyStatusType.SUCCESS.toString()) {
            sleepIfRecord(1000)
            status = bu2.getPropertiesWithResponse(null, null, null).getHeaders().getValue("x-ms-copy-status")
            def currentTime = OffsetDateTime.now()
            if (status == CopyStatusType.FAILED.toString() || currentTime.minusMinutes(1) == start) {
                throw new Exception("Copy failed or took too long")
            }
        }

        expect:
        bu2.getProperties().getMetadata() == metadata

        where:
        key1  | value1 | key2   | value2
        null  | null   | null   | null
        "foo" | "bar"  | "fizz" | "buzz"
    }

    @Unroll
    def "Copy source AC"() {
        setup:
        def copyDestBlob = cc.getBlobClient(generateBlobName()).getBlockBlobClient()
        match = setupBlobMatchCondition(bc, match)
        def mac = new ModifiedAccessConditions()
            .setIfModifiedSince(modified)
            .setIfUnmodifiedSince(unmodified)
            .setIfMatch(match)
            .setIfNoneMatch(noneMatch)

        expect:
        copyDestBlob.startCopyFromURLWithResponse(new URL(bc.getBlobUrl()), null, null, null, mac, null, null, null).getStatusCode() == 202

        where:
        modified | unmodified | match        | noneMatch
        null     | null       | null         | null
        oldDate  | null       | null         | null
        null     | newDate    | null         | null
        null     | null       | receivedEtag | null
        null     | null       | null         | garbageEtag
    }

    @Unroll
    def "Copy source AC fail"() {
        setup:
        def bu2 = cc.getBlobClient(generateBlobName()).getBlockBlobClient()
        noneMatch = setupBlobMatchCondition(bc, noneMatch)
        def mac = new ModifiedAccessConditions()
            .setIfModifiedSince(modified)
            .setIfUnmodifiedSince(unmodified)
            .setIfMatch(match)
            .setIfNoneMatch(noneMatch)

        when:
        bu2.startCopyFromURLWithResponse(new URL(bc.getBlobUrl()), null, null, null, mac, null, null, null)

        then:
        thrown(StorageException)

        where:
        modified | unmodified | match       | noneMatch
        newDate  | null       | null        | null
        null     | oldDate    | null        | null
        null     | null       | garbageEtag | null
        null     | null       | null        | receivedEtag
    }

    @Unroll
    def "Copy dest AC"() {
        setup:
        def bu2 = cc.getBlobClient(generateBlobName()).getBlockBlobClient()
        bu2.upload(defaultInputStream.get(), defaultDataSize)
        match = setupBlobMatchCondition(bu2, match)
        leaseID = setupBlobLeaseCondition(bu2, leaseID)
        def bac = new BlobAccessConditions()
            .setLeaseAccessConditions(new LeaseAccessConditions().setLeaseId(leaseID))
            .setModifiedAccessConditions(new ModifiedAccessConditions()
                .setIfModifiedSince(modified)
                .setIfUnmodifiedSince(unmodified)
                .setIfMatch(match)
                .setIfNoneMatch(noneMatch))


        expect:
        bu2.startCopyFromURLWithResponse(new URL(bc.getBlobUrl()), null, null, null, null, bac, null, null).getStatusCode() == 202

        where:
        modified | unmodified | match        | noneMatch   | leaseID
        null     | null       | null         | null        | null
        oldDate  | null       | null         | null        | null
        null     | newDate    | null         | null        | null
        null     | null       | receivedEtag | null        | null
        null     | null       | null         | garbageEtag | null
        null     | null       | null         | null        | receivedLeaseID
    }

    @Unroll
    def "Copy dest AC fail"() {
        setup:
        def bu2 = cc.getBlobClient(generateBlobName()).getBlockBlobClient()
        bu2.upload(defaultInputStream.get(), defaultDataSize)
        noneMatch = setupBlobMatchCondition(bu2, noneMatch)
        setupBlobLeaseCondition(bu2, leaseID)
        def bac = new BlobAccessConditions()
            .setLeaseAccessConditions(new LeaseAccessConditions().setLeaseId(leaseID))
            .setModifiedAccessConditions(new ModifiedAccessConditions()
                .setIfModifiedSince(modified)
                .setIfUnmodifiedSince(unmodified)
                .setIfMatch(match)
                .setIfNoneMatch(noneMatch))

        when:
        bu2.startCopyFromURLWithResponse(new URL(bc.getBlobUrl()), null, null, null, null, bac, null, null)

        then:
        thrown(StorageException)

        where:
        modified | unmodified | match       | noneMatch    | leaseID
        newDate  | null       | null        | null         | null
        null     | oldDate    | null        | null         | null
        null     | null       | garbageEtag | null         | null
        null     | null       | null        | receivedEtag | null
        null     | null       | null        | null         | garbageLeaseID
    }

    def "Abort copy lease fail"() {
        setup:
        // Data has to be large enough and copied between accounts to give us enough time to abort
        new SpecializedBlobClientBuilder()
            .blobClient(bc)
            .buildBlockBlobClient()
            .upload(new ByteArrayInputStream(getRandomByteArray(8 * 1024 * 1024)), 8 * 1024 * 1024)
        // So we don't have to create a SAS.
        cc.setAccessPolicy(PublicAccessType.BLOB, null)

        def cu2 = alternateBlobServiceClient.getBlobContainerClient(generateBlobName())
        cu2.create()
        def bu2 = cu2.getBlobClient(generateBlobName()).getBlockBlobClient()
        bu2.upload(defaultInputStream.get(), defaultDataSize)
        def leaseID = setupBlobLeaseCondition(bu2, receivedLeaseID)

        when:
        def copyID = bu2.startCopyFromURLWithResponse(new URL(bc.getBlobUrl()), null, null, null, null,
            new BlobAccessConditions().setLeaseAccessConditions(new LeaseAccessConditions().setLeaseId(leaseID)), null, null).getValue()
        bu2.abortCopyFromURLWithResponse(copyID, new LeaseAccessConditions().setLeaseId(garbageLeaseID), null, null)

        then:
        def e = thrown(StorageException)
        e.getStatusCode() == 412

        cleanup:
        cu2.delete()
    }

    def "Abort copy"() {
        setup:
        // Data has to be large enough and copied between accounts to give us enough time to abort
        new SpecializedBlobClientBuilder().blobClient(bc)
            .buildBlockBlobClient()
            .upload(new ByteArrayInputStream(getRandomByteArray(8 * 1024 * 1024)), 8 * 1024 * 1024)
        // So we don't have to create a SAS.
        cc.setAccessPolicy(PublicAccessType.BLOB, null)

        def cu2 = alternateBlobServiceClient.getBlobContainerClient(generateBlobName())
        cu2.create()
        def bu2 = cu2.getBlobClient(generateBlobName())

        when:
        def copyID = bu2.startCopyFromURLWithResponse(new URL(bc.getBlobUrl()), null, null, null, null, null, null, null).getValue()
        def response = bu2.abortCopyFromURLWithResponse(copyID, null, null, null)
        def headers = response.getHeaders()

        then:
        response.getStatusCode() == 204
        headers.getValue("x-ms-request-id") != null
        headers.getValue("x-ms-version") != null
        headers.getValue("Date") != null
        // Normal test cleanup will not clean up containers in the alternate account.
        cu2.deleteWithResponse(null, null, null).getStatusCode() == 202
    }

    def "Abort copy min"() {
        setup:
        // Data has to be large enough and copied between accounts to give us enough time to abort
        new SpecializedBlobClientBuilder().blobClient(bc)
            .buildBlockBlobClient()
            .upload(new ByteArrayInputStream(getRandomByteArray(8 * 1024 * 1024)), 8 * 1024 * 1024)
        // So we don't have to create a SAS.
        cc.setAccessPolicy(PublicAccessType.BLOB, null)

        def cu2 = alternateBlobServiceClient.getBlobContainerClient(generateBlobName())
        cu2.create()
        def bu2 = cu2.getBlobClient(generateBlobName())

        when:
        def copyID = bu2.startCopyFromURL(new URL(bc.getBlobUrl()))

        then:
        bu2.abortCopyFromURLWithResponse(copyID, null, null, null).getStatusCode() == 204
    }

    def "Abort copy lease"() {
        setup:
        // Data has to be large enough and copied between accounts to give us enough time to abort
        new SpecializedBlobClientBuilder().blobClient(bc)
            .buildBlockBlobClient()
            .upload(new ByteArrayInputStream(getRandomByteArray(8 * 1024 * 1024)), 8 * 1024 * 1024)
        // So we don't have to create a SAS.
        cc.setAccessPolicy(PublicAccessType.BLOB, null)

        def cu2 = alternateBlobServiceClient.getBlobContainerClient(generateContainerName())
        cu2.create()
        def bu2 = cu2.getBlobClient(generateBlobName()).getBlockBlobClient()
        bu2.upload(defaultInputStream.get(), defaultDataSize)
        def leaseID = setupBlobLeaseCondition(bu2, receivedLeaseID)

        when:
        def copyID =
            bu2.startCopyFromURLWithResponse(new URL(bc.getBlobUrl()), null, null, null, null,
                new BlobAccessConditions().setLeaseAccessConditions(new LeaseAccessConditions().setLeaseId(leaseID)), null, null).getValue()

        then:
        bu2.abortCopyFromURLWithResponse(copyID, new LeaseAccessConditions().setLeaseId(leaseID), null, null).getStatusCode() == 204
        // Normal test cleanup will not clean up containers in the alternate account.
        cu2.delete()
    }

    def "Copy error"() {
        setup:
        bc = cc.getBlobClient(generateBlobName()).getBlockBlobClient()

        when:
        bc.startCopyFromURL(new URL("http://www.error.com"))

        then:
        thrown(StorageException)
    }

    def "Abort copy error"() {
        setup:
        bc = cc.getBlobClient(generateBlobName()).getBlockBlobClient()

        when:
        bc.abortCopyFromURL("id")

        then:
        thrown(StorageException)
    }

    def "Sync copy"() {
        setup:
        // Sync copy is a deep copy, which requires either sas or public access.
        cc.setAccessPolicy(PublicAccessType.CONTAINER, null)
        def bu2 = cc.getBlobClient(generateBlobName()).getBlockBlobClient()

        when:
        def headers = bu2.copyFromURLWithResponse(new URL(bc.getBlobUrl()), null, null, null, null, null, null).getHeaders()

        then:
        headers.getValue("x-ms-copy-status") == SyncCopyStatusType.SUCCESS.toString()
        headers.getValue("x-ms-copy-id") != null
        validateBasicHeaders(headers)
    }

    def "Sync copy min"() {
        setup:
        cc.setAccessPolicy(PublicAccessType.CONTAINER, null)
        def bu2 = cc.getBlobClient(generateBlobName()).getBlockBlobClient()

        expect:
        bu2.copyFromURLWithResponse(new URL(bc.getBlobUrl()), null, null, null, null, null, null).getStatusCode() == 202
    }

    @Unroll
    def "Sync copy metadata"() {
        setup:
        cc.setAccessPolicy(PublicAccessType.CONTAINER, null)
        def bu2 = cc.getBlobClient(generateBlobName()).getBlockBlobClient()
        def metadata = new HashMap<String, String>()
        if (key1 != null && value1 != null) {
            metadata.put(key1, value1)
        }
        if (key2 != null && value2 != null) {
            metadata.put(key2, value2)
        }

        when:
        bu2.copyFromURLWithResponse(new URL(bc.getBlobUrl()), metadata, null, null, null, null, null)

        then:
        bu2.getProperties().getMetadata() == metadata

        where:
        key1  | value1 | key2   | value2
        null  | null   | null   | null
        "foo" | "bar"  | "fizz" | "buzz"
    }

    @Unroll
    def "Sync copy source AC"() {
        setup:
        cc.setAccessPolicy(PublicAccessType.CONTAINER, null)
        def bu2 = cc.getBlobClient(generateBlobName()).getBlockBlobClient()
        match = setupBlobMatchCondition(bc, match)
        def mac = new ModifiedAccessConditions()
            .setIfModifiedSince(modified)
            .setIfUnmodifiedSince(unmodified)
            .setIfMatch(match)
            .setIfNoneMatch(noneMatch)

        expect:
        bu2.copyFromURLWithResponse(new URL(bc.getBlobUrl()), null, null, mac, null, null, null).getStatusCode() == 202

        where:
        modified | unmodified | match        | noneMatch
        null     | null       | null         | null
        oldDate  | null       | null         | null
        null     | newDate    | null         | null
        null     | null       | receivedEtag | null
        null     | null       | null         | garbageEtag
    }

    @Unroll
    def "Sync copy source AC fail"() {
        setup:
        cc.setAccessPolicy(PublicAccessType.CONTAINER, null)
        def bu2 = cc.getBlobClient(generateBlobName()).getBlockBlobClient()
        noneMatch = setupBlobMatchCondition(bc, noneMatch)
        def mac = new ModifiedAccessConditions()
            .setIfModifiedSince(modified)
            .setIfUnmodifiedSince(unmodified)
            .setIfMatch(match)
            .setIfNoneMatch(noneMatch)

        when:
        bu2.copyFromURLWithResponse(new URL(bc.getBlobUrl()), null, null, mac, null, null, null)

        then:
        thrown(StorageException)

        where:
        modified | unmodified | match       | noneMatch
        newDate  | null       | null        | null
        null     | oldDate    | null        | null
        null     | null       | garbageEtag | null
        null     | null       | null        | receivedEtag
    }

    @Unroll
    def "Sync copy dest AC"() {
        setup:
        cc.setAccessPolicy(PublicAccessType.CONTAINER, null)
        def bu2 = cc.getBlobClient(generateBlobName()).getBlockBlobClient()
        bu2.upload(defaultInputStream.get(), defaultDataSize)
        match = setupBlobMatchCondition(bu2, match)
        leaseID = setupBlobLeaseCondition(bu2, leaseID)
        def bac = new BlobAccessConditions()
            .setLeaseAccessConditions(new LeaseAccessConditions().setLeaseId(leaseID))
            .setModifiedAccessConditions(new ModifiedAccessConditions()
                .setIfModifiedSince(modified)
                .setIfUnmodifiedSince(unmodified)
                .setIfMatch(match)
                .setIfNoneMatch(noneMatch))

        expect:
        bu2.copyFromURLWithResponse(new URL(bc.getBlobUrl()), null, null, null, bac, null, null).getStatusCode() == 202

        where:
        modified | unmodified | match        | noneMatch   | leaseID
        null     | null       | null         | null        | null
        oldDate  | null       | null         | null        | null
        null     | newDate    | null         | null        | null
        null     | null       | receivedEtag | null        | null
        null     | null       | null         | garbageEtag | null
        null     | null       | null         | null        | receivedLeaseID
    }

    @Unroll
    def "Sync copy dest AC fail"() {
        setup:
        cc.setAccessPolicy(PublicAccessType.CONTAINER, null)
        def bu2 = cc.getBlobClient(generateBlobName()).getBlockBlobClient()
        bu2.upload(defaultInputStream.get(), defaultDataSize)
        noneMatch = setupBlobMatchCondition(bu2, noneMatch)
        setupBlobLeaseCondition(bu2, leaseID)
        def bac = new BlobAccessConditions()
            .setLeaseAccessConditions(new LeaseAccessConditions().setLeaseId(leaseID))
            .setModifiedAccessConditions(new ModifiedAccessConditions()
                .setIfModifiedSince(modified)
                .setIfUnmodifiedSince(unmodified)
                .setIfMatch(match)
                .setIfNoneMatch(noneMatch))

        when:
        bu2.copyFromURLWithResponse(new URL(bc.getBlobUrl()), null, null, null, bac, null, null)

        then:
        thrown(StorageException)

        where:
        modified | unmodified | match       | noneMatch    | leaseID
        newDate  | null       | null        | null         | null
        null     | oldDate    | null        | null         | null
        null     | null       | garbageEtag | null         | null
        null     | null       | null        | receivedEtag | null
        null     | null       | null        | null         | garbageLeaseID
    }

    def "Sync copy error"() {
        setup:
        def bu2 = cc.getBlobClient(generateBlobName()).getBlockBlobClient()

        when:
        bu2.copyFromURL(new URL(bc.getBlobUrl()))

        then:
        thrown(StorageException)
    }

    def "Delete"() {
        when:
        def response = bc.deleteWithResponse(null, null, null, null)
        def headers = response.getHeaders()

        then:
        response.getStatusCode() == 202
        headers.getValue("x-ms-request-id") != null
        headers.getValue("x-ms-version") != null
        headers.getValue("Date") != null
    }

    def "Delete min"() {
        expect:
        bc.deleteWithResponse(null, null, null, null).getStatusCode() == 202
    }

    @Unroll
    def "Delete options"() {
        setup:
        bc.createSnapshot()
        // Create an extra blob so the list isn't empty (null) when we delete base blob, too
        def bu2 = cc.getBlobClient(generateBlobName()).getBlockBlobClient()
        bu2.upload(defaultInputStream.get(), defaultDataSize)

        when:
        bc.deleteWithResponse(option, null, null, null)

        then:
        cc.listBlobsFlat().stream().count() == blobsRemaining

        where:
        option                            | blobsRemaining
        DeleteSnapshotsOptionType.INCLUDE | 1
        DeleteSnapshotsOptionType.ONLY    | 2
    }

    @Unroll
    def "Delete AC"() {
        setup:
        match = setupBlobMatchCondition(bc, match)
        leaseID = setupBlobLeaseCondition(bc, leaseID)
        def bac = new BlobAccessConditions()
            .setLeaseAccessConditions(new LeaseAccessConditions().setLeaseId(leaseID))
            .setModifiedAccessConditions(new ModifiedAccessConditions()
                .setIfModifiedSince(modified)
                .setIfUnmodifiedSince(unmodified)
                .setIfMatch(match)
                .setIfNoneMatch(noneMatch))

        expect:
        bc.deleteWithResponse(DeleteSnapshotsOptionType.INCLUDE, bac, null, null).getStatusCode() == 202

        where:
        modified | unmodified | match        | noneMatch   | leaseID
        null     | null       | null         | null        | null
        oldDate  | null       | null         | null        | null
        null     | newDate    | null         | null        | null
        null     | null       | receivedEtag | null        | null
        null     | null       | null         | garbageEtag | null
        null     | null       | null         | null        | receivedLeaseID
    }

    @Unroll
    def "Delete AC fail"() {
        setup:
        noneMatch = setupBlobMatchCondition(bc, noneMatch)
        setupBlobLeaseCondition(bc, leaseID)
        def bac = new BlobAccessConditions()
            .setLeaseAccessConditions(new LeaseAccessConditions().setLeaseId(leaseID))
            .setModifiedAccessConditions(new ModifiedAccessConditions()
                .setIfModifiedSince(modified)
                .setIfUnmodifiedSince(unmodified)
                .setIfMatch(match)
                .setIfNoneMatch(noneMatch))

        when:
        bc.deleteWithResponse(DeleteSnapshotsOptionType.INCLUDE, bac, null, null)

        then:
        thrown(StorageException)

        where:
        modified | unmodified | match       | noneMatch    | leaseID
        newDate  | null       | null        | null         | null
        null     | oldDate    | null        | null         | null
        null     | null       | garbageEtag | null         | null
        null     | null       | null        | receivedEtag | null
        null     | null       | null        | null         | garbageLeaseID
    }

    def "Blob delete error"() {
        setup:
        bc = cc.getBlobClient(generateBlobName()).getBlockBlobClient()

        when:
        bc.delete()

        then:
        thrown(StorageException)
    }

    @Unroll
    def "Set tier block blob"() {
        setup:
        def cc = blobServiceClient.createBlobContainer(generateContainerName())
        def bc = cc.getBlobClient(generateBlobName()).getBlockBlobClient()
        bc.upload(defaultInputStream.get(), defaultData.remaining())

        when:
        def initialResponse = bc.setAccessTierWithResponse(tier, null, null, null, null)
        def headers = initialResponse.getHeaders()

        then:
        initialResponse.getStatusCode() == 200 || initialResponse.getStatusCode() == 202
        headers.getValue("x-ms-version") != null
        headers.getValue("x-ms-request-id") != null
        bc.getProperties().getAccessTier() == tier
        cc.listBlobsFlat().iterator().next().getProperties().getAccessTier() == tier

        cleanup:
        cc.delete()

        where:
        tier               | _
        AccessTier.HOT     | _
        AccessTier.COOL    | _
        AccessTier.ARCHIVE | _
    }

    @Unroll
    def "Set tier page blob"() {
        setup:
        def cc = premiumBlobServiceClient.createBlobContainer(generateContainerName())

        def bc = cc.getBlobClient(generateBlobName()).getPageBlobClient()
        bc.create(512)

        when:
        bc.setAccessTier(tier)

        then:
        bc.getProperties().getAccessTier() == tier
        cc.listBlobsFlat().iterator().next().getProperties().getAccessTier() == tier

        cleanup:
        cc.delete()

        where:
        tier           | _
        AccessTier.P4  | _
        AccessTier.P6  | _
        AccessTier.P10 | _
        AccessTier.P20 | _
        AccessTier.P30 | _
        AccessTier.P40 | _
        AccessTier.P50 | _
    }

    def "Set tier min"() {
        setup:
        def cc = blobServiceClient.createBlobContainer(generateContainerName())
        def bu = cc.getBlobClient(generateBlobName()).getBlockBlobClient()
        bu.upload(defaultInputStream.get(), defaultData.remaining())

        when:
        def statusCode = bc.setAccessTierWithResponse(AccessTier.HOT, null, null, null, null).getStatusCode()

        then:
        statusCode == 200 || statusCode == 202

        cleanup:
        cc.delete()
    }

    def "Set tier inferred"() {
        setup:
        def cc = blobServiceClient.createBlobContainer(generateBlobName())
        def bc = cc.getBlobClient(generateBlobName()).getBlockBlobClient()
        bc.upload(defaultInputStream.get(), defaultDataSize)

        when:
        def inferred1 = bc.getProperties().isAccessTierInferred()
        def inferredList1 = cc.listBlobsFlat().iterator().next().getProperties().isAccessTierInferred()

        bc.setAccessTier(AccessTier.HOT)

        def inferred2 = bc.getProperties().isAccessTierInferred()
        def inferredList2 = cc.listBlobsFlat().iterator().next().getProperties().isAccessTierInferred()

        then:
        inferred1
        inferredList1
        !inferred2
        inferredList2 == null
    }

    @Unroll
    def "Set tier archive status"() {
        setup:
        def cc = blobServiceClient.createBlobContainer(generateBlobName())
        def bc = cc.getBlobClient(generateBlobName()).getBlockBlobClient()
        bc.upload(defaultInputStream.get(), defaultDataSize)

        when:
        bc.setAccessTier(sourceTier)
        bc.setAccessTier(destTier)

        then:
        bc.getProperties().getArchiveStatus() == status
        cc.listBlobsFlat().iterator().next().getProperties().getArchiveStatus() == status

        where:
        sourceTier         | destTier        | priority                   | status
        AccessTier.ARCHIVE | AccessTier.COOL | RehydratePriority.STANDARD | ArchiveStatus.REHYDRATE_PENDING_TO_COOL
        AccessTier.ARCHIVE | AccessTier.HOT  | RehydratePriority.STANDARD | ArchiveStatus.REHYDRATE_PENDING_TO_HOT
        AccessTier.ARCHIVE | AccessTier.HOT  | RehydratePriority.HIGH     | ArchiveStatus.REHYDRATE_PENDING_TO_HOT
    }

    def "Set tier error"() {
        setup:
        def cc = blobServiceClient.createBlobContainer(generateContainerName())
        def bc = cc.getBlobClient(generateBlobName()).getBlockBlobClient()
        bc.upload(defaultInputStream.get(), defaultDataSize)

        when:
        bc.setAccessTier(AccessTier.fromString("garbage"))

        then:
        def e = thrown(StorageException)
        e.getErrorCode() == StorageErrorCode.INVALID_HEADER_VALUE

        cleanup:
        cc.delete()
    }

    def "Set tier illegal argument"() {
        when:
        bc.setAccessTier(null)

        then:
        thrown(NullPointerException)
    }

    def "Set tier lease"() {
        setup:

        def cc = blobServiceClient.createBlobContainer(generateContainerName())
        def bc = cc.getBlobClient(generateBlobName()).getBlockBlobClient()
        bc.upload(defaultInputStream.get(), defaultDataSize)
        def leaseID = setupBlobLeaseCondition(bc, receivedLeaseID)

        when:
        bc.setAccessTierWithResponse(AccessTier.HOT, null, new LeaseAccessConditions().setLeaseId(leaseID), null, null)

        then:
        notThrown(StorageException)

        cleanup:
        cc.delete()
    }

    def "Set tier lease fail"() {
        setup:
        def cc = blobServiceClient.createBlobContainer(generateContainerName())
        def bc = cc.getBlobClient(generateBlobName()).getBlockBlobClient()
        bc.upload(defaultInputStream.get(), defaultDataSize)

        when:
        bc.setAccessTierWithResponse(AccessTier.HOT, null, new LeaseAccessConditions().setLeaseId("garbage"), null, null)

        then:
        thrown(StorageException)
    }

    @Unroll
    def "Copy with tier"() {
        setup:
        def bc = cc.getBlobClient(generateBlobName()).getBlockBlobClient()
        bc.uploadWithResponse(defaultInputStream.get(), defaultDataSize, null, null, tier1, null, null, null)
        def bcCopy = cc.getBlobClient(generateBlobName()).getBlockBlobClient()

        when:
<<<<<<< HEAD
        bcCopy.copyFromURLWithResponse(new URL(bc.getBlobUrl() + "?" + bc.generateSas(OffsetDateTime.now().plusHours(1), new BlobSasPermission().setReadPermission(true))), null, tier2, null, null, null, null)
=======
        def sas = new BlobServiceSasSignatureValues()
            .setExpiryTime(OffsetDateTime.now().plusHours(1))
            .setPermissions(new BlobSasPermission().setReadPermission(true))
            .setCanonicalName(bc.getBlobUrl().toString(), primaryCredential.getAccountName())
            .generateSASQueryParameters(primaryCredential)
            .encode()
        bcCopy.copyFromURLWithResponse(new URL(bc.getBlobUrl().toString() + "?" + sas), null, tier2, null, null, null, null)
>>>>>>> 3c371470

        then:
        bcCopy.getProperties().getAccessTier() == tier2

        where:
        tier1           | tier2
        AccessTier.HOT  | AccessTier.COOL
        AccessTier.COOL | AccessTier.HOT
    }

    def "Undelete"() {
        setup:
        enableSoftDelete()
        bc.delete()

        when:
        def undeleteHeaders = bc.undeleteWithResponse(null, null).getHeaders()
        bc.getProperties()

        then:
        notThrown(StorageException)
        undeleteHeaders.getValue("x-ms-request-id") != null
        undeleteHeaders.getValue("x-ms-version") != null
        undeleteHeaders.getValue("Date") != null

        disableSoftDelete() == null
    }

    def "Undelete min"() {
        setup:
        enableSoftDelete()
        bc.delete()

        expect:
        bc.undeleteWithResponse(null, null).getStatusCode() == 200
    }

    def "Undelete error"() {
        bc = cc.getBlobClient(generateBlobName()).getBlockBlobClient()

        when:
        bc.undelete()

        then:
        thrown(StorageException)
    }

    def "Get account info"() {
        when:
        def response = primaryBlobServiceClient.getAccountInfoWithResponse(null, null)

        then:
        response.getHeaders().getValue("Date") != null
        response.getHeaders().getValue("x-ms-request-id") != null
        response.getHeaders().getValue("x-ms-version") != null
        response.getValue().getAccountKind() != null
        response.getValue().getSkuName() != null
    }

    def "Get account info min"() {
        expect:
        bc.getAccountInfoWithResponse(null, null).getStatusCode() == 200
    }

    def "Get account info error"() {
        when:
        def serviceURL = getServiceClient(primaryBlobServiceClient.getAccountUrl())

        serviceURL.getBlobContainerClient(generateContainerName()).getBlobClient(generateBlobName()).getAccountInfo()

        then:
        thrown(StorageException)
    }

    def "Get Container Name"() {
        expect:
        containerName == bc.getContainerName()
    }

    def "Get Blob Name"() {
        expect:
        blobName == bc.getBlobName()
    }
}<|MERGE_RESOLUTION|>--- conflicted
+++ resolved
@@ -1455,17 +1455,13 @@
         def bcCopy = cc.getBlobClient(generateBlobName()).getBlockBlobClient()
 
         when:
-<<<<<<< HEAD
-        bcCopy.copyFromURLWithResponse(new URL(bc.getBlobUrl() + "?" + bc.generateSas(OffsetDateTime.now().plusHours(1), new BlobSasPermission().setReadPermission(true))), null, tier2, null, null, null, null)
-=======
         def sas = new BlobServiceSasSignatureValues()
             .setExpiryTime(OffsetDateTime.now().plusHours(1))
             .setPermissions(new BlobSasPermission().setReadPermission(true))
             .setCanonicalName(bc.getBlobUrl().toString(), primaryCredential.getAccountName())
-            .generateSASQueryParameters(primaryCredential)
+            .generateSasQueryParameters(primaryCredential)
             .encode()
         bcCopy.copyFromURLWithResponse(new URL(bc.getBlobUrl().toString() + "?" + sas), null, tier2, null, null, null, null)
->>>>>>> 3c371470
 
         then:
         bcCopy.getProperties().getAccessTier() == tier2
