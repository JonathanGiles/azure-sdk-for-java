--- conflicted
+++ resolved
@@ -8,11 +8,6 @@
 import com.azure.core.implementation.util.ImplUtils;
 import com.azure.core.util.logging.ClientLogger;
 import com.azure.storage.blob.implementation.AzureBlobStorageBuilder;
-<<<<<<< HEAD
-import com.azure.storage.common.credentials.SasTokenCredential;
-=======
-
->>>>>>> 1e5c0005
 import java.net.MalformedURLException;
 import java.net.URL;
 
@@ -80,16 +75,9 @@
             URL url = new URL(endpoint);
             super.endpoint = url.getProtocol() + "://" + url.getAuthority();
 
-<<<<<<< HEAD
-            SasTokenCredential sasTokenCredential = SasTokenCredential
-                .fromSasTokenString(BlobUrlParts.parse(url).getSasQueryParameters().encode());
-            if (sasTokenCredential != null) {
-                super.credential(sasTokenCredential);
-=======
-            String sasToken = BlobURLParts.parse(url).getSasQueryParameters().encode();
+            String sasToken = BlobUrlParts.parse(url).getSasQueryParameters().encode();
             if (!ImplUtils.isNullOrEmpty(sasToken)) {
                 super.sasToken(sasToken);
->>>>>>> 1e5c0005
             }
         } catch (MalformedURLException ex) {
             throw logger.logExceptionAsError(
