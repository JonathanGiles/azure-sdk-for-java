// Copyright (c) Microsoft Corporation. All rights reserved.
// Licensed under the MIT License.

package com.azure.storage.blob;

import com.azure.core.annotation.ServiceClient;
import com.azure.core.http.HttpPipeline;
import com.azure.core.http.rest.PagedIterable;
import com.azure.core.http.rest.Response;
import com.azure.core.util.Context;
import com.azure.storage.blob.models.BlobContainerAccessConditions;
import com.azure.storage.blob.models.BlobContainerAccessPolicies;
import com.azure.storage.blob.models.BlobItem;
import com.azure.storage.blob.models.CpkInfo;
import com.azure.storage.blob.models.LeaseAccessConditions;
import com.azure.storage.blob.models.ListBlobsOptions;
import com.azure.storage.blob.models.PublicAccessType;
import com.azure.storage.blob.models.SignedIdentifier;
import com.azure.storage.blob.models.StorageAccountInfo;
<<<<<<< HEAD
import com.azure.storage.blob.models.UserDelegationKey;
import com.azure.storage.common.IpRange;
import com.azure.storage.common.SasProtocol;
=======
>>>>>>> 3c371470
import com.azure.storage.common.Utility;
import reactor.core.publisher.Mono;

import java.time.Duration;
import java.util.List;
import java.util.Map;

/**
 * Client to a container. It may only be instantiated through a {@link BlobContainerClientBuilder} or via the method
 * {@link BlobServiceClient#getBlobContainerClient(String)}. This class does not hold any state about a particular
 * container but is instead a convenient way of sending off appropriate requests to the resource on the service. It may
 * also be used to construct URLs to blobs.
 *
 * <p>
 * This client contains operations on a container. Operations on a blob are available on {@link BlobClient} through
 * {@link #getBlobClient(String)}, and operations on the service are available on {@link BlobServiceClient}.
 *
 * <p>
 * Please refer to the <a href=https://docs.microsoft.com/en-us/azure/storage/blobs/storage-blobs-introduction>Azure
 * Docs</a> for more information on containers.
 */
@ServiceClient(builder = BlobContainerClientBuilder.class)
public final class BlobContainerClient {
    private final BlobContainerAsyncClient blobContainerAsyncClient;

    public static final String ROOT_CONTAINER_NAME = BlobContainerAsyncClient.ROOT_CONTAINER_NAME;

    public static final String STATIC_WEBSITE_CONTAINER_NAME = BlobContainerAsyncClient.STATIC_WEBSITE_CONTAINER_NAME;

    public static final String LOG_CONTAINER_NAME = BlobContainerAsyncClient.LOG_CONTAINER_NAME;

    /**
     * Package-private constructor for use by {@link BlobContainerClientBuilder}.
     *
     * @param blobContainerAsyncClient the async container client
     */
    BlobContainerClient(BlobContainerAsyncClient blobContainerAsyncClient) {
        this.blobContainerAsyncClient = blobContainerAsyncClient;
    }


    /**
     * Initializes a new BlobClient object by concatenating blobName to the end of ContainerAsyncClient's URL. The new
     * BlobClient uses the same request policy pipeline as the ContainerAsyncClient. To change the pipeline, create the
     * BlobClient and then call its WithPipeline method passing in the desired pipeline object. Or, call this package's
     * getBlobAsyncClient instead of calling this object's getBlobAsyncClient method.
     *
     * @param blobName A {@code String} representing the name of the blob.
     *
     * <p><strong>Code Samples</strong></p>
     *
     * {@codesnippet com.azure.storage.blob.BlobContainerClient.getBlobClient#String}
     * @return A new {@link BlobClient} object which references the blob with the specified name in this container.
     */
    public BlobClient getBlobClient(String blobName) {
        return new BlobClient(blobContainerAsyncClient.getBlobAsyncClient(blobName));
    }

    /**
     * Initializes a new BlobClient object by concatenating blobName to the end of ContainerAsyncClient's URL. The new
     * BlobClient uses the same request policy pipeline as the ContainerAsyncClient. To change the pipeline, create the
     * BlobClient and then call its WithPipeline method passing in the desired pipeline object. Or, call this package's
     * getBlobAsyncClient instead of calling this object's getBlobAsyncClient method.
     *
     * <p><strong>Code Samples</strong></p>
     *
     * {@codesnippet com.azure.storage.blob.BlobContainerClient.getBlobClient#String-String}
     *
     * @param blobName A {@code String} representing the name of the blob.
     * @param snapshot the snapshot identifier for the blob.
     * @return A new {@link BlobClient} object which references the blob with the specified name in this container.
     */
    public BlobClient getBlobClient(String blobName, String snapshot) {
        return new BlobClient(blobContainerAsyncClient.getBlobAsyncClient(blobName, snapshot));
    }

    /**
     * Get the container name.
     *
     * <p><strong>Code Samples</strong></p>
     *
     * {@codesnippet com.azure.storage.blob.BlobContainerClient.getBlobContainerName}
     *
     * @return The name of container.
     */
    public String getBlobContainerName() {
        return this.blobContainerAsyncClient.getBlobContainerName();
    }

    /**
     * Gets the URL of the container represented by this client.
     *
     * @return the URL.
     */
    public String getBlobContainerUrl() {
        return blobContainerAsyncClient.getBlobContainerUrl();
    }

    /**
     * Gets the {@link HttpPipeline} powering this client.
     *
     * @return The pipeline.
     */
    public HttpPipeline getHttpPipeline() {
        return blobContainerAsyncClient.getHttpPipeline();
    }

    /**
     * Gets the {@link CpkInfo} associated with this client that will be passed to {@link BlobClient BlobClients} when
     * {@link #getBlobClient(String) getBlobClient} is called.
     *
     * @return the customer provided key used for encryption.
     */
    public CpkInfo getCustomerProvidedKey() {
        return blobContainerAsyncClient.getCustomerProvidedKey();
    }

    /**
     * Gets if the container this client represents exists in the cloud.
     *
     * <p><strong>Code Samples</strong></p>
     *
     * {@codesnippet com.azure.storage.blob.BlobContainerClient.exists}
     *
     * @return true if the container exists, false if it doesn't
     */
    public boolean exists() {
        return existsWithResponse(null, Context.NONE).getValue();
    }

    /**
     * Gets if the container this client represents exists in the cloud.
     * <p><strong>Code Samples</strong></p>
     *
     * {@codesnippet com.azure.storage.blob.BlobContainerClient.existsWithResponse#Duration-Context}
     *
     * @param timeout An optional timeout value beyond which a {@link RuntimeException} will be raised.
     * @param context Additional context that is passed through the Http pipeline during the service call.
     * @return true if the container exists, false if it doesn't
     */
    public Response<Boolean> existsWithResponse(Duration timeout, Context context) {
        Mono<Response<Boolean>> response = blobContainerAsyncClient.existsWithResponse(context);

        return Utility.blockWithOptionalTimeout(response, timeout);
    }

    /**
     * Creates a new container within a storage account. If a container with the same name already exists, the operation
     * fails. For more information, see the
     * <a href="https://docs.microsoft.com/rest/api/storageservices/create-container">Azure Docs</a>.
     *
     * <p><strong>Code Samples</strong></p>
     *
     * {@codesnippet com.azure.storage.blob.BlobContainerClient.create}
     */
    public void create() {
        createWithResponse(null, null, null, Context.NONE);
    }

    /**
     * Creates a new container within a storage account. If a container with the same name already exists, the operation
     * fails. For more information, see the
     * <a href="https://docs.microsoft.com/rest/api/storageservices/create-container">Azure Docs</a>.
     *
     * <p><strong>Code Samples</strong></p>
     *
     * {@codesnippet com.azure.storage.blob.BlobContainerClient.createWithResponse#Map-PublicAccessType-Duration-Context}
     *
     * @param metadata Metadata to associate with the container.
     * @param accessType Specifies how the data in this container is available to the public. See the
     * x-ms-blob-public-access header in the Azure Docs for more information. Pass null for no public access.
     * @param timeout An optional timeout value beyond which a {@link RuntimeException} will be raised.
     * @param context Additional context that is passed through the Http pipeline during the service call.
     * @return A response containing status code and HTTP headers
     */
    public Response<Void> createWithResponse(Map<String, String> metadata, PublicAccessType accessType,
        Duration timeout, Context context) {
        Mono<Response<Void>> response = blobContainerAsyncClient.createWithResponse(metadata, accessType, context);
        return Utility.blockWithOptionalTimeout(response, timeout);
    }

    /**
     * Marks the specified container for deletion. The container and any blobs contained within it are later deleted
     * during garbage collection. For more information, see the
     * <a href="https://docs.microsoft.com/rest/api/storageservices/delete-container">Azure Docs</a>.
     *
     * <p><strong>Code Samples</strong></p>
     *
     * {@codesnippet com.azure.storage.blob.BlobContainerClient.delete}
     */
    public void delete() {
        deleteWithResponse(null, null, Context.NONE);
    }

    /**
     * Marks the specified container for deletion. The container and any blobs contained within it are later deleted
     * during garbage collection. For more information, see the
     * <a href="https://docs.microsoft.com/rest/api/storageservices/delete-container">Azure Docs</a>.
     *
     * <p><strong>Code Samples</strong></p>
     *
     * {@codesnippet com.azure.storage.blob.BlobContainerClient.deleteWithResponse#BlobContainerAccessConditions-Duration-Context}
     *
     * @param accessConditions {@link BlobContainerAccessConditions}
     * @param timeout An optional timeout value beyond which a {@link RuntimeException} will be raised.
     * @param context Additional context that is passed through the Http pipeline during the service call.
     * @return A response containing status code and HTTP headers
     */
    public Response<Void> deleteWithResponse(BlobContainerAccessConditions accessConditions, Duration timeout,
        Context context) {
        Mono<Response<Void>> response = blobContainerAsyncClient.deleteWithResponse(accessConditions, context);

        return Utility.blockWithOptionalTimeout(response, timeout);
    }

    /**
     * Returns the container's metadata and system properties. For more information, see the
     * <a href="https://docs.microsoft.com/rest/api/storageservices/get-container-metadata">Azure Docs</a>.
     *
     * <p><strong>Code Samples</strong></p>
     *
     * {@codesnippet com.azure.storage.blob.BlobContainerClient.getProperties}
     *
     * @return The container properties.
     */
    public BlobContainerProperties getProperties() {
        return getPropertiesWithResponse(null, null, Context.NONE).getValue();
    }

    /**
     * Returns the container's metadata and system properties. For more information, see the
     * <a href="https://docs.microsoft.com/rest/api/storageservices/get-container-metadata">Azure Docs</a>.
     *
     * <p><strong>Code Samples</strong></p>
     *
     * {@codesnippet com.azure.storage.blob.BlobContainerClient.getPropertiesWithResponse#LeaseAccessConditions-Duration-Context}
     *
     * @param leaseAccessConditions By setting lease access conditions, requests will fail if the provided lease does
     * not match the active lease on the blob.
     * @param timeout An optional timeout value beyond which a {@link RuntimeException} will be raised.
     * @param context Additional context that is passed through the Http pipeline during the service call.
     * @return The container properties.
     */
    public Response<BlobContainerProperties> getPropertiesWithResponse(LeaseAccessConditions leaseAccessConditions,
        Duration timeout, Context context) {
        Mono<Response<BlobContainerProperties>> response = blobContainerAsyncClient
            .getPropertiesWithResponse(leaseAccessConditions, context);

        return Utility.blockWithOptionalTimeout(response, timeout);
    }

    /**
     * Sets the container's metadata. For more information, see the
     * <a href="https://docs.microsoft.com/rest/api/storageservices/set-container-metadata">Azure Docs</a>.
     *
     * <p><strong>Code Samples</strong></p>
     *
     * {@codesnippet com.azure.storage.blob.BlobContainerClient.setMetadata#Map}
     *
     * @param metadata Metadata to associate with the container.
     */
    public void setMetadata(Map<String, String> metadata) {
        setMetadataWithResponse(metadata, null, null, Context.NONE);
    }

    /**
     * Sets the container's metadata. For more information, see the
     * <a href="https://docs.microsoft.com/rest/api/storageservices/set-container-metadata">Azure Docs</a>.
     *
     * <p><strong>Code Samples</strong></p>
     *
     * {@codesnippet com.azure.storage.blob.BlobContainerClient.setMetadataWithResponse#Map-BlobContainerAccessConditions-Duration-Context}
     * @param metadata Metadata to associate with the container.
     * @param accessConditions {@link BlobContainerAccessConditions}
     * @param timeout An optional timeout value beyond which a {@link RuntimeException} will be raised.
     * @param context Additional context that is passed through the Http pipeline during the service call.
     * @return A response containing status code and HTTP headers
     */
    public Response<Void> setMetadataWithResponse(Map<String, String> metadata,
        BlobContainerAccessConditions accessConditions, Duration timeout, Context context) {
        Mono<Response<Void>> response = blobContainerAsyncClient.setMetadataWithResponse(metadata, accessConditions,
            context);
        return Utility.blockWithOptionalTimeout(response, timeout);
    }

    /**
     * Returns the container's permissions. The permissions indicate whether container's blobs may be accessed publicly.
     * For more information, see the
     * <a href="https://docs.microsoft.com/rest/api/storageservices/get-container-acl">Azure Docs</a>.
     *
     * <p><strong>Code Samples</strong></p>
     *
     * {@codesnippet com.azure.storage.blob.BlobContainerClient.getAccessPolicy}
     *
     * @return The container access policy.
     */
    public BlobContainerAccessPolicies getAccessPolicy() {
        return getAccessPolicyWithResponse(null, null, Context.NONE).getValue();
    }

    /**
     * Returns the container's permissions. The permissions indicate whether container's blobs may be accessed publicly.
     * For more information, see the
     * <a href="https://docs.microsoft.com/rest/api/storageservices/get-container-acl">Azure Docs</a>.
     *
     * <p><strong>Code Samples</strong></p>
     *
     * {@codesnippet com.azure.storage.blob.BlobContainerClient.getAccessPolicyWithResponse#LeaseAccessConditions-Duration-Context}
     *
     * @param leaseAccessConditions By setting lease access conditions, requests will fail if the provided lease does
     * not match the active lease on the blob.
     * @param timeout An optional timeout value beyond which a {@link RuntimeException} will be raised.
     * @param context Additional context that is passed through the Http pipeline during the service call.
     * @return The container access policy.
     */
    public Response<BlobContainerAccessPolicies> getAccessPolicyWithResponse(
        LeaseAccessConditions leaseAccessConditions,
        Duration timeout, Context context) {
        Mono<Response<BlobContainerAccessPolicies>> response = blobContainerAsyncClient
            .getAccessPolicyWithResponse(leaseAccessConditions, context);

        return Utility.blockWithOptionalTimeout(response, timeout);
    }

    /**
     * Sets the container's permissions. The permissions indicate whether blobs in a container may be accessed publicly.
     * Note that, for each signed identifier, we will truncate the start and expiry times to the nearest second to
     * ensure the time formatting is compatible with the service. For more information, see the
     * <a href="https://docs.microsoft.com/rest/api/storageservices/set-container-acl">Azure Docs</a>.
     *
     * <p><strong>Code Samples</strong></p>
     *
     * {@codesnippet com.azure.storage.blob.BlobContainerClient.setAccessPolicy#PublicAccessType-List}
     *
     * @param accessType Specifies how the data in this container is available to the public. See the
     * x-ms-blob-public-access header in the Azure Docs for more information. Pass null for no public access.
     * @param identifiers A list of {@link SignedIdentifier} objects that specify the permissions for the container.
     * Please see
     * <a href="https://docs.microsoft.com/en-us/rest/api/storageservices/establishing-a-stored-access-policy">here</a>
     * for more information. Passing null will clear all access policies.
     */
    public void setAccessPolicy(PublicAccessType accessType,
        List<SignedIdentifier> identifiers) {
        setAccessPolicyWithResponse(accessType, identifiers, null, null, Context.NONE);
    }

    /**
     * Sets the container's permissions. The permissions indicate whether blobs in a container may be accessed publicly.
     * Note that, for each signed identifier, we will truncate the start and expiry times to the nearest second to
     * ensure the time formatting is compatible with the service. For more information, see the
     * <a href="https://docs.microsoft.com/rest/api/storageservices/set-container-acl">Azure Docs</a>.
     *
     * <p><strong>Code Samples</strong></p>
     *
     * {@codesnippet com.azure.storage.blob.BlobContainerClient.setAccessPolicyWithResponse#PublicAccessType-List-BlobContainerAccessConditions-Duration-Context}
     *
     * @param accessType Specifies how the data in this container is available to the public. See the
     * x-ms-blob-public-access header in the Azure Docs for more information. Pass null for no public access.
     * @param identifiers A list of {@link SignedIdentifier} objects that specify the permissions for the container.
     * Please see
     * <a href="https://docs.microsoft.com/en-us/rest/api/storageservices/establishing-a-stored-access-policy">here</a>
     * for more information. Passing null will clear all access policies.
     * @param accessConditions {@link BlobContainerAccessConditions}
     * @param timeout An optional timeout value beyond which a {@link RuntimeException} will be raised.
     * @param context Additional context that is passed through the Http pipeline during the service call.
     * @return A response containing status code and HTTP headers
     */
    public Response<Void> setAccessPolicyWithResponse(PublicAccessType accessType,
        List<SignedIdentifier> identifiers, BlobContainerAccessConditions accessConditions,
        Duration timeout, Context context) {
        Mono<Response<Void>> response = blobContainerAsyncClient
            .setAccessPolicyWithResponse(accessType, identifiers, accessConditions, context);

        return Utility.blockWithOptionalTimeout(response, timeout);
    }

    /**
     * Returns a lazy loaded list of blobs in this container, with folder structures flattened. The returned {@link
     * PagedIterable} can be consumed through while new items are automatically retrieved as needed.
     *
     * <p>
     * Blob names are returned in lexicographic order.
     *
     * <p>
     * For more information, see the
     * <a href="https://docs.microsoft.com/rest/api/storageservices/list-blobs">Azure Docs</a>.
     *
     * <p><strong>Code Samples</strong></p>
     *
     * {@codesnippet com.azure.storage.blob.BlobContainerClient.listBlobsFlat}
     *
     * @return The listed blobs, flattened.
     */
    public PagedIterable<BlobItem> listBlobsFlat() {
        return this.listBlobsFlat(new ListBlobsOptions(), null);
    }

    /**
     * Returns a lazy loaded list of blobs in this container, with folder structures flattened. The returned {@link
     * PagedIterable} can be consumed through while new items are automatically retrieved as needed.
     *
     * <p>
     * Blob names are returned in lexicographic order.
     *
     * <p>
     * For more information, see the
     * <a href="https://docs.microsoft.com/rest/api/storageservices/list-blobs">Azure Docs</a>.
     *
     * <p><strong>Code Samples</strong></p>
     *
     * {@codesnippet com.azure.storage.blob.BlobContainerClient.listBlobsFlat#ListBlobsOptions-Duration}
     *
     * @param options {@link ListBlobsOptions}
     * @param timeout An optional timeout value beyond which a {@link RuntimeException} will be raised.
     * @return The listed blobs, flattened.
     */
    public PagedIterable<BlobItem> listBlobsFlat(ListBlobsOptions options, Duration timeout) {
        return new PagedIterable<>(blobContainerAsyncClient.listBlobsFlatWithOptionalTimeout(options, timeout));
    }

    /**
     * Returns a reactive Publisher emitting all the blobs and directories (prefixes) under the given directory
     * (prefix). Directories will have {@link BlobItem#isPrefix()} set to true.
     *
     * <p>
     * Blob names are returned in lexicographic order. For more information, see the
     * <a href="https://docs.microsoft.com/rest/api/storageservices/list-blobs">Azure Docs</a>.
     *
     * <p>
     * E.g. listing a container containing a 'foo' folder, which contains blobs 'foo1' and 'foo2', and a blob on the
     * root level 'bar', will return the following results when prefix=null:
     *
     * <ul>
     * <li>foo/ (isPrefix = true)
     * <li>bar (isPrefix = false)
     * </ul>
     * <p>
     * will return the following results when prefix="foo/":
     *
     * <ul>
     * <li>foo/foo1 (isPrefix = false)
     * <li>foo/foo2 (isPrefix = false)
     * </ul>
     *
     * <p><strong>Code Samples</strong></p>
     *
     * {@codesnippet com.azure.storage.blob.BlobContainerClient.listBlobsHierarchy#String}
     *
     * @param directory The directory to list blobs underneath
     * @return A reactive response emitting the prefixes and blobs.
     */
    public PagedIterable<BlobItem> listBlobsHierarchy(String directory) {
        return this.listBlobsHierarchy("/", new ListBlobsOptions().setPrefix(directory), null);
    }

    /**
     * Returns a reactive Publisher emitting all the blobs and prefixes (directories) under the given prefix
     * (directory). Directories will have {@link BlobItem#isPrefix()} set to true.
     *
     * <p>
     * Blob names are returned in lexicographic order. For more information, see the
     * <a href="https://docs.microsoft.com/rest/api/storageservices/list-blobs">Azure Docs</a>.
     *
     * <p>
     * E.g. listing a container containing a 'foo' folder, which contains blobs 'foo1' and 'foo2', and a blob on the
     * root level 'bar', will return the following results when prefix=null:
     *
     * <ul>
     * <li>foo/ (isPrefix = true)
     * <li>bar (isPrefix = false)
     * </ul>
     * <p>
     * will return the following results when prefix="foo/":
     *
     * <ul>
     * <li>foo/foo1 (isPrefix = false)
     * <li>foo/foo2 (isPrefix = false)
     * </ul>
     *
     * <p><strong>Code Samples</strong></p>
     *
     * {@codesnippet com.azure.storage.blob.BlobContainerClient.listBlobsHierarchy#String-ListBlobsOptions-Duration}
     *
     * @param delimiter The delimiter for blob hierarchy, "/" for hierarchy based on directories
     * @param options {@link ListBlobsOptions}
     * @param timeout An optional timeout value beyond which a {@link RuntimeException} will be raised.
     * @return A reactive response emitting the prefixes and blobs.
     */
    public PagedIterable<BlobItem> listBlobsHierarchy(String delimiter, ListBlobsOptions options, Duration timeout) {
        return new PagedIterable<>(blobContainerAsyncClient
            .listBlobsHierarchyWithOptionalTimeout(delimiter, options, timeout));
    }

    /**
     * Returns the sku name and account kind for the account. For more information, please see the
     * <a href="https://docs.microsoft.com/en-us/rest/api/storageservices/get-account-information">Azure Docs</a>.
     *
     * @param timeout An optional timeout value beyond which a {@link RuntimeException} will be raised.
     *
     * <p><strong>Code Samples</strong></p>
     *
     * {@codesnippet com.azure.storage.blob.BlobContainerClient.getAccountInfo#Duration}
     * @return The account info.
     */
    public StorageAccountInfo getAccountInfo(Duration timeout) {
        return getAccountInfoWithResponse(timeout, Context.NONE).getValue();
    }

    /**
     * Returns the sku name and account kind for the account. For more information, please see the
     * <a href="https://docs.microsoft.com/en-us/rest/api/storageservices/get-account-information">Azure Docs</a>.
     *
     * <p><strong>Code Samples</strong></p>
     *
     * {@codesnippet com.azure.storage.blob.BlobContainerClient.getAccountInfoWithResponse#Duration-Context}
     *
     * @param timeout An optional timeout value beyond which a {@link RuntimeException} will be raised.
     * @param context Additional context that is passed through the Http pipeline during the service call.
     * @return The account info.
     */
    public Response<StorageAccountInfo> getAccountInfoWithResponse(Duration timeout, Context context) {
        Mono<Response<StorageAccountInfo>> response = blobContainerAsyncClient.getAccountInfoWithResponse(context);

        return Utility.blockWithOptionalTimeout(response, timeout);
    }
<<<<<<< HEAD

    /**
     * Generates a user delegation SAS token with the specified parameters
     *
     * @param userDelegationKey The {@code UserDelegationKey} user delegation key for the SAS
     * @param accountName The {@code String} account name for the SAS
     * @param permissions The {@code BlobContainerSasPermissions} permission for the SAS
     * @param expiryTime The {@code OffsetDateTime} expiry time for the SAS
     * @return A string that represents the SAS token
     */
    public String generateUserDelegationSas(UserDelegationKey userDelegationKey, String accountName,
        BlobContainerSasPermission permissions, OffsetDateTime expiryTime) {
        return this.blobContainerAsyncClient.generateUserDelegationSas(userDelegationKey, accountName, permissions,
            expiryTime);
    }

    /**
     * Generates a user delegation SAS token with the specified parameters
     *
     * @param userDelegationKey The {@code UserDelegationKey} user delegation key for the SAS
     * @param accountName The {@code String} account name for the SAS
     * @param permissions The {@code BlobContainerSasPermissions} permission for the SAS
     * @param expiryTime The {@code OffsetDateTime} expiry time for the SAS
     * @param startTime An optional {@code OffsetDateTime} start time for the SAS
     * @param version An optional {@code String} version for the SAS
     * @param sasProtocol An optional {@code SasProtocol} protocol for the SAS
     * @param ipRange An optional {@code IpRange} ip address range for the SAS
     * @return A string that represents the SAS token
     */
    public String generateUserDelegationSas(UserDelegationKey userDelegationKey, String accountName,
        BlobContainerSasPermission permissions, OffsetDateTime expiryTime, OffsetDateTime startTime, String version,
        SasProtocol sasProtocol, IpRange ipRange) {
        return this.blobContainerAsyncClient.generateUserDelegationSas(userDelegationKey, accountName, permissions,
            expiryTime, startTime, version, sasProtocol, ipRange);
    }

    /**
     * Generates a user delegation SAS token with the specified parameters
     *
     * <p><strong>Code Samples</strong></p>
     *
     * {@codesnippet com.azure.storage.blob.BlobContainerClient.generateUserDelegationSas#UserDelegationKey-String-BlobContainerSasPermission-OffsetDateTime-OffsetDateTime-String-SasProtocol-IpRange-String-String-String-String-String}
     *
     * <p>For more information, see the
     * <a href="https://docs.microsoft.com/en-us/rest/api/storageservices/create-user-delegation-sas">Azure
     * Docs</a></p>
     *
     * @param userDelegationKey The {@code UserDelegationKey} user delegation key for the SAS
     * @param accountName The {@code String} account name for the SAS
     * @param permissions The {@code BlobContainerSasPermissions} permission for the SAS
     * @param expiryTime The {@code OffsetDateTime} expiry time for the SAS
     * @param startTime An optional {@code OffsetDateTime} start time for the SAS
     * @param version An optional {@code String} version for the SAS
     * @param sasProtocol An optional {@code SasProtocol} protocol for the SAS
     * @param ipRange An optional {@code IpRange} ip address range for the SAS
     * @param cacheControl An optional {@code String} cache-control header for the SAS.
     * @param contentDisposition An optional {@code String} content-disposition header for the SAS.
     * @param contentEncoding An optional {@code String} content-encoding header for the SAS.
     * @param contentLanguage An optional {@code String} content-language header for the SAS.
     * @param contentType An optional {@code String} content-type header for the SAS.
     * @return A string that represents the SAS token
     */
    public String generateUserDelegationSas(UserDelegationKey userDelegationKey, String accountName,
            BlobContainerSasPermission permissions, OffsetDateTime expiryTime, OffsetDateTime startTime, String version,
            SasProtocol sasProtocol, IpRange ipRange, String cacheControl, String contentDisposition,
            String contentEncoding, String contentLanguage, String contentType) {
        return this.blobContainerAsyncClient.generateUserDelegationSas(userDelegationKey, accountName, permissions,
            expiryTime, startTime, version, sasProtocol, ipRange, cacheControl, contentDisposition, contentEncoding,
            contentLanguage, contentType);
    }

    /**
     * Generates a SAS token with the specified parameters
     *
     * @param permissions The {@code BlobContainerSasPermissions} permission for the SAS
     * @param expiryTime The {@code OffsetDateTime} expiry time for the SAS
     * @return A string that represents the SAS token
     */
    public String generateSas(BlobContainerSasPermission permissions, OffsetDateTime expiryTime) {
        return this.blobContainerAsyncClient.generateSas(permissions, expiryTime);
    }

    /**
     * Generates a SAS token with the specified parameters
     *
     * @param identifier The {@code String} name of the access policy on the container this SAS references if any
     * @return A string that represents the SAS token
     */
    public String generateSas(String identifier) {
        return this.blobContainerAsyncClient.generateSas(identifier);
    }

    /**
     * Generates a SAS token with the specified parameters
     *
     * @param identifier The {@code String} name of the access policy on the container this SAS references if any
     * @param permissions The {@code BlobContainerSasPermissions} permission for the SAS
     * @param expiryTime The {@code OffsetDateTime} expiry time for the SAS
     * @param startTime An optional {@code OffsetDateTime} start time for the SAS
     * @param version An optional {@code String} version for the SAS
     * @param sasProtocol An optional {@code SasProtocol} protocol for the SAS
     * @param ipRange An optional {@code IpRange} ip address range for the SAS
     * @return A string that represents the SAS token
     */
    public String generateSas(String identifier, BlobContainerSasPermission permissions, OffsetDateTime expiryTime,
        OffsetDateTime startTime, String version, SasProtocol sasProtocol, IpRange ipRange) {
        return this.blobContainerAsyncClient.generateSas(identifier, permissions, expiryTime, startTime, version,
            sasProtocol, ipRange);
    }

    /**
     * Generates a SAS token with the specified parameters
     *
     * <p><strong>Code Samples</strong></p>
     *
     * {@codesnippet com.azure.storage.blob.BlobContainerClient.generateSas#String-BlobContainerSasPermission-OffsetDateTime-OffsetDateTime-String-SasProtocol-IpRange-String-String-String-String-String}
     *
     * <p>For more information, see the
     * <a href="https://docs.microsoft.com/en-us/rest/api/storageservices/create-service-sas">Azure Docs</a></p>
     *
     * @param identifier The {@code String} name of the access policy on the container this SAS references if any
     * @param permissions The {@code BlobContainerSasPermissions} permission for the SAS
     * @param expiryTime The {@code OffsetDateTime} expiry time for the SAS
     * @param startTime An optional {@code OffsetDateTime} start time for the SAS
     * @param version An optional {@code String} version for the SAS
     * @param sasProtocol An optional {@code SasProtocol} protocol for the SAS
     * @param ipRange An optional {@code IpRange} ip address range for the SAS
     * @param cacheControl An optional {@code String} cache-control header for the SAS.
     * @param contentDisposition An optional {@code String} content-disposition header for the SAS.
     * @param contentEncoding An optional {@code String} content-encoding header for the SAS.
     * @param contentLanguage An optional {@code String} content-language header for the SAS.
     * @param contentType An optional {@code String} content-type header for the SAS.
     * @return A string that represents the SAS token
     */
    public String generateSas(String identifier, BlobContainerSasPermission permissions, OffsetDateTime expiryTime,
            OffsetDateTime startTime, String version, SasProtocol sasProtocol, IpRange ipRange, String cacheControl,
            String contentDisposition, String contentEncoding, String contentLanguage, String contentType) {
        return this.blobContainerAsyncClient.generateSas(identifier, permissions, expiryTime, startTime, version,
            sasProtocol, ipRange, cacheControl, contentDisposition, contentEncoding, contentLanguage, contentType);
    }

    /**
     * Get the container name.
     *
     * <p><strong>Code Samples</strong></p>
     *
     * {@codesnippet com.azure.storage.blob.BlobContainerClient.getBlobContainerName}
     *
     * @return The name of container.
     */
    public String getBlobContainerName() {
        return this.blobContainerAsyncClient.getBlobContainerName();
    }
=======
>>>>>>> 3c371470
}<|MERGE_RESOLUTION|>--- conflicted
+++ resolved
@@ -17,12 +17,9 @@
 import com.azure.storage.blob.models.PublicAccessType;
 import com.azure.storage.blob.models.SignedIdentifier;
 import com.azure.storage.blob.models.StorageAccountInfo;
-<<<<<<< HEAD
 import com.azure.storage.blob.models.UserDelegationKey;
 import com.azure.storage.common.IpRange;
 import com.azure.storage.common.SasProtocol;
-=======
->>>>>>> 3c371470
 import com.azure.storage.common.Utility;
 import reactor.core.publisher.Mono;
 
@@ -548,160 +545,4 @@
 
         return Utility.blockWithOptionalTimeout(response, timeout);
     }
-<<<<<<< HEAD
-
-    /**
-     * Generates a user delegation SAS token with the specified parameters
-     *
-     * @param userDelegationKey The {@code UserDelegationKey} user delegation key for the SAS
-     * @param accountName The {@code String} account name for the SAS
-     * @param permissions The {@code BlobContainerSasPermissions} permission for the SAS
-     * @param expiryTime The {@code OffsetDateTime} expiry time for the SAS
-     * @return A string that represents the SAS token
-     */
-    public String generateUserDelegationSas(UserDelegationKey userDelegationKey, String accountName,
-        BlobContainerSasPermission permissions, OffsetDateTime expiryTime) {
-        return this.blobContainerAsyncClient.generateUserDelegationSas(userDelegationKey, accountName, permissions,
-            expiryTime);
-    }
-
-    /**
-     * Generates a user delegation SAS token with the specified parameters
-     *
-     * @param userDelegationKey The {@code UserDelegationKey} user delegation key for the SAS
-     * @param accountName The {@code String} account name for the SAS
-     * @param permissions The {@code BlobContainerSasPermissions} permission for the SAS
-     * @param expiryTime The {@code OffsetDateTime} expiry time for the SAS
-     * @param startTime An optional {@code OffsetDateTime} start time for the SAS
-     * @param version An optional {@code String} version for the SAS
-     * @param sasProtocol An optional {@code SasProtocol} protocol for the SAS
-     * @param ipRange An optional {@code IpRange} ip address range for the SAS
-     * @return A string that represents the SAS token
-     */
-    public String generateUserDelegationSas(UserDelegationKey userDelegationKey, String accountName,
-        BlobContainerSasPermission permissions, OffsetDateTime expiryTime, OffsetDateTime startTime, String version,
-        SasProtocol sasProtocol, IpRange ipRange) {
-        return this.blobContainerAsyncClient.generateUserDelegationSas(userDelegationKey, accountName, permissions,
-            expiryTime, startTime, version, sasProtocol, ipRange);
-    }
-
-    /**
-     * Generates a user delegation SAS token with the specified parameters
-     *
-     * <p><strong>Code Samples</strong></p>
-     *
-     * {@codesnippet com.azure.storage.blob.BlobContainerClient.generateUserDelegationSas#UserDelegationKey-String-BlobContainerSasPermission-OffsetDateTime-OffsetDateTime-String-SasProtocol-IpRange-String-String-String-String-String}
-     *
-     * <p>For more information, see the
-     * <a href="https://docs.microsoft.com/en-us/rest/api/storageservices/create-user-delegation-sas">Azure
-     * Docs</a></p>
-     *
-     * @param userDelegationKey The {@code UserDelegationKey} user delegation key for the SAS
-     * @param accountName The {@code String} account name for the SAS
-     * @param permissions The {@code BlobContainerSasPermissions} permission for the SAS
-     * @param expiryTime The {@code OffsetDateTime} expiry time for the SAS
-     * @param startTime An optional {@code OffsetDateTime} start time for the SAS
-     * @param version An optional {@code String} version for the SAS
-     * @param sasProtocol An optional {@code SasProtocol} protocol for the SAS
-     * @param ipRange An optional {@code IpRange} ip address range for the SAS
-     * @param cacheControl An optional {@code String} cache-control header for the SAS.
-     * @param contentDisposition An optional {@code String} content-disposition header for the SAS.
-     * @param contentEncoding An optional {@code String} content-encoding header for the SAS.
-     * @param contentLanguage An optional {@code String} content-language header for the SAS.
-     * @param contentType An optional {@code String} content-type header for the SAS.
-     * @return A string that represents the SAS token
-     */
-    public String generateUserDelegationSas(UserDelegationKey userDelegationKey, String accountName,
-            BlobContainerSasPermission permissions, OffsetDateTime expiryTime, OffsetDateTime startTime, String version,
-            SasProtocol sasProtocol, IpRange ipRange, String cacheControl, String contentDisposition,
-            String contentEncoding, String contentLanguage, String contentType) {
-        return this.blobContainerAsyncClient.generateUserDelegationSas(userDelegationKey, accountName, permissions,
-            expiryTime, startTime, version, sasProtocol, ipRange, cacheControl, contentDisposition, contentEncoding,
-            contentLanguage, contentType);
-    }
-
-    /**
-     * Generates a SAS token with the specified parameters
-     *
-     * @param permissions The {@code BlobContainerSasPermissions} permission for the SAS
-     * @param expiryTime The {@code OffsetDateTime} expiry time for the SAS
-     * @return A string that represents the SAS token
-     */
-    public String generateSas(BlobContainerSasPermission permissions, OffsetDateTime expiryTime) {
-        return this.blobContainerAsyncClient.generateSas(permissions, expiryTime);
-    }
-
-    /**
-     * Generates a SAS token with the specified parameters
-     *
-     * @param identifier The {@code String} name of the access policy on the container this SAS references if any
-     * @return A string that represents the SAS token
-     */
-    public String generateSas(String identifier) {
-        return this.blobContainerAsyncClient.generateSas(identifier);
-    }
-
-    /**
-     * Generates a SAS token with the specified parameters
-     *
-     * @param identifier The {@code String} name of the access policy on the container this SAS references if any
-     * @param permissions The {@code BlobContainerSasPermissions} permission for the SAS
-     * @param expiryTime The {@code OffsetDateTime} expiry time for the SAS
-     * @param startTime An optional {@code OffsetDateTime} start time for the SAS
-     * @param version An optional {@code String} version for the SAS
-     * @param sasProtocol An optional {@code SasProtocol} protocol for the SAS
-     * @param ipRange An optional {@code IpRange} ip address range for the SAS
-     * @return A string that represents the SAS token
-     */
-    public String generateSas(String identifier, BlobContainerSasPermission permissions, OffsetDateTime expiryTime,
-        OffsetDateTime startTime, String version, SasProtocol sasProtocol, IpRange ipRange) {
-        return this.blobContainerAsyncClient.generateSas(identifier, permissions, expiryTime, startTime, version,
-            sasProtocol, ipRange);
-    }
-
-    /**
-     * Generates a SAS token with the specified parameters
-     *
-     * <p><strong>Code Samples</strong></p>
-     *
-     * {@codesnippet com.azure.storage.blob.BlobContainerClient.generateSas#String-BlobContainerSasPermission-OffsetDateTime-OffsetDateTime-String-SasProtocol-IpRange-String-String-String-String-String}
-     *
-     * <p>For more information, see the
-     * <a href="https://docs.microsoft.com/en-us/rest/api/storageservices/create-service-sas">Azure Docs</a></p>
-     *
-     * @param identifier The {@code String} name of the access policy on the container this SAS references if any
-     * @param permissions The {@code BlobContainerSasPermissions} permission for the SAS
-     * @param expiryTime The {@code OffsetDateTime} expiry time for the SAS
-     * @param startTime An optional {@code OffsetDateTime} start time for the SAS
-     * @param version An optional {@code String} version for the SAS
-     * @param sasProtocol An optional {@code SasProtocol} protocol for the SAS
-     * @param ipRange An optional {@code IpRange} ip address range for the SAS
-     * @param cacheControl An optional {@code String} cache-control header for the SAS.
-     * @param contentDisposition An optional {@code String} content-disposition header for the SAS.
-     * @param contentEncoding An optional {@code String} content-encoding header for the SAS.
-     * @param contentLanguage An optional {@code String} content-language header for the SAS.
-     * @param contentType An optional {@code String} content-type header for the SAS.
-     * @return A string that represents the SAS token
-     */
-    public String generateSas(String identifier, BlobContainerSasPermission permissions, OffsetDateTime expiryTime,
-            OffsetDateTime startTime, String version, SasProtocol sasProtocol, IpRange ipRange, String cacheControl,
-            String contentDisposition, String contentEncoding, String contentLanguage, String contentType) {
-        return this.blobContainerAsyncClient.generateSas(identifier, permissions, expiryTime, startTime, version,
-            sasProtocol, ipRange, cacheControl, contentDisposition, contentEncoding, contentLanguage, contentType);
-    }
-
-    /**
-     * Get the container name.
-     *
-     * <p><strong>Code Samples</strong></p>
-     *
-     * {@codesnippet com.azure.storage.blob.BlobContainerClient.getBlobContainerName}
-     *
-     * @return The name of container.
-     */
-    public String getBlobContainerName() {
-        return this.blobContainerAsyncClient.getBlobContainerName();
-    }
-=======
->>>>>>> 3c371470
 }