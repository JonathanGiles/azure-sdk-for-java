--- conflicted
+++ resolved
@@ -7,18 +7,11 @@
 import com.azure.storage.common.AccountSasService;
 import com.azure.storage.common.Constants;
 import com.azure.storage.common.IpRange;
-<<<<<<< HEAD
 import com.azure.storage.common.SasProtocol;
-import com.azure.storage.common.Utility;
-import com.azure.storage.common.credentials.SasTokenCredential;
-=======
-import com.azure.storage.common.SASProtocol;
->>>>>>> 1e5c0005
 import com.azure.storage.common.credentials.SharedKeyCredential;
 import com.azure.storage.queue.models.QueuesSegmentOptions;
 import com.azure.storage.queue.models.StorageServiceProperties;
 import com.azure.storage.queue.models.StorageServiceStats;
-
 import java.time.OffsetDateTime;
 import java.util.Collections;
 import java.util.Map;
@@ -44,11 +37,7 @@
     }
 
     /**
-<<<<<<< HEAD
-     * Generates code sample for creating a {@link QueueServiceAsyncClient} with {@link SasTokenCredential}
-=======
      * Generates code sample for creating a {@link QueueServiceAsyncClient} with SAS token.
->>>>>>> 1e5c0005
      *
      * @return An instance of {@link QueueServiceAsyncClient}
      */
@@ -62,11 +51,7 @@
     }
 
     /**
-<<<<<<< HEAD
-     * Generates code sample for creating a {@link QueueServiceAsyncClient} with {@link SasTokenCredential}
-=======
      * Generates code sample for creating a {@link QueueServiceAsyncClient} with SAS token.
->>>>>>> 1e5c0005
      *
      * @return An instance of {@link QueueServiceAsyncClient}
      */
@@ -74,11 +59,7 @@
         // BEGIN: com.azure.storage.queue.queueServiceAsyncClient.instantiation.credential
         QueueServiceAsyncClient client = new QueueServiceClientBuilder()
             .endpoint("https://{accountName}.queue.core.windows.net")
-<<<<<<< HEAD
-            .credential(SasTokenCredential.fromQueryParameters(Utility.parseQueryString("{SASTokenQueryParams}")))
-=======
             .sasToken("{SASTokenQueryParams}")
->>>>>>> 1e5c0005
             .buildAsyncClient();
         // END: com.azure.storage.queue.queueServiceAsyncClient.instantiation.credential
         return client;
