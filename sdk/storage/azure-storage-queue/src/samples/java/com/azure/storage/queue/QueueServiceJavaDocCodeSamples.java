--- conflicted
+++ resolved
@@ -3,7 +3,6 @@
 package com.azure.storage.queue;
 
 import com.azure.core.http.rest.Response;
-<<<<<<< HEAD
 import com.azure.storage.common.AccountSasPermission;
 import com.azure.storage.common.AccountSasResourceType;
 import com.azure.storage.common.AccountSasService;
@@ -12,16 +11,6 @@
 import com.azure.storage.common.SasProtocol;
 import com.azure.storage.common.Utility;
 import com.azure.core.util.Context;
-import com.azure.storage.common.credentials.SasTokenCredential;
-=======
-import com.azure.core.util.Context;
-import com.azure.storage.common.AccountSASPermission;
-import com.azure.storage.common.AccountSASResourceType;
-import com.azure.storage.common.AccountSASService;
-import com.azure.storage.common.Constants;
-import com.azure.storage.common.IpRange;
-import com.azure.storage.common.SASProtocol;
->>>>>>> 1e5c0005
 import com.azure.storage.common.credentials.SharedKeyCredential;
 import com.azure.storage.queue.models.QueuesSegmentOptions;
 import com.azure.storage.queue.models.StorageServiceProperties;
@@ -55,11 +44,7 @@
     }
 
     /**
-<<<<<<< HEAD
-     * Generates code sample for creating a {@link QueueServiceClient} with {@link SasTokenCredential}
-=======
      * Generates code sample for creating a {@link QueueServiceClient} with SAS token.
->>>>>>> 1e5c0005
      *
      * @return An instance of {@link QueueServiceClient}
      */
@@ -73,11 +58,7 @@
     }
 
     /**
-<<<<<<< HEAD
-     * Generates code sample for creating a {@link QueueServiceClient} with {@link SasTokenCredential}
-=======
      * Generates code sample for creating a {@link QueueServiceClient} with SAS token.
->>>>>>> 1e5c0005
      *
      * @return An instance of {@link QueueServiceClient}
      */
@@ -85,11 +66,7 @@
         // BEGIN: com.azure.storage.queue.queueServiceClient.instantiation.credential
         QueueServiceClient client = new QueueServiceClientBuilder()
             .endpoint("https://${accountName}.queue.core.windows.net")
-<<<<<<< HEAD
-            .credential(SasTokenCredential.fromQueryParameters(Utility.parseQueryString("{SASTokenQueryParams}")))
-=======
             .sasToken("{SASTokenQueryParams}")
->>>>>>> 1e5c0005
             .buildClient();
         // END: com.azure.storage.queue.queueServiceClient.instantiation.credential
         return client;
