--- conflicted
+++ resolved
@@ -7,10 +7,6 @@
 import com.azure.core.implementation.util.ImplUtils;
 import com.azure.core.util.logging.ClientLogger;
 import com.azure.storage.common.Utility;
-<<<<<<< HEAD
-import com.azure.storage.common.credentials.SasTokenCredential;
-=======
->>>>>>> 1e5c0005
 import com.azure.storage.common.credentials.SharedKeyCredential;
 import com.azure.storage.queue.implementation.AzureQueueStorageBuilder;
 import com.azure.storage.queue.implementation.AzureQueueStorageImpl;
@@ -27,11 +23,7 @@
  *
  * <p>The client needs the endpoint of the Azure Storage Queue service, name of the share, and authorization
  * credential. {@link QueueServiceClientBuilder#endpoint(String) endpoint} gives the builder the endpoint and may give
-<<<<<<< HEAD
- * the builder the A {@link SasTokenCredential} that authorizes the client.</p>
-=======
  * the builder the a SAS token that authorizes the client.</p>
->>>>>>> 1e5c0005
  *
  * <p><strong>Instantiating a synchronous Queue Service Client with SAS token</strong></p>
  * {@codesnippet com.azure.storage.queue.queueServiceClient.instantiation.sastoken}
@@ -39,13 +31,8 @@
  * <p><strong>Instantiating an Asynchronous Queue Service Client with SAS token</strong></p>
  * {@codesnippet com.azure.storage.queue.queueServiceAsyncClient.instantiation.sastoken}
  *
-<<<<<<< HEAD
- * <p>If the {@code endpoint} doesn't contain the query parameters to construct a {@code SasTokenCredential} they may
- * be set using {@link QueueServiceClientBuilder#credential(SasTokenCredential) credential} together with endpoint.</p>
-=======
  * <p>If the {@code endpoint} doesn't contain the query parameters to construct a SAS token they may be set using
  * {@link #sasToken(String) sasToken} together with endpoint.</p>
->>>>>>> 1e5c0005
  *
  * <p><strong>Instantiating a synchronous Queue Service Client with SAS token</strong></p>
  * {@codesnippet com.azure.storage.queue.queueServiceAsyncClient.instantiation.credential}
@@ -55,11 +42,7 @@
  *
  * <p>Another way to authenticate the client is using a {@link SharedKeyCredential}. To create a SharedKeyCredential
  * a connection string from the Storage Queue service must be used. Set the SharedKeyCredential with {@link
-<<<<<<< HEAD
- * QueueServiceClientBuilder#connectionString(String) connectionString}. If the builder has both a SasTokenCredential
-=======
  * QueueServiceClientBuilder#connectionString(String) connectionString}. If the builder has both a SAS token
->>>>>>> 1e5c0005
  * and SharedKeyCredential the SharedKeyCredential will be preferred when authorizing requests sent to the service.</p>
  *
  * <p><strong>Instantiating a synchronous Queue Service Client with connection string.</strong></p>
@@ -70,10 +53,6 @@
  *
  * @see QueueServiceClient
  * @see QueueServiceAsyncClient
-<<<<<<< HEAD
- * @see SasTokenCredential
-=======
->>>>>>> 1e5c0005
  * @see SharedKeyCredential
  */
 @ServiceClientBuilder(serviceClients = {QueueServiceClient.class, QueueServiceAsyncClient.class})
@@ -116,13 +95,8 @@
      *
      * @return A QueueServiceAsyncClient with the options set from the builder.
      * @throws NullPointerException If {@code endpoint} or {@code queueName} have not been set.
-<<<<<<< HEAD
-     * @throws IllegalArgumentException If neither a {@link SharedKeyCredential} or {@link SasTokenCredential} has been
-     * set.
-=======
      * @throws IllegalArgumentException If neither a {@link SharedKeyCredential} or {@link #sasToken(String) SAS token}
      * has been set.
->>>>>>> 1e5c0005
      */
     public QueueServiceAsyncClient buildAsyncClient() {
         return new QueueServiceAsyncClient(constructImpl());
@@ -140,13 +114,8 @@
      *
      * @return A QueueServiceClient with the options set from the builder.
      * @throws NullPointerException If {@code endpoint} or {@code queueName} have not been set.
-<<<<<<< HEAD
-     * @throws IllegalStateException If neither a {@link SharedKeyCredential} or {@link SasTokenCredential} has been
-     * set.
-=======
      * @throws IllegalArgumentException If neither a {@link SharedKeyCredential} or {@link #sasToken(String) SAS token}
      * has been set.
->>>>>>> 1e5c0005
      */
     public QueueServiceClient buildClient() {
         return new QueueServiceClient(buildAsyncClient());
@@ -156,13 +125,8 @@
     /**
      * Sets the endpoint for the Azure Storage Queue instance that the client will interact with.
      *
-<<<<<<< HEAD
-     * <p>Query parameters of the endpoint will be parsed using {@link SasTokenCredential#fromQueryParameters(Map)} in
-     * an attempt to generate a {@link SasTokenCredential} to authenticate requests sent to the service.</p>
-=======
      * <p>Query parameters of the endpoint will be parsed in an attempt to generate a SAS token to authenticate
      * requests sent to the service.</p>
->>>>>>> 1e5c0005
      *
      * @param endpoint The URL of the Azure Storage Queue instance to send service requests to and receive responses
      * from.
@@ -177,17 +141,10 @@
             super.endpoint = fullURL.getProtocol() + "://" + fullURL.getHost();
 
             // Attempt to get the SAS token from the URL passed
-<<<<<<< HEAD
-            SasTokenCredential sasTokenCredential = SasTokenCredential
-                .fromQueryParameters(Utility.parseQueryString(fullURL.getQuery()));
-            if (sasTokenCredential != null) {
-                super.credential(sasTokenCredential);
-=======
             String sasToken = new QueueServiceSasQueryParameters(
                 Utility.parseQueryStringSplitValues(fullURL.getQuery()), false).encode();
             if (!ImplUtils.isNullOrEmpty(sasToken)) {
                 super.sasToken(sasToken);
->>>>>>> 1e5c0005
             }
         } catch (MalformedURLException ex) {
             throw logger.logExceptionAsError(
