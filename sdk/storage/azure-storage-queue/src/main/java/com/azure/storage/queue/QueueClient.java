// Copyright (c) Microsoft Corporation. All rights reserved.
// Licensed under the MIT License.
package com.azure.storage.queue;

import com.azure.core.annotation.ServiceClient;
import com.azure.core.http.rest.PagedIterable;
import com.azure.core.http.rest.Response;
import com.azure.core.util.Context;
<<<<<<< HEAD
import com.azure.storage.common.IpRange;
import com.azure.storage.common.SasProtocol;
=======
>>>>>>> 3c371470
import com.azure.storage.common.Utility;
import com.azure.storage.common.credentials.SharedKeyCredential;
import com.azure.storage.queue.models.DequeuedMessage;
import com.azure.storage.queue.models.EnqueuedMessage;
import com.azure.storage.queue.models.PeekedMessage;
import com.azure.storage.queue.models.QueueProperties;
import com.azure.storage.queue.models.SignedIdentifier;
import com.azure.storage.queue.models.StorageException;
import com.azure.storage.queue.models.UpdatedMessage;
import reactor.core.publisher.Mono;

import java.time.Duration;
import java.util.List;
import java.util.Map;

/**
 * This class provides a client that contains all the operations for interacting with a queue in Azure Storage Queue.
 * Operations allowed by the client are creating and deleting the queue, retrieving and updating metadata and access
 * policies of the queue, and enqueuing, dequeuing, peeking, updating, and deleting messages.
 *
 * <p><strong>Instantiating an Synchronous Queue Client</strong></p>
 *
 * {@codesnippet com.azure.storage.queue.queueClient.instantiation}
 *
 * <p>View {@link QueueClientBuilder this} for additional ways to construct the client.</p>
 *
 * @see QueueClientBuilder
 * @see QueueAsyncClient
 * @see SharedKeyCredential
 */
@ServiceClient(builder = QueueClientBuilder.class)
public final class QueueClient {
    private final QueueAsyncClient client;

    /**
     * Creates a QueueClient that wraps a QueueAsyncClient and blocks requests.
     *
     * @param client QueueAsyncClient that is used to send requests
     */
    QueueClient(QueueAsyncClient client) {
        this.client = client;
    }

    /**
     * @return the URL of the storage queue.
     */
    public String getQueueUrl() {
        return client.getQueueUrl();
    }

    /**
     * Creates a new queue.
     *
     * <p><strong>Code Samples</strong></p>
     *
     * <p>Create a queue</p>
     *
     * {@codesnippet com.azure.storage.queue.queueClient.create}
     *
     * <p>For more information, see the
     * <a href="https://docs.microsoft.com/en-us/rest/api/storageservices/create-queue4">Azure Docs</a>.</p>
     *
     * @throws StorageException If a queue with the same name already exists in the queue service.
     */
    public void create() {
        createWithResponse(null, null, Context.NONE);
    }

    /**
     * Creates a new queue.
     *
     * <p><strong>Code Samples</strong></p>
     *
     * <p>Create a queue with metadata "queue:metadataMap"</p>
     *
     * {@codesnippet com.azure.storage.queue.queueClient.createWithResponse#map-duration-context}
     *
     * <p>For more information, see the
     * <a href="https://docs.microsoft.com/en-us/rest/api/storageservices/create-queue4">Azure Docs</a>.</p>
     *
     * @param metadata Metadata to associate with the queue
     * @param timeout An optional timeout applied to the operation. If a response is not returned before the timeout
     * concludes a {@link RuntimeException} will be thrown.
     * @param context Additional context that is passed through the Http pipeline during the service call.
     * @return A response that only contains headers and response status code
     * @throws StorageException If a queue with the same name and different metadata already exists in the queue
     * service.
     * @throws RuntimeException if the operation doesn't complete before the timeout concludes.
     */
    public Response<Void> createWithResponse(Map<String, String> metadata, Duration timeout, Context context) {
        Mono<Response<Void>> response = client.createWithResponse(metadata, context);
        return Utility.blockWithOptionalTimeout(response, timeout);
    }

    /**
     * Permanently deletes the queue.
     *
     * <p><strong>Code Samples</strong></p>
     *
     * <p>Delete a queue</p>
     *
     * {@codesnippet com.azure.storage.queue.queueClient.delete}
     *
     * <p>For more information, see the
     * <a href="https://docs.microsoft.com/en-us/rest/api/storageservices/delete-queue3">Azure Docs</a>.</p>
     *
     * @throws StorageException If the queue doesn't exist
     */
    public void delete() {
        deleteWithResponse(null, Context.NONE);
    }

    /**
     * Permanently deletes the queue.
     *
     * <p><strong>Code Samples</strong></p>
     *
     * <p>Delete a queue</p>
     *
     * {@codesnippet com.azure.storage.queue.queueClient.deleteWithResponse#duration-context}
     *
     * <p>For more information, see the
     * <a href="https://docs.microsoft.com/en-us/rest/api/storageservices/delete-queue3">Azure Docs</a>.</p>
     *
     * @param timeout An optional timeout applied to the operation. If a response is not returned before the timeout
     * concludes a {@link RuntimeException} will be thrown.
     * @param context Additional context that is passed through the Http pipeline during the service call.
     * @return A response that only contains headers and response status code
     * @throws StorageException If the queue doesn't exist
     * @throws RuntimeException if the operation doesn't complete before the timeout concludes.
     */
    public Response<Void> deleteWithResponse(Duration timeout, Context context) {
        Mono<Response<Void>> response = client.deleteWithResponse(context);
        return Utility.blockWithOptionalTimeout(response, timeout);
    }

    /**
     * Retrieves metadata and approximate message count of the queue.
     *
     * <p><strong>Code Samples</strong></p>
     *
     * <p>Get the properties of the queue</p>
     *
     * {@codesnippet com.azure.storage.queue.queueClient.getProperties}
     *
     * <p>For more information, see the
     * <a href="https://docs.microsoft.com/en-us/rest/api/storageservices/get-queue-metadata">Azure Docs</a>.</p>
     *
     * @return A response containing a {@link QueueProperties} value which contains the metadata and approximate
     * messages count of the queue.
     * @throws StorageException If the queue doesn't exist
     */
    public QueueProperties getProperties() {
        return getPropertiesWithResponse(null, Context.NONE).getValue();
    }

    /**
     * Retrieves metadata and approximate message count of the queue.
     *
     * <p><strong>Code Samples</strong></p>
     *
     * <p>Get the properties of the queue</p>
     *
     * {@codesnippet com.azure.storage.queue.queueClient.getPropertiesWithResponse#duration-context}
     *
     * <p>For more information, see the
     * <a href="https://docs.microsoft.com/en-us/rest/api/storageservices/get-queue-metadata">Azure Docs</a>.</p>
     *
     * @param timeout An optional timeout applied to the operation. If a response is not returned before the timeout
     * concludes a {@link RuntimeException} will be thrown.
     * @param context Additional context that is passed through the Http pipeline during the service call.
     * @return A response containing a {@link QueueProperties} value which contains the metadata and approximate
     * messages count of the queue.
     * @throws StorageException If the queue doesn't exist
     * @throws RuntimeException if the operation doesn't complete before the timeout concludes.
     */
    public Response<QueueProperties> getPropertiesWithResponse(Duration timeout, Context context) {
        Mono<Response<QueueProperties>> response = client.getPropertiesWithResponse(context);
        return Utility.blockWithOptionalTimeout(response, timeout);
    }

    /**
     * Sets the metadata of the queue.
     *
     * Passing in a {@code null} value for metadata will clear the metadata associated with the queue.
     *
     * <p><strong>Code Samples</strong></p>
     *
     * <p>Set the queue's metadata to "queue:metadataMap"</p>
     *
     * {@codesnippet com.azure.storage.queue.queueClient.setMetadata#map}
     *
     * <p>Clear the queue's metadata</p>
     *
     * {@codesnippet com.azure.storage.queue.queueClient.clearMetadata#map}
     *
     * <p>For more information, see the
     * <a href="https://docs.microsoft.com/en-us/rest/api/storageservices/set-queue-metadata">Azure Docs</a>.</p>
     *
     * @param metadata Metadata to set on the queue
     * @throws StorageException If the queue doesn't exist
     */
    public void setMetadata(Map<String, String> metadata) {
        setMetadataWithResponse(metadata, null, Context.NONE);
    }

    /**
     * Sets the metadata of the queue.
     *
     * Passing in a {@code null} value for metadata will clear the metadata associated with the queue.
     *
     * <p><strong>Code Samples</strong></p>
     *
     * <p>Set the queue's metadata to "queue:metadataMap"</p>
     *
     * {@codesnippet com.azure.storage.queue.queueClient.setMetadataWithResponse#map-duration-context}
     *
     * <p>Clear the queue's metadata</p>
     *
     * {@codesnippet com.azure.storage.queue.queueClient.clearMetadataWithResponse#map-duration-context}
     *
     * <p>For more information, see the
     * <a href="https://docs.microsoft.com/en-us/rest/api/storageservices/set-queue-metadata">Azure Docs</a>.</p>
     *
     * @param metadata Metadata to set on the queue
     * @param timeout An optional timeout applied to the operation. If a response is not returned before the timeout
     * concludes a {@link RuntimeException} will be thrown.
     * @param context Additional context that is passed through the Http pipeline during the service call.
     * @return A response that only contains headers and response status code
     * @throws StorageException If the queue doesn't exist
     * @throws RuntimeException if the operation doesn't complete before the timeout concludes.
     */
    public Response<Void> setMetadataWithResponse(Map<String, String> metadata, Duration timeout, Context context) {
        Mono<Response<Void>> response = client.setMetadataWithResponse(metadata, context);
        return Utility.blockWithOptionalTimeout(response, timeout);
    }

    /**
     * Retrieves stored access policies specified on the queue.
     *
     * <p><strong>Code Samples</strong></p>
     *
     * <p>List the stored access policies</p>
     *
     * {@codesnippet com.azure.storage.queue.queueClient.getAccessPolicy}
     *
     * <p>For more information, see the
     * <a href="https://docs.microsoft.com/en-us/rest/api/storageservices/get-queue-acl">Azure Docs</a>.</p>
     *
     * @return The stored access policies specified on the queue.
     * @throws StorageException If the queue doesn't exist
     */
    public PagedIterable<SignedIdentifier> getAccessPolicy() {
        return new PagedIterable<>(client.getAccessPolicy());
    }

    /**
     * Sets stored access policies on the queue.
     *
     * <p><strong>Code Samples</strong></p>
     *
     * <p>Set a read only stored access policy</p>
     *
     * {@codesnippet com.azure.storage.queue.QueueClient.setAccessPolicy#List}
     *
     * <p>For more information, see the
     * <a href="https://docs.microsoft.com/en-us/rest/api/storageservices/set-queue-acl">Azure Docs</a>.</p>
     *
     * @param permissions Access policies to set on the queue
     * @throws StorageException If the queue doesn't exist, a stored access policy doesn't have all fields filled out,
     * or the queue will have more than five policies.
     */
    public void setAccessPolicy(List<SignedIdentifier> permissions) {
        setAccessPolicyWithResponse(permissions, null, Context.NONE);
    }

    /**
     * Sets stored access policies on the queue.
     *
     * <p><strong>Code Samples</strong></p>
     *
     * <p>Set a read only stored access policy</p>
     *
     * {@codesnippet com.azure.storage.queue.queueClient.setAccessPolicyWithResponse#List-Duration-Context}
     *
     * <p>For more information, see the
     * <a href="https://docs.microsoft.com/en-us/rest/api/storageservices/set-queue-acl">Azure Docs</a>.</p>
     *
     * @param permissions Access policies to set on the queue
     * @param timeout An optional timeout applied to the operation. If a response is not returned before the timeout
     * concludes a {@link RuntimeException} will be thrown.
     * @param context Additional context that is passed through the Http pipeline during the service call.
     * @return A response that only contains headers and response status code
     * @throws StorageException If the queue doesn't exist, a stored access policy doesn't have all fields filled out,
     * or the queue will have more than five policies.
     * @throws RuntimeException if the operation doesn't complete before the timeout concludes.
     */
    public Response<Void> setAccessPolicyWithResponse(List<SignedIdentifier> permissions, Duration timeout,
        Context context) {
        Mono<Response<Void>> response = client.setAccessPolicyWithResponse(permissions, context);
        return Utility.blockWithOptionalTimeout(response, timeout);
    }

    /**
     * Deletes all messages in the queue.
     *
     * <p><strong>Code Samples</strong></p>
     *
     * <p>Clear the messages</p>
     *
     * {@codesnippet com.azure.storage.queue.queueClient.clearMessages}
     *
     * <p>For more information, see the
     * <a href="https://docs.microsoft.com/en-us/rest/api/storageservices/clear-messages">Azure Docs</a>.</p>
     *
     * @throws StorageException If the queue doesn't exist
     */
    public void clearMessages() {
        clearMessagesWithResponse(null, Context.NONE);
    }

    /**
     * Deletes all messages in the queue.
     *
     * <p><strong>Code Samples</strong></p>
     *
     * <p>Clear the messages</p>
     *
     * {@codesnippet com.azure.storage.queue.queueClient.clearMessagesWithResponse#duration-context}
     *
     * <p>For more information, see the
     * <a href="https://docs.microsoft.com/en-us/rest/api/storageservices/clear-messages">Azure Docs</a>.</p>
     *
     * @param timeout An optional timeout applied to the operation. If a response is not returned before the timeout
     * concludes a {@link RuntimeException} will be thrown.
     * @param context Additional context that is passed through the Http pipeline during the service call.
     * @return A response that only contains headers and response status code
     * @throws StorageException If the queue doesn't exist
     * @throws RuntimeException if the operation doesn't complete before the timeout concludes.
     */
    public Response<Void> clearMessagesWithResponse(Duration timeout, Context context) {
        Mono<Response<Void>> response = client.clearMessagesWithResponse(context);
        return Utility.blockWithOptionalTimeout(response, timeout);
    }

    /**
     * Enqueues a message that has a time-to-live of 7 days and is instantly visible.
     *
     * <p><strong>Code Samples</strong></p>
     *
     * <p>Enqueue a message of "Hello, Azure"</p>
     *
     * {@codesnippet com.azure.storage.queue.queueClient.enqueueMessage#string}
     *
     * <p>For more information, see the
     * <a href="https://docs.microsoft.com/en-us/rest/api/storageservices/put-message">Azure Docs</a>.</p>
     *
     * @param messageText Message text
     * @return A {@link EnqueuedMessage} value that contains the {@link EnqueuedMessage#getMessageId() messageId} and
     * {@link EnqueuedMessage#getPopReceipt() popReceipt} that are used to interact with the message and other metadata
     * about the enqueued message.
     * @throws StorageException If the queue doesn't exist
     */
    public EnqueuedMessage enqueueMessage(String messageText) {
        return enqueueMessageWithResponse(messageText, null, null, null, Context.NONE).getValue();
    }

    /**
     * Enqueues a message with a given time-to-live and a timeout period where the message is invisible in the queue.
     *
     * <p><strong>Code Samples</strong></p>
     *
     * <p>Add a message of "Hello, Azure" that has a timeout of 5 seconds</p>
     *
     * {@codesnippet com.azure.storage.queue.QueueClient.enqueueMessageWithResponse#String-Duration-Duration-Duration-Context1}
     *
     * <p>Add a message of "Goodbye, Azure" that has a time to live of 5 seconds</p>
     *
     * {@codesnippet com.azure.storage.queue.QueueClient.enqueueMessageWithResponse#String-Duration-Duration-Duration-Context2}
     *
     * <p>For more information, see the
     * <a href="https://docs.microsoft.com/en-us/rest/api/storageservices/put-message">Azure Docs</a>.</p>
     *
     * @param messageText Message text
     * @param visibilityTimeout Optional. The timeout period for how long the message is invisible in the queue. If
     * unset the value will default to 0 and the message will be instantly visible. The timeout must be between 0
     * seconds and 7 days.
     * @param timeToLive Optional. How long the message will stay alive in the queue. If unset the value will default to
     * 7 days, if -1 is passed the message will not expire. The time to live must be -1 or any positive number.
     * @param timeout An optional timeout applied to the operation. If a response is not returned before the timeout
     * concludes a {@link RuntimeException} will be thrown.
     * @param context Additional context that is passed through the Http pipeline during the service call.
     * @return A response containing the {@link EnqueuedMessage} value that contains the {@link
     * EnqueuedMessage#getMessageId() messageId} and {@link EnqueuedMessage#getPopReceipt() popReceipt} that are used to
     * interact with the message and other metadata about the enqueued message.
     * @throws StorageException If the queue doesn't exist or the {@code visibilityTimeout} or {@code timeToLive} are
     * outside of the allowed limits.
     * @throws RuntimeException if the operation doesn't complete before the timeout concludes.
     */
    public Response<EnqueuedMessage> enqueueMessageWithResponse(String messageText, Duration visibilityTimeout,
        Duration timeToLive, Duration timeout, Context context) {
        Mono<Response<EnqueuedMessage>> response = client.enqueueMessageWithResponse(messageText,
            visibilityTimeout, timeToLive, context);
        return Utility.blockWithOptionalTimeout(response, timeout);
    }

    /**
     * Retrieves the first message in the queue and hides it from other operations for 30 seconds.
     *
     * <p><strong>Code Samples</strong></p>
     *
     * <p>Dequeue a message</p>
     *
     * {@codesnippet com.azure.storage.queue.queueClient.dequeueMessages}
     *
     * <p>For more information, see the
     * <a href="https://docs.microsoft.com/en-us/rest/api/storageservices/get-messages">Azure Docs</a>.</p>
     *
     * @return The first {@link DequeuedMessage} in the queue, it contains {@link DequeuedMessage#getMessageId()
     * messageId} and {@link DequeuedMessage#getPopReceipt() popReceipt} used to interact with the message, additionally
     * it contains other metadata about the message.
     * @throws StorageException If the queue doesn't exist
     */
    public PagedIterable<DequeuedMessage> dequeueMessages() {
        return dequeueMessages(1, Duration.ofSeconds(30), null, Context.NONE);
    }

    /**
     * Retrieves up to the maximum number of messages from the queue and hides them from other operations for 30
     * seconds.
     *
     * <p><strong>Code Samples</strong></p>
     *
     * <p>Dequeue up to 5 messages</p>
     *
     * {@codesnippet com.azure.storage.queue.queueClient.dequeueMessages#integer}
     *
     * <p>For more information, see the
     * <a href="https://docs.microsoft.com/en-us/rest/api/storageservices/get-messages">Azure Docs</a>.</p>
     *
     * @param maxMessages Optional. Maximum number of messages to get, if there are less messages exist in the queue
     * than requested all the messages will be returned. If left empty only 1 message will be retrieved, the allowed
     * range is 1 to 32 messages.
     * @return Up to {@code maxMessages} {@link DequeuedMessage DequeuedMessages} from the queue. Each DequeuedMessage
     * contains {@link DequeuedMessage#getMessageId() messageId} and {@link DequeuedMessage#getPopReceipt() popReceipt}
     * used to interact with the message and other metadata about the message.
     * @throws StorageException If the queue doesn't exist or {@code maxMessages} is outside of the allowed bounds
     */
    public PagedIterable<DequeuedMessage> dequeueMessages(Integer maxMessages) {
        return dequeueMessages(maxMessages, Duration.ofSeconds(30), null, Context.NONE);
    }

    /**
     * Retrieves up to the maximum number of messages from the queue and hides them from other operations for the
     * timeout period.
     *
     * <p><strong>Code Samples</strong></p>
     *
     * <p>Dequeue up to 5 messages and give them a 60 second timeout period</p>
     *
     * {@codesnippet com.azure.storage.queue.queueClient.dequeueMessages#integer-duration-duration-context}
     *
     * <p>For more information, see the
     * <a href="https://docs.microsoft.com/en-us/rest/api/storageservices/get-messages">Azure Docs</a>.</p>
     *
     * @param maxMessages Optional. Maximum number of messages to get, if there are less messages exist in the queue
     * than requested all the messages will be returned. If left empty only 1 message will be retrieved, the allowed
     * range is 1 to 32 messages.
     * @param visibilityTimeout Optional. The timeout period for how long the message is invisible in the queue. If left
     * empty the dequeued messages will be invisible for 30 seconds. The timeout must be between 1 second and 7 days.
     * @param timeout An optional timeout applied to the operation. If a response is not returned before the timeout
     * concludes a {@link RuntimeException} will be thrown.
     * @param context Additional context that is passed through the Http pipeline during the service call.
     * @return Up to {@code maxMessages} {@link DequeuedMessage DequeuedMessages} from the queue. Each DeqeuedMessage
     * contains {@link DequeuedMessage#getMessageId() messageId} and {@link DequeuedMessage#getPopReceipt() popReceipt}
     * used to interact with the message and other metadata about the message.
     * @throws StorageException If the queue doesn't exist or {@code maxMessages} or {@code visibilityTimeout} is
     * outside of the allowed bounds
     * @throws RuntimeException if the operation doesn't complete before the timeout concludes.
     */
    public PagedIterable<DequeuedMessage> dequeueMessages(Integer maxMessages, Duration visibilityTimeout,
        Duration timeout, Context context) {
        return new PagedIterable<>(
            client.dequeueMessagesWithOptionalTimeout(maxMessages, visibilityTimeout, timeout, context));
    }

    /**
     * Peeks the first message in the queue.
     *
     * Peeked messages don't contain the necessary information needed to interact with the message nor will it hide
     * messages from other operations on the queue.
     *
     * <p><strong>Code Samples</strong></p>
     *
     * <p>Peek the first message</p>
     *
     * {@codesnippet com.azure.storage.queue.queueClient.peekMessages}
     *
     * <p>For more information, see the
     * <a href="https://docs.microsoft.com/en-us/rest/api/storageservices/peek-messages">Azure Docs</a>.</p>
     *
     * @return A {@link PeekedMessage} that contains metadata about the message.
     */
    public PagedIterable<PeekedMessage> peekMessages() {
        return peekMessages(null, null, Context.NONE);
    }

    /**
     * Peek messages from the front of the queue up to the maximum number of messages.
     *
     * Peeked messages don't contain the necessary information needed to interact with the message nor will it hide
     * messages from other operations on the queue.
     *
     * <p><strong>Code Samples</strong></p>
     *
     * <p>Peek up to the first five messages</p>
     *
     * {@codesnippet com.azure.storage.queue.queueClient.peekMessages#integer-duration-context}
     *
     * <p>For more information, see the
     * <a href="https://docs.microsoft.com/en-us/rest/api/storageservices/peek-messages">Azure Docs</a>.</p>
     *
     * @param maxMessages Optional. Maximum number of messages to peek, if there are less messages exist in the queue
     * than requested all the messages will be peeked. If left empty only 1 message will be peeked, the allowed range is
     * 1 to 32 messages.
     * @param timeout An optional timeout applied to the operation. If a response is not returned before the timeout
     * concludes a {@link RuntimeException} will be thrown.
     * @param context Additional context that is passed through the Http pipeline during the service call.
     * @return Up to {@code maxMessages} {@link PeekedMessage PeekedMessages} from the queue. Each PeekedMessage
     * contains metadata about the message.
     * @throws StorageException If the queue doesn't exist or {@code maxMessages} is outside of the allowed bounds
     * @throws RuntimeException if the operation doesn't complete before the timeout concludes.
     */
    public PagedIterable<PeekedMessage> peekMessages(Integer maxMessages, Duration timeout, Context context) {
        return new PagedIterable<>(client.peekMessagesWithOptionalTimeout(maxMessages, timeout, context));
    }

    /**
     * Updates the specific message in the queue with a new message and resets the visibility timeout.
     *
     * <p><strong>Code Samples</strong></p>
     *
     * <p>Dequeue the first message and update it to "Hello again, Azure" and hide it for 5 seconds</p>
     *
     * {@codesnippet com.azure.storage.queue.QueueClient.updateMessage#String-String-String-Duration}
     *
     * <p>For more information, see the
     * <a href="https://docs.microsoft.com/en-us/rest/api/storageservices/update-message">Azure Docs</a>.</p>
     *
     * @param messageText Updated value for the message
     * @param messageId Id of the message to update
     * @param popReceipt Unique identifier that must match for the message to be updated
     * @param visibilityTimeout The timeout period for how long the message is invisible in the queue in seconds. The
     * timeout period must be between 1 second and 7 days.
     * @return A {@link UpdatedMessage} that contains the new {@link UpdatedMessage#getPopReceipt() popReceipt} to
     * interact with the message, additionally contains the updated metadata about the message.
     * @throws StorageException If the queue or messageId don't exist, the popReceipt doesn't match on the message, or
     * the {@code visibilityTimeout} is outside the allowed bounds
     */
    public UpdatedMessage updateMessage(String messageText, String messageId, String popReceipt,
        Duration visibilityTimeout) {
        return updateMessageWithResponse(messageText, messageId, popReceipt, visibilityTimeout, null, Context.NONE)
            .getValue();
    }

    /**
     * Updates the specific message in the queue with a new message and resets the visibility timeout.
     *
     * <p><strong>Code Samples</strong></p>
     *
     * <p>Dequeue the first message and update it to "Hello again, Azure" and hide it for 5 seconds</p>
     *
     * {@codesnippet com.azure.storage.queue.QueueClient.updateMessageWithResponse#String-String-String-Duration-Duration-Context}
     *
     * <p>For more information, see the
     * <a href="https://docs.microsoft.com/en-us/rest/api/storageservices/update-message">Azure Docs</a>.</p>
     *
     * @param messageText Updated value for the message
     * @param messageId Id of the message to update
     * @param popReceipt Unique identifier that must match for the message to be updated
     * @param visibilityTimeout The timeout period for how long the message is invisible in the queue in seconds. The
     * timeout period must be between 1 second and 7 days.
     * @param timeout An optional timeout applied to the operation. If a response is not returned before the timeout
     * concludes a {@link RuntimeException} will be thrown.
     * @param context Additional context that is passed through the Http pipeline during the service call.
     * @return A response containing the {@link UpdatedMessage} that contains the new {@link
     * UpdatedMessage#getPopReceipt() popReceipt} to interact with the message, additionally contains the updated
     * metadata about the message.
     * @throws StorageException If the queue or messageId don't exist, the popReceipt doesn't match on the message, or
     * the {@code visibilityTimeout} is outside the allowed bounds
     * @throws RuntimeException if the operation doesn't complete before the timeout concludes.
     */
    public Response<UpdatedMessage> updateMessageWithResponse(String messageText, String messageId, String popReceipt,
        Duration visibilityTimeout, Duration timeout, Context context) {
        Mono<Response<UpdatedMessage>> response = client.updateMessageWithResponse(messageText, messageId,
            popReceipt, visibilityTimeout, context);
        return Utility.blockWithOptionalTimeout(response, timeout);
    }

    /**
     * Deletes the specified message in the queue
     *
     * <p><strong>Code Samples</strong></p>
     *
     * <p>Delete the first message</p>
     *
     * {@codesnippet com.azure.storage.queue.QueueClient.deleteMessage#String-String}
     *
     * <p>For more information, see the
     * <a href="https://docs.microsoft.com/en-us/rest/api/storageservices/delete-message2">Azure Docs</a>.</p>
     *
     * @param messageId Id of the message to deleted
     * @param popReceipt Unique identifier that must match for the message to be deleted
     * @throws StorageException If the queue or messageId don't exist or the popReceipt doesn't match on the message
     */
    public void deleteMessage(String messageId, String popReceipt) {
        deleteMessageWithResponse(messageId, popReceipt, null, Context.NONE);
    }

    /**
     * Deletes the specified message in the queue
     *
     * <p><strong>Code Samples</strong></p>
     *
     * <p>Delete the first message</p>
     *
     * {@codesnippet com.azure.storage.queue.QueueClient.deleteMessageWithResponse#String-String-Duration-Context}
     *
     * <p>For more information, see the
     * <a href="https://docs.microsoft.com/en-us/rest/api/storageservices/delete-message2">Azure Docs</a>.</p>
     *
     * @param messageId Id of the message to deleted
     * @param popReceipt Unique identifier that must match for the message to be deleted
     * @param context Additional context that is passed through the Http pipeline during the service call.
     * @param timeout An optional timeout applied to the operation. If a response is not returned before the timeout
     * concludes a {@link RuntimeException} will be thrown.
     * @return A response that only contains headers and response status code
     * @throws StorageException If the queue or messageId don't exist or the popReceipt doesn't match on the message
     * @throws RuntimeException if the operation doesn't complete before the timeout concludes.
     */
    public Response<Void> deleteMessageWithResponse(String messageId, String popReceipt, Duration timeout,
        Context context) {
        Mono<Response<Void>> response = client.deleteMessageWithResponse(messageId, popReceipt, context);
        return Utility.blockWithOptionalTimeout(response, timeout);
    }

    /**
<<<<<<< HEAD
     * Generates a SAS token with the specified parameters
     *
     * @param expiryTime The {@code OffsetDateTime} expiry time for the SAS
     * @param permissions The {@code QueueSasPermission} permission for the SAS
     * @return A string that represents the SAS token
     */
    public String generateSas(OffsetDateTime expiryTime, QueueSasPermission permissions) {
        return this.client.generateSas(permissions, expiryTime);
    }

    /**
     * Generates a SAS token with the specified parameters
     *
     * @param identifier The {@code String} name of the access policy on the queue this SAS references if any
     * @return A string that represents the SAS token
     */
    public String generateSas(String identifier) {
        return this.client.generateSas(identifier);
    }

    /**
     * Generates a SAS token with the specified parameters
     *
     * <p><strong>Code Samples</strong></p>
     *
     * {@codesnippet com.azure.storage.queue.queueClient.generateSas#String-QueueSasPermission-OffsetDateTime-OffsetDateTime-String-SasProtocol-IpRange}
     *
     * <p>For more information, see the
     * <a href="https://docs.microsoft.com/en-us/rest/api/storageservices/create-service-sas">Azure Docs</a>.</p>
     *
     * @param identifier The {@code String} name of the access policy on the queue this SAS references if any
     * @param permissions The {@code QueueSasPermission} permission for the SAS
     * @param expiryTime The {@code OffsetDateTime} expiry time for the SAS
     * @param startTime An optional {@code OffsetDateTime} start time for the SAS
     * @param version An optional {@code String} version for the SAS
     * @param sasProtocol An optional {@code SasProtocol} protocol for the SAS
     * @param ipRange An optional {@code IpRange} ip address range for the SAS
     * @return A string that represents the SAS token
     */
    public String generateSas(String identifier, QueueSasPermission permissions, OffsetDateTime expiryTime,
                              OffsetDateTime startTime, String version, SasProtocol sasProtocol, IpRange ipRange) {
        return this.client.generateSas(identifier, permissions, expiryTime, startTime, version, sasProtocol,
            ipRange);
    }

    /**
=======
>>>>>>> 3c371470
     * Get the queue name of the client.
     *
     * <p><strong>Code Samples</strong></p>
     *
     * {@codesnippet com.azure.storage.queue.queueClient.getQueueName}
     *
     * @return The name of the queue.
     */
    public String getQueueName() {
        return this.client.getQueueName();
    }
}<|MERGE_RESOLUTION|>--- conflicted
+++ resolved
@@ -6,11 +6,8 @@
 import com.azure.core.http.rest.PagedIterable;
 import com.azure.core.http.rest.Response;
 import com.azure.core.util.Context;
-<<<<<<< HEAD
 import com.azure.storage.common.IpRange;
 import com.azure.storage.common.SasProtocol;
-=======
->>>>>>> 3c371470
 import com.azure.storage.common.Utility;
 import com.azure.storage.common.credentials.SharedKeyCredential;
 import com.azure.storage.queue.models.DequeuedMessage;
@@ -658,55 +655,6 @@
     }
 
     /**
-<<<<<<< HEAD
-     * Generates a SAS token with the specified parameters
-     *
-     * @param expiryTime The {@code OffsetDateTime} expiry time for the SAS
-     * @param permissions The {@code QueueSasPermission} permission for the SAS
-     * @return A string that represents the SAS token
-     */
-    public String generateSas(OffsetDateTime expiryTime, QueueSasPermission permissions) {
-        return this.client.generateSas(permissions, expiryTime);
-    }
-
-    /**
-     * Generates a SAS token with the specified parameters
-     *
-     * @param identifier The {@code String} name of the access policy on the queue this SAS references if any
-     * @return A string that represents the SAS token
-     */
-    public String generateSas(String identifier) {
-        return this.client.generateSas(identifier);
-    }
-
-    /**
-     * Generates a SAS token with the specified parameters
-     *
-     * <p><strong>Code Samples</strong></p>
-     *
-     * {@codesnippet com.azure.storage.queue.queueClient.generateSas#String-QueueSasPermission-OffsetDateTime-OffsetDateTime-String-SasProtocol-IpRange}
-     *
-     * <p>For more information, see the
-     * <a href="https://docs.microsoft.com/en-us/rest/api/storageservices/create-service-sas">Azure Docs</a>.</p>
-     *
-     * @param identifier The {@code String} name of the access policy on the queue this SAS references if any
-     * @param permissions The {@code QueueSasPermission} permission for the SAS
-     * @param expiryTime The {@code OffsetDateTime} expiry time for the SAS
-     * @param startTime An optional {@code OffsetDateTime} start time for the SAS
-     * @param version An optional {@code String} version for the SAS
-     * @param sasProtocol An optional {@code SasProtocol} protocol for the SAS
-     * @param ipRange An optional {@code IpRange} ip address range for the SAS
-     * @return A string that represents the SAS token
-     */
-    public String generateSas(String identifier, QueueSasPermission permissions, OffsetDateTime expiryTime,
-                              OffsetDateTime startTime, String version, SasProtocol sasProtocol, IpRange ipRange) {
-        return this.client.generateSas(identifier, permissions, expiryTime, startTime, version, sasProtocol,
-            ipRange);
-    }
-
-    /**
-=======
->>>>>>> 3c371470
      * Get the queue name of the client.
      *
      * <p><strong>Code Samples</strong></p>
