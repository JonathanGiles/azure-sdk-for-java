package com.azure.storage.blob.specialized.cryptography


import com.azure.core.credential.TokenCredential
import com.azure.core.cryptography.AsyncKeyEncryptionKey
import com.azure.core.http.HttpClient
import com.azure.core.http.HttpPipeline
import com.azure.core.http.HttpPipelineBuilder
import com.azure.core.http.policy.*
import com.azure.core.test.TestMode
import com.azure.core.util.Configuration
import com.azure.identity.ClientSecretCredentialBuilder
import com.azure.security.keyvault.keys.KeyClient
import com.azure.security.keyvault.keys.KeyClientBuilder
import com.azure.security.keyvault.keys.KeyServiceVersion
import com.azure.security.keyvault.keys.cryptography.KeyEncryptionKeyClientBuilder
import com.azure.security.keyvault.keys.models.CreateRsaKeyOptions
import com.azure.security.keyvault.keys.models.KeyVaultKey
import com.azure.storage.blob.BlobContainerClient
import com.azure.storage.common.implementation.Constants

import java.time.Duration
import java.time.OffsetDateTime

class KeyvaultKeyTest extends APISpec {

    BlobContainerClient cc
    EncryptedBlobClient bec // encrypted client for download
    KeyClient keyClient
    String keyId

    def setup() {
        def keyVaultUrl = "https://azstoragesdkvault.vault.azure.net/"
        if (env.testMode != TestMode.PLAYBACK) {
            keyVaultUrl = Configuration.getGlobalConfiguration().get("KEYVAULT_URL")
        }

        keyClient = new KeyClientBuilder()
<<<<<<< HEAD
            .pipeline(getHttpPipeline(getHttpClient(), KeyServiceVersion.V7_1))
=======
            .pipeline(getHttpPipeline(KeyServiceVersion.V7_2))
>>>>>>> 0c8110ae
            .httpClient(getHttpClient())
            .vaultUrl(keyVaultUrl)
            .buildClient()

        keyId = namer.getRandomName(50)

        KeyVaultKey keyVaultKey = keyClient.createRsaKey(new CreateRsaKeyOptions(keyId)
            .setExpiresOn(OffsetDateTime.now().plusYears(1))
            .setKeySize(2048))

        AsyncKeyEncryptionKey akek = new KeyEncryptionKeyClientBuilder()
<<<<<<< HEAD
            .pipeline(getHttpPipeline(getHttpClient(), KeyServiceVersion.V7_1))
=======
            .pipeline(getHttpPipeline(KeyServiceVersion.V7_2))
>>>>>>> 0c8110ae
            .httpClient(getHttpClient())
            .buildAsyncKeyEncryptionKey(keyVaultKey.getId())
            .block()

        cc = getServiceClientBuilder(env.primaryAccount)
            .buildClient()
            .getBlobContainerClient(generateContainerName())
        cc.create()

        bec = getEncryptedClientBuilder(akek, null, env.primaryAccount.credential,
            cc.getBlobContainerUrl().toString())
            .blobName(generateBlobName())
            .buildEncryptedBlobClient()
    }

    def cleanup() {
        keyClient.beginDeleteKey(keyId)
    }

    def "upload download"() {
        setup:
        def inputArray = getRandomByteArray(Constants.KB)
        InputStream stream = new ByteArrayInputStream(inputArray)
        def os = new ByteArrayOutputStream()

        when:
        bec.upload(stream, Constants.KB)
        bec.download(os)

        then:
        inputArray == os.toByteArray()
    }


    def "encryption not a noop"() {
        setup:
        def inputArray = getRandomByteArray(Constants.KB)
        InputStream stream = new ByteArrayInputStream(inputArray)
        def os = new ByteArrayOutputStream()

        when:
        bec.upload(stream, Constants.KB)
        cc.getBlobClient(bec.getBlobName()).download(os)

        then:
        inputArray != os.toByteArray()
    }

    HttpPipeline getHttpPipeline(KeyServiceVersion serviceVersion) {
        TokenCredential credential = null;

        if (env.testMode != TestMode.PLAYBACK) {
            String clientId = System.getenv("AZURE_CLIENT_ID");
            String clientKey = System.getenv("AZURE_CLIENT_SECRET");
            String tenantId = System.getenv("AZURE_TENANT_ID");
            Objects.requireNonNull(clientId, "The client id cannot be null");
            Objects.requireNonNull(clientKey, "The client key cannot be null");
            Objects.requireNonNull(tenantId, "The tenant id cannot be null");
            credential = new ClientSecretCredentialBuilder()
                .clientSecret(clientKey)
                .clientId(clientId)
                .tenantId(tenantId)
                .build();
        }

        // Closest to API goes first, closest to wire goes last.
        final List<HttpPipelinePolicy> policies = new ArrayList<>();
        policies.add(new UserAgentPolicy("client_name", "client_version",  Configuration.getGlobalConfiguration().clone(), serviceVersion));
        HttpPolicyProviders.addBeforeRetryPolicies(policies);
        RetryStrategy strategy = new ExponentialBackoff(5, Duration.ofSeconds(2), Duration.ofSeconds(16));
        policies.add(new RetryPolicy(strategy));
        if (credential != null) {
            policies.add(new BearerTokenAuthenticationPolicy(credential, "https://vault.azure.net/.default"));
        }
        HttpPolicyProviders.addAfterRetryPolicies(policies);
        policies.add(new HttpLoggingPolicy(new HttpLogOptions().setLogLevel(HttpLogDetailLevel.BODY_AND_HEADERS)));

        policies.add(getRecordPolicy());

        HttpPipeline pipeline = new HttpPipelineBuilder()
            .policies(policies.toArray(new HttpPipelinePolicy[0]))
            .httpClient(getHttpClient())
            .build()

        return pipeline;
    }

}<|MERGE_RESOLUTION|>--- conflicted
+++ resolved
@@ -36,11 +36,7 @@
         }
 
         keyClient = new KeyClientBuilder()
-<<<<<<< HEAD
-            .pipeline(getHttpPipeline(getHttpClient(), KeyServiceVersion.V7_1))
-=======
-            .pipeline(getHttpPipeline(KeyServiceVersion.V7_2))
->>>>>>> 0c8110ae
+            .pipeline(getHttpPipeline(KeyServiceVersion.V7_1))
             .httpClient(getHttpClient())
             .vaultUrl(keyVaultUrl)
             .buildClient()
@@ -52,11 +48,7 @@
             .setKeySize(2048))
 
         AsyncKeyEncryptionKey akek = new KeyEncryptionKeyClientBuilder()
-<<<<<<< HEAD
-            .pipeline(getHttpPipeline(getHttpClient(), KeyServiceVersion.V7_1))
-=======
-            .pipeline(getHttpPipeline(KeyServiceVersion.V7_2))
->>>>>>> 0c8110ae
+            .pipeline(getHttpPipeline(KeyServiceVersion.V7_1))
             .httpClient(getHttpClient())
             .buildAsyncKeyEncryptionKey(keyVaultKey.getId())
             .block()
