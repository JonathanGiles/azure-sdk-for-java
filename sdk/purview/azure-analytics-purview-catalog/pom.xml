<project xmlns="http://maven.apache.org/POM/4.0.0"
  xmlns:xsi="http://www.w3.org/2001/XMLSchema-instance" xsi:schemaLocation="http://maven.apache.org/POM/4.0.0 http://maven.apache.org/maven-v4_0_0.xsd">
  <modelVersion>4.0.0</modelVersion>

  <parent>
    <groupId>com.azure</groupId>
    <artifactId>azure-client-sdk-parent</artifactId>
    <version>1.7.0</version> <!-- {x-version-update;com.azure:azure-client-sdk-parent;current} -->
    <relativePath>../../parents/azure-client-sdk-parent</relativePath>
  </parent>

  <groupId>com.azure</groupId>
  <artifactId>azure-analytics-purview-catalog</artifactId>
  <version>1.0.0-beta.2</version> <!-- {x-version-update;com.azure:azure-analytics-purview-catalog;current} -->

  <name>Microsoft Azure client library for Purview Catalog</name>
  <description>This package contains Microsoft Azure Purview Catalog client library.</description>

  <distributionManagement>
    <site>
      <id>azure-java-build-docs</id>
      <url>${site.url}/site/${project.artifactId}</url>
    </site>
  </distributionManagement>

  <scm>
    <url>scm:git:https://github.com/Azure/azure-sdk-for-java</url>
    <connection>scm:git:git@github.com:Azure/azure-sdk-for-java.git</connection>
    <tag>HEAD</tag>
  </scm>

  <properties>
    <jacoco.skip.coverage.check>true</jacoco.skip.coverage.check>
    <javaModulesSurefireArgLine>
      --add-exports com.azure.core/com.azure.core.implementation.jackson=ALL-UNNAMED
    </javaModulesSurefireArgLine>
  </properties>

  <dependencies>
    <dependency>
      <groupId>com.azure</groupId>
      <artifactId>azure-core</artifactId>
<<<<<<< HEAD
      <version>1.21.0-beta.1</version> <!-- {x-version-update;beta_com.azure:azure-core;dependency} -->
=======
      <version>1.21.0</version> <!-- {x-version-update;com.azure:azure-core;dependency} -->
>>>>>>> a3a904c8
    </dependency>
    <dependency>
      <groupId>com.azure</groupId>
      <artifactId>azure-core-experimental</artifactId>
      <version>1.0.0-beta.19</version> <!-- {x-version-update;com.azure:azure-core-experimental;dependency} -->
    </dependency>
    <dependency>
      <groupId>com.azure</groupId>
      <artifactId>azure-core-http-netty</artifactId>
      <version>1.11.1</version> <!-- {x-version-update;com.azure:azure-core-http-netty;dependency} -->
    </dependency>

    <!-- Test dependencies -->
    <dependency>
      <groupId>org.junit.jupiter</groupId>
      <artifactId>junit-jupiter-api</artifactId>
      <version>5.7.2</version> <!-- {x-version-update;org.junit.jupiter:junit-jupiter-api;external_dependency} -->
      <scope>test</scope>
    </dependency>
    <dependency>
      <groupId>org.junit.jupiter</groupId>
      <artifactId>junit-jupiter-engine</artifactId>
      <version>5.7.2</version> <!-- {x-version-update;org.junit.jupiter:junit-jupiter-engine;external_dependency} -->
      <scope>test</scope>
    </dependency>
    <dependency>
      <groupId>com.azure</groupId>
      <artifactId>azure-core-test</artifactId>
      <version>1.7.2</version> <!-- {x-version-update;com.azure:azure-core-test;dependency} -->
      <scope>test</scope>
    </dependency>
    <dependency>
      <groupId>com.azure</groupId>
      <artifactId>azure-identity</artifactId>
      <version>1.3.7</version> <!-- {x-version-update;com.azure:azure-identity;dependency} -->
      <scope>test</scope>
    </dependency>
<<<<<<< HEAD
=======
    <dependency>
      <groupId>javax.json</groupId>
      <artifactId>javax.json-api</artifactId>
      <version>1.1.4</version> <!-- {x-version-update;javax.json:javax.json-api;external_dependency} -->
      <scope>test</scope>
    </dependency>
    <dependency>
      <groupId>org.glassfish</groupId>
      <artifactId>javax.json</artifactId>
      <version>1.1.4</version> <!-- {x-version-update;org.glassfish:javax.json;external_dependency} -->
      <scope>test</scope>
    </dependency>
    <dependency>
      <groupId>com.azure</groupId>
      <artifactId>azure-core-serializer-json-jackson</artifactId>
      <version>1.2.8</version> <!-- {x-version-update;com.azure:azure-core-serializer-json-jackson;dependency} -->
    </dependency>
>>>>>>> a3a904c8
  </dependencies>
</project><|MERGE_RESOLUTION|>--- conflicted
+++ resolved
@@ -40,11 +40,7 @@
     <dependency>
       <groupId>com.azure</groupId>
       <artifactId>azure-core</artifactId>
-<<<<<<< HEAD
       <version>1.21.0-beta.1</version> <!-- {x-version-update;beta_com.azure:azure-core;dependency} -->
-=======
-      <version>1.21.0</version> <!-- {x-version-update;com.azure:azure-core;dependency} -->
->>>>>>> a3a904c8
     </dependency>
     <dependency>
       <groupId>com.azure</groupId>
@@ -82,25 +78,5 @@
       <version>1.3.7</version> <!-- {x-version-update;com.azure:azure-identity;dependency} -->
       <scope>test</scope>
     </dependency>
-<<<<<<< HEAD
-=======
-    <dependency>
-      <groupId>javax.json</groupId>
-      <artifactId>javax.json-api</artifactId>
-      <version>1.1.4</version> <!-- {x-version-update;javax.json:javax.json-api;external_dependency} -->
-      <scope>test</scope>
-    </dependency>
-    <dependency>
-      <groupId>org.glassfish</groupId>
-      <artifactId>javax.json</artifactId>
-      <version>1.1.4</version> <!-- {x-version-update;org.glassfish:javax.json;external_dependency} -->
-      <scope>test</scope>
-    </dependency>
-    <dependency>
-      <groupId>com.azure</groupId>
-      <artifactId>azure-core-serializer-json-jackson</artifactId>
-      <version>1.2.8</version> <!-- {x-version-update;com.azure:azure-core-serializer-json-jackson;dependency} -->
-    </dependency>
->>>>>>> a3a904c8
   </dependencies>
 </project>