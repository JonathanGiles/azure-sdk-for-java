--- conflicted
+++ resolved
@@ -1,12 +1,7 @@
 {
   "networkCallRecords" : [ {
-<<<<<<< HEAD
-    "Method" : "GET",
-    "Uri" : "https://REDACTED.managedhsm.azure.net///providers/Microsoft.Authorization/roleDefinitions?api-version=7.2",
-=======
     "Method" : "PUT",
-    "Uri" : "https://REDACTED.managedhsm.azure.net///providers/Microsoft.Authorization/roleDefinitions/c19d1c0b-fccd-4a2d-90a9-33cd3afbd8d8?api-version=7.3-preview",
->>>>>>> a9ae08ca
+    "Uri" : "https://REDACTED.managedhsm.azure.net///providers/Microsoft.Authorization/roleDefinitions/c19d1c0b-fccd-4a2d-90a9-33cd3afbd8d8?api-version=7.2",
     "Headers" : {
       "User-Agent" : "azsdk-java-client_name/client_version (11.0.6; Windows 10; 10.0)",
       "Content-Type" : "application/json"
@@ -30,11 +25,7 @@
     "Exception" : null
   }, {
     "Method" : "PUT",
-<<<<<<< HEAD
-    "Uri" : "https://REDACTED.managedhsm.azure.net///providers/Microsoft.Authorization/roleAssignments/658d6c14-98c2-4a53-a523-be8609eb7f8b?api-version=7.2",
-=======
-    "Uri" : "https://REDACTED.managedhsm.azure.net///providers/Microsoft.Authorization/roleAssignments/3c366465-5801-4cb5-8319-c203b0fb70a0?api-version=7.3-preview",
->>>>>>> a9ae08ca
+    "Uri" : "https://REDACTED.managedhsm.azure.net///providers/Microsoft.Authorization/roleAssignments/3c366465-5801-4cb5-8319-c203b0fb70a0?api-version=7.2",
     "Headers" : {
       "User-Agent" : "azsdk-java-client_name/client_version (11.0.6; Windows 10; 10.0)",
       "Content-Type" : "application/json"
@@ -58,11 +49,7 @@
     "Exception" : null
   }, {
     "Method" : "GET",
-<<<<<<< HEAD
-    "Uri" : "https://REDACTED.managedhsm.azure.net///providers/Microsoft.Authorization/roleAssignments/658d6c14-98c2-4a53-a523-be8609eb7f8b?api-version=7.2",
-=======
-    "Uri" : "https://REDACTED.managedhsm.azure.net///providers/Microsoft.Authorization/roleAssignments/3c366465-5801-4cb5-8319-c203b0fb70a0?api-version=7.3-preview",
->>>>>>> a9ae08ca
+    "Uri" : "https://REDACTED.managedhsm.azure.net///providers/Microsoft.Authorization/roleAssignments/3c366465-5801-4cb5-8319-c203b0fb70a0?api-version=7.2",
     "Headers" : {
       "User-Agent" : "azsdk-java-client_name/client_version (11.0.6; Windows 10; 10.0)"
     },
