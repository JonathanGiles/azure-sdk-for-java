// Copyright (c) Microsoft Corporation. All rights reserved.
// Licensed under the MIT License.

package com.azure.security.keyvault.keys.cryptography;

import com.azure.core.http.HttpClient;
import com.azure.core.http.HttpPipeline;
import com.azure.core.http.HttpPipelineBuilder;
import com.azure.core.http.policy.HttpLogDetailLevel;
import com.azure.core.http.policy.HttpLogOptions;
import com.azure.core.http.policy.RetryPolicy;
import com.azure.core.http.rest.Response;
import com.azure.identity.DefaultAzureCredentialBuilder;
import com.azure.security.keyvault.keys.KeyAsyncClient;
<<<<<<< HEAD
import com.azure.security.keyvault.keys.cryptography.models.DecryptResult;
import com.azure.security.keyvault.keys.cryptography.models.EncryptResult;
=======
>>>>>>> 0c8110ae
import com.azure.security.keyvault.keys.cryptography.models.EncryptionAlgorithm;
import com.azure.security.keyvault.keys.cryptography.models.KeyWrapAlgorithm;
import com.azure.security.keyvault.keys.cryptography.models.SignResult;
import com.azure.security.keyvault.keys.cryptography.models.SignatureAlgorithm;
<<<<<<< HEAD
import com.azure.security.keyvault.keys.cryptography.models.UnwrapResult;
import com.azure.security.keyvault.keys.cryptography.models.VerifyResult;
import com.azure.security.keyvault.keys.cryptography.models.WrapResult;
import com.azure.security.keyvault.keys.implementation.KeyVaultCredentialPolicy;
import com.azure.security.keyvault.keys.models.KeyVaultKey;
=======
import com.azure.security.keyvault.keys.implementation.KeyVaultCredentialPolicy;
import com.azure.security.keyvault.keys.models.JsonWebKey;
>>>>>>> 0c8110ae

import java.security.MessageDigest;
import java.security.NoSuchAlgorithmException;
import java.util.Random;
import java.util.function.Consumer;

/**
 * This class contains code samples for generating javadocs through doclets for {@link KeyAsyncClient}.
 */
public final class CryptographyAsyncClientJavaDocCodeSnippets {
    private final String key1 = "key1";
    private final String key2 = "key2";
    private final String value1 = "val1";
    private final String value2 = "val2";

    /**
     * Generates code sample for creating a {@link KeyAsyncClient}.
     *
     * @return An instance of {@link KeyAsyncClient}.
     */
    public CryptographyAsyncClient createAsyncClient() {
        // BEGIN: com.azure.security.keyvault.keys.cryptography.CryptographyAsyncClient.instantiation
        CryptographyAsyncClient cryptographyAsyncClient = new CryptographyClientBuilder()
            .keyIdentifier("<your-key-id>")
            .credential(new DefaultAzureCredentialBuilder().build())
            .buildAsyncClient();
        // END: com.azure.security.keyvault.keys.cryptography.CryptographyAsyncClient.instantiation

        return cryptographyAsyncClient;
    }

    /**
<<<<<<< HEAD
=======
     * Generates code sample for creating a {@link KeyAsyncClient} with a given {@link JsonWebKey}.
     *
     * @return An instance of {@link KeyAsyncClient}.
     */
    public CryptographyAsyncClient createAsyncClientWithJsonWebKey() {
        // BEGIN: com.azure.security.keyvault.keys.cryptography.CryptographyAsyncClient.withJsonWebKey.instantiation
        JsonWebKey jsonWebKey = new JsonWebKey().setId("SampleJsonWebKey");
        CryptographyAsyncClient cryptographyAsyncClient = new CryptographyClientBuilder()
            .jsonWebKey(jsonWebKey)
            .buildAsyncClient();
        // END: com.azure.security.keyvault.keys.cryptography.CryptographyAsyncClient.withJsonWebKey.instantiation

        return cryptographyAsyncClient;
    }

    /**
>>>>>>> 0c8110ae
     * Generates code sample for creating a {@link KeyAsyncClient} with a given {@link HttpClient}.
     *
     * @return An instance of {@link KeyAsyncClient}.
     */
    public CryptographyAsyncClient createAsyncClientWithHttpClient() {
        // BEGIN: com.azure.security.keyvault.keys.cryptography.CryptographyAsyncClient.withHttpClient.instantiation
        CryptographyAsyncClient cryptographyAsyncClient = new CryptographyClientBuilder()
            .keyIdentifier("<your-key-id>")
            .httpLogOptions(new HttpLogOptions().setLogLevel(HttpLogDetailLevel.BODY_AND_HEADERS))
            .addPolicy(new KeyVaultCredentialPolicy(new DefaultAzureCredentialBuilder().build()))
            .httpClient(HttpClient.createDefault())
            .buildAsyncClient();
        // END: com.azure.security.keyvault.keys.cryptography.CryptographyAsyncClient.withHttpClient.instantiation

        return cryptographyAsyncClient;
    }

    /**
     * Generates code sample for creating a {@link KeyAsyncClient} with a given {@link HttpPipeline}.
     *
     * @return An instance of {@link KeyAsyncClient}.
     */
    public CryptographyAsyncClient createAsyncClientWithPipeline() {
        // BEGIN: com.azure.security.keyvault.keys.cryptography.CryptographyAsyncClient.withPipeline.instantiation
        HttpPipeline pipeline = new HttpPipelineBuilder()
            .policies(new KeyVaultCredentialPolicy(new DefaultAzureCredentialBuilder().build()), new RetryPolicy())
            .build();
        CryptographyAsyncClient cryptographyAsyncClient = new CryptographyClientBuilder()
            .pipeline(pipeline)
            .keyIdentifier("<your-key-id>")
            .buildAsyncClient();
        // END: com.azure.security.keyvault.keys.cryptography.CryptographyAsyncClient.withPipeline.instantiation

        return cryptographyAsyncClient;
    }

    /**
     * Generates a code sample for using {@link CryptographyAsyncClient#getKey()}.
     */
    public void getKeySnippets() {
        CryptographyAsyncClient cryptographyAsyncClient = createAsyncClient();

        // BEGIN: com.azure.security.keyvault.keys.cryptography.CryptographyAsyncClient.getKey
        cryptographyAsyncClient.getKey()
<<<<<<< HEAD
            .subscriberContext(reactor.util.context.Context.of(key1, value1, key2, value2))
            .subscribe((Consumer<? super KeyVaultKey>) key ->
                System.out.printf("Key is returned with name %s and id %s \n", key.getName(), key.getId()));
=======
            .contextWrite(context -> context.put(key1, value1).put(key2, value2))
            .subscribe(key -> System.out.printf("Key returned with name: %s, and id: %s.\n", key.getName(),
                key.getId()));
>>>>>>> 0c8110ae
        // END: com.azure.security.keyvault.keys.cryptography.CryptographyAsyncClient.getKey
    }

    /**
     * Generates a code sample for using {@link CryptographyAsyncClient#getKeyWithResponse()}.
     */
    public void getKeyWithResponseSnippets() {
        CryptographyAsyncClient cryptographyAsyncClient = createAsyncClient();

        // BEGIN: com.azure.security.keyvault.keys.cryptography.CryptographyAsyncClient.getKeyWithResponse
        cryptographyAsyncClient.getKeyWithResponse()
<<<<<<< HEAD
            .subscriberContext(reactor.util.context.Context.of(key1, value1, key2, value2))
            .subscribe((Consumer<Response<KeyVaultKey>>) keyResponse ->
                System.out.printf("Key is returned with name %s and id %s \n", keyResponse.getValue().getName(),
                    keyResponse.getValue().getId()));
=======
            .contextWrite(context -> context.put(key1, value1).put(key2, value2))
            .subscribe(keyResponse -> System.out.printf("Key returned with name: %s, and id: %s.\n",
                keyResponse.getValue().getName(), keyResponse.getValue().getId()));
>>>>>>> 0c8110ae
        // END: com.azure.security.keyvault.keys.cryptography.CryptographyAsyncClient.getKeyWithResponse
    }

    /**
     * Generates a code sample for using {@link CryptographyAsyncClient#encrypt(EncryptionAlgorithm, byte[])}.
     */
    public void encrypt() {
        CryptographyAsyncClient cryptographyAsyncClient = createAsyncClient();
        byte[] iv = {(byte) 0x1a, (byte) 0xf3, (byte) 0x8c, (byte) 0x2d, (byte) 0xc2, (byte) 0xb9, (byte) 0x6f, (byte) 0xfd, (byte) 0xd8, (byte) 0x66, (byte) 0x94, (byte) 0x09, (byte) 0x23, (byte) 0x41, (byte) 0xbc, (byte) 0x04};
        byte[] authData = {
            (byte) 0x54, (byte) 0x68, (byte) 0x65, (byte) 0x20, (byte) 0x73, (byte) 0x65, (byte) 0x63, (byte) 0x6f, (byte) 0x6e, (byte) 0x64, (byte) 0x20, (byte) 0x70, (byte) 0x72, (byte) 0x69, (byte) 0x6e, (byte) 0x63,
            (byte) 0x69, (byte) 0x70, (byte) 0x6c, (byte) 0x65, (byte) 0x20, (byte) 0x6f, (byte) 0x66, (byte) 0x20, (byte) 0x41, (byte) 0x75, (byte) 0x67, (byte) 0x75, (byte) 0x73, (byte) 0x74, (byte) 0x65, (byte) 0x20,
            (byte) 0x4b, (byte) 0x65, (byte) 0x72, (byte) 0x63, (byte) 0x6b, (byte) 0x68, (byte) 0x6f, (byte) 0x66, (byte) 0x66, (byte) 0x73
        };
        // BEGIN: com.azure.security.keyvault.keys.cryptography.CryptographyAsyncClient.encrypt#EncryptionAlgorithm-byte
<<<<<<< HEAD
        byte[] plainText = new byte[100];
        new Random(0x1234567L).nextBytes(plainText);
        cryptographyAsyncClient.encrypt(EncryptionAlgorithm.RSA_OAEP, plainText)
            .subscriberContext(reactor.util.context.Context.of(key1, value1, key2, value2))
            .subscribe((Consumer<? super EncryptResult>) encryptResult ->
                System.out.printf("Received encrypted content of length %d with algorithm %s \n",
                    encryptResult.getCipherText().length, encryptResult.getAlgorithm().toString()));
        // END: com.azure.security.keyvault.keys.cryptography.CryptographyAsyncClient.encrypt#EncryptionAlgorithm-byte
=======
        byte[] plaintext = new byte[100];
        new Random(0x1234567L).nextBytes(plaintext);

        cryptographyAsyncClient.encrypt(EncryptionAlgorithm.RSA_OAEP, plaintext)
            .contextWrite(context -> context.put(key1, value1).put(key2, value2))
            .subscribe(encryptResult ->
                System.out.printf("Received encrypted content of length: %d, with algorithm: %s.\n",
                    encryptResult.getCipherText().length, encryptResult.getAlgorithm().toString()));
        // END: com.azure.security.keyvault.keys.cryptography.CryptographyAsyncClient.encrypt#EncryptionAlgorithm-byte

        // BEGIN: com.azure.security.keyvault.keys.cryptography.CryptographyAsyncClient.encrypt#EncryptParameters
        byte[] plaintextBytes = new byte[100];
        new Random(0x1234567L).nextBytes(plaintextBytes);
        byte[] iv = {
            (byte) 0x1a, (byte) 0xf3, (byte) 0x8c, (byte) 0x2d, (byte) 0xc2, (byte) 0xb9, (byte) 0x6f, (byte) 0xfd,
            (byte) 0xd8, (byte) 0x66, (byte) 0x94, (byte) 0x09, (byte) 0x23, (byte) 0x41, (byte) 0xbc, (byte) 0x04
        };

        EncryptParameters encryptParameters = EncryptParameters.createA128CbcParameters(plaintextBytes, iv);

        cryptographyAsyncClient.encrypt(encryptParameters)
            .contextWrite(context -> context.put(key1, value1).put(key2, value2))
            .subscribe(encryptResult ->
                System.out.printf("Received encrypted content of length: %d, with algorithm: %s.\n",
                    encryptResult.getCipherText().length, encryptResult.getAlgorithm().toString()));
        // END: com.azure.security.keyvault.keys.cryptography.CryptographyAsyncClient.encrypt#EncryptParameters
>>>>>>> 0c8110ae
    }

    /**
     * Generates a code sample for using {@link CryptographyAsyncClient#decrypt(EncryptionAlgorithm, byte[])}.
     */
    public void decrypt() {
        CryptographyAsyncClient cryptographyAsyncClient = createAsyncClient();
        // BEGIN: com.azure.security.keyvault.keys.cryptography.CryptographyAsyncClient.decrypt#EncryptionAlgorithm-byte
<<<<<<< HEAD
        byte[] plainText = new byte[100];
        new Random(0x1234567L).nextBytes(plainText);
        cryptographyAsyncClient.decrypt(EncryptionAlgorithm.RSA_OAEP, plainText)
            .subscriberContext(reactor.util.context.Context.of(key1, value1, key2, value2))
            .subscribe((Consumer<? super DecryptResult>) decryptResult ->
                System.out.printf("Received decrypted content of length %d\n", decryptResult.getPlainText().length));
        // END: com.azure.security.keyvault.keys.cryptography.CryptographyAsyncClient.decrypt#EncryptionAlgorithm-byte
=======
        byte[] ciphertext = new byte[100];
        new Random(0x1234567L).nextBytes(ciphertext);

        cryptographyAsyncClient.decrypt(EncryptionAlgorithm.RSA_OAEP, ciphertext)
            .contextWrite(context -> context.put(key1, value1).put(key2, value2))
            .subscribe(decryptResult ->
                System.out.printf("Received decrypted content of length: %d\n", decryptResult.getPlainText().length));
        // END: com.azure.security.keyvault.keys.cryptography.CryptographyAsyncClient.decrypt#EncryptionAlgorithm-byte

        // BEGIN: com.azure.security.keyvault.keys.cryptography.CryptographyAsyncClient.decrypt#DecryptParameters
        byte[] ciphertextBytes = new byte[100];
        new Random(0x1234567L).nextBytes(ciphertextBytes);
        byte[] iv = {
            (byte) 0x1a, (byte) 0xf3, (byte) 0x8c, (byte) 0x2d, (byte) 0xc2, (byte) 0xb9, (byte) 0x6f, (byte) 0xfd,
            (byte) 0xd8, (byte) 0x66, (byte) 0x94, (byte) 0x09, (byte) 0x23, (byte) 0x41, (byte) 0xbc, (byte) 0x04
        };

        DecryptParameters decryptParameters = DecryptParameters.createA128CbcParameters(ciphertextBytes, iv);

        cryptographyAsyncClient.decrypt(decryptParameters)
            .contextWrite(context -> context.put(key1, value1).put(key2, value2))
            .subscribe(decryptResult ->
                System.out.printf("Received decrypted content of length: %d.\n", decryptResult.getPlainText().length));
        // END: com.azure.security.keyvault.keys.cryptography.CryptographyAsyncClient.decrypt#DecryptParameters
>>>>>>> 0c8110ae
    }

    /**
     * Generates a code sample for using {@link CryptographyAsyncClient#sign(SignatureAlgorithm, byte[])} and
     * {@link CryptographyAsyncClient#verify(SignatureAlgorithm, byte[], byte[])}.
     *
     * @throws NoSuchAlgorithmException when the specified algorithm doesn't exist.
     */
    public void signVerify() throws NoSuchAlgorithmException {
        CryptographyAsyncClient cryptographyAsyncClient = createAsyncClient();

        // BEGIN: com.azure.security.keyvault.keys.cryptography.CryptographyAsyncClient.sign#SignatureAlgorithm-byte
        byte[] data = new byte[100];
        new Random(0x1234567L).nextBytes(data);
        MessageDigest md = MessageDigest.getInstance("SHA-256");
        md.update(data);
        byte[] digest = md.digest();

        cryptographyAsyncClient.sign(SignatureAlgorithm.ES256, digest)
<<<<<<< HEAD
            .subscriberContext(reactor.util.context.Context.of(key1, value1, key2, value2))
            .subscribe((Consumer<? super SignResult>) signResult ->
                System.out.printf("Received signature of length %d with algorithm %s",
=======
            .contextWrite(context -> context.put(key1, value1).put(key2, value2))
            .subscribe(signResult ->
                System.out.printf("Received signature of length: %d, with algorithm: %s.\n",
>>>>>>> 0c8110ae
                    signResult.getSignature().length, signResult.getAlgorithm()));
        // END: com.azure.security.keyvault.keys.cryptography.CryptographyAsyncClient.sign#SignatureAlgorithm-byte

        byte[] signature = new byte[100];

        // BEGIN: com.azure.security.keyvault.keys.cryptography.CryptographyAsyncClient.verify#SignatureAlgorithm-byte-byte
<<<<<<< HEAD
        cryptographyAsyncClient.verify(SignatureAlgorithm.ES256, digest, signature)
            .subscriberContext(reactor.util.context.Context.of(key1, value1, key2, value2))
            .subscribe((Consumer<? super VerifyResult>) verifyResult ->
                System.out.printf("Verification status %s", verifyResult.isValid()));
=======
        byte[] myData = new byte[100];
        new Random(0x1234567L).nextBytes(myData);
        MessageDigest messageDigest = MessageDigest.getInstance("SHA-256");
        messageDigest.update(myData);
        byte[] myDigest = messageDigest.digest();

        // A signature can be obtained from the SignResult returned by the CryptographyAsyncClient.sign() operation.
        cryptographyAsyncClient.verify(SignatureAlgorithm.ES256, myDigest, signature)
            .contextWrite(context -> context.put(key1, value1).put(key2, value2))
            .subscribe(verifyResult ->
                System.out.printf("Verification status: %s.\n", verifyResult.isValid()));
>>>>>>> 0c8110ae
        // END: com.azure.security.keyvault.keys.cryptography.CryptographyAsyncClient.verify#SignatureAlgorithm-byte-byte
    }

    /**
     * Generates a code sample for using {@link CryptographyAsyncClient#wrapKey(KeyWrapAlgorithm, byte[])} and
     * {@link CryptographyAsyncClient#unwrapKey(KeyWrapAlgorithm, byte[])}
     */
    public void wrapKeyUnwrapKey() {
        CryptographyAsyncClient cryptographyAsyncClient = createAsyncClient();
<<<<<<< HEAD
        byte[] encryptedKey = new byte[100];
=======

>>>>>>> 0c8110ae
        // BEGIN: com.azure.security.keyvault.keys.cryptography.CryptographyAsyncClient.wrapKey#KeyWrapAlgorithm-byte
        byte[] key = new byte[100];
        new Random(0x1234567L).nextBytes(key);
        cryptographyAsyncClient.wrapKey(KeyWrapAlgorithm.RSA_OAEP, key)
<<<<<<< HEAD
            .subscriberContext(reactor.util.context.Context.of(key1, value1, key2, value2))
            .subscribe((Consumer<? super WrapResult>) keyWrapResult ->
                System.out.printf("Received encypted key of length %d with algorithm %s",
                    keyWrapResult.getEncryptedKey().length, keyWrapResult.getAlgorithm().toString()));
        // END: com.azure.security.keyvault.keys.cryptography.CryptographyAsyncClient.wrapKey#KeyWrapAlgorithm-byte

        // BEGIN: com.azure.security.keyvault.keys.cryptography.CryptographyAsyncClient.unwrapKey#KeyWrapAlgorithm-byte
        cryptographyAsyncClient.unwrapKey(KeyWrapAlgorithm.RSA_OAEP, encryptedKey)
            .subscriberContext(reactor.util.context.Context.of(key1, value1, key2, value2))
            .subscribe((Consumer<? super UnwrapResult>) keyUnwrapResult ->
                System.out.printf("Received key of length %d", keyUnwrapResult.getKey().length));
=======
            .contextWrite(context -> context.put(key1, value1).put(key2, value2))
            .subscribe(wrapResult ->
                System.out.printf("Received encrypted key of length: %d, with algorithm: %s.\n",
                    wrapResult.getEncryptedKey().length, wrapResult.getAlgorithm().toString()));
        // END: com.azure.security.keyvault.keys.cryptography.CryptographyAsyncClient.wrapKey#KeyWrapAlgorithm-byte

        // BEGIN: com.azure.security.keyvault.keys.cryptography.CryptographyAsyncClient.unwrapKey#KeyWrapAlgorithm-byte
        byte[] keyToWrap = new byte[100];
        new Random(0x1234567L).nextBytes(key);

        cryptographyAsyncClient.wrapKey(KeyWrapAlgorithm.RSA_OAEP, keyToWrap)
            .contextWrite(context -> context.put(key1, value1).put(key2, value2))
            .subscribe(wrapResult ->
                cryptographyAsyncClient.unwrapKey(KeyWrapAlgorithm.RSA_OAEP, wrapResult.getEncryptedKey())
                    .subscribe(keyUnwrapResult ->
                        System.out.printf("Received key of length: %d.\n", keyUnwrapResult.getKey().length)));
>>>>>>> 0c8110ae
        // END: com.azure.security.keyvault.keys.cryptography.CryptographyAsyncClient.unwrapKey#KeyWrapAlgorithm-byte
    }

    /**
     * Generates a code sample for using {@link CryptographyAsyncClient#signData(SignatureAlgorithm, byte[])} and
     * {@link CryptographyAsyncClient#verifyData(SignatureAlgorithm, byte[], byte[])}.
     *
     * @throws NoSuchAlgorithmException when the specified algorithm doesn't exist.
     */
    public void signDataVerifyData() throws NoSuchAlgorithmException {
        CryptographyAsyncClient cryptographyAsyncClient = createAsyncClient();

        // BEGIN: com.azure.security.keyvault.keys.cryptography.CryptographyAsyncClient.signData#SignatureAlgorithm-byte
        byte[] data = new byte[100];
        new Random(0x1234567L).nextBytes(data);

        cryptographyAsyncClient.sign(SignatureAlgorithm.ES256, data)
<<<<<<< HEAD
            .subscriberContext(reactor.util.context.Context.of(key1, value1, key2, value2))
            .subscribe((Consumer<? super SignResult>) signResult ->
                System.out.printf("Received signature of length %d with algorithm %s",
=======
            .contextWrite(context -> context.put(key1, value1).put(key2, value2))
            .subscribe(signResult ->
                System.out.printf("Received signature of length: %d, with algorithm: %s.\n",
>>>>>>> 0c8110ae
                    signResult.getSignature().length, signResult.getAlgorithm()));
        // END: com.azure.security.keyvault.keys.cryptography.CryptographyAsyncClient.signData#SignatureAlgorithm-byte

        byte[] signature = new byte[100];

        // BEGIN: com.azure.security.keyvault.keys.cryptography.CryptographyAsyncClient.verifyData#SignatureAlgorithm-byte-byte
<<<<<<< HEAD
        cryptographyAsyncClient.verify(SignatureAlgorithm.ES256, data, signature)
            .subscriberContext(reactor.util.context.Context.of(key1, value1, key2, value2))
            .subscribe((Consumer<? super VerifyResult>) verifyResult ->
                System.out.printf("Verification status %s", verifyResult.isValid()));
=======
        byte[] myData = new byte[100];
        new Random(0x1234567L).nextBytes(myData);

        // A signature can be obtained from the SignResult returned by the CryptographyAsyncClient.sign() operation.
        cryptographyAsyncClient.verify(SignatureAlgorithm.ES256, myData, signature)
            .contextWrite(context -> context.put(key1, value1).put(key2, value2))
            .subscribe(verifyResult ->
                System.out.printf("Verification status: %s.\n", verifyResult.isValid()));
>>>>>>> 0c8110ae
        // END: com.azure.security.keyvault.keys.cryptography.CryptographyAsyncClient.verifyData#SignatureAlgorithm-byte-byte
    }
}<|MERGE_RESOLUTION|>--- conflicted
+++ resolved
@@ -9,33 +9,16 @@
 import com.azure.core.http.policy.HttpLogDetailLevel;
 import com.azure.core.http.policy.HttpLogOptions;
 import com.azure.core.http.policy.RetryPolicy;
-import com.azure.core.http.rest.Response;
 import com.azure.identity.DefaultAzureCredentialBuilder;
 import com.azure.security.keyvault.keys.KeyAsyncClient;
-<<<<<<< HEAD
-import com.azure.security.keyvault.keys.cryptography.models.DecryptResult;
-import com.azure.security.keyvault.keys.cryptography.models.EncryptResult;
-=======
->>>>>>> 0c8110ae
 import com.azure.security.keyvault.keys.cryptography.models.EncryptionAlgorithm;
 import com.azure.security.keyvault.keys.cryptography.models.KeyWrapAlgorithm;
-import com.azure.security.keyvault.keys.cryptography.models.SignResult;
 import com.azure.security.keyvault.keys.cryptography.models.SignatureAlgorithm;
-<<<<<<< HEAD
-import com.azure.security.keyvault.keys.cryptography.models.UnwrapResult;
-import com.azure.security.keyvault.keys.cryptography.models.VerifyResult;
-import com.azure.security.keyvault.keys.cryptography.models.WrapResult;
 import com.azure.security.keyvault.keys.implementation.KeyVaultCredentialPolicy;
-import com.azure.security.keyvault.keys.models.KeyVaultKey;
-=======
-import com.azure.security.keyvault.keys.implementation.KeyVaultCredentialPolicy;
-import com.azure.security.keyvault.keys.models.JsonWebKey;
->>>>>>> 0c8110ae
 
 import java.security.MessageDigest;
 import java.security.NoSuchAlgorithmException;
 import java.util.Random;
-import java.util.function.Consumer;
 
 /**
  * This class contains code samples for generating javadocs through doclets for {@link KeyAsyncClient}.
@@ -63,25 +46,6 @@
     }
 
     /**
-<<<<<<< HEAD
-=======
-     * Generates code sample for creating a {@link KeyAsyncClient} with a given {@link JsonWebKey}.
-     *
-     * @return An instance of {@link KeyAsyncClient}.
-     */
-    public CryptographyAsyncClient createAsyncClientWithJsonWebKey() {
-        // BEGIN: com.azure.security.keyvault.keys.cryptography.CryptographyAsyncClient.withJsonWebKey.instantiation
-        JsonWebKey jsonWebKey = new JsonWebKey().setId("SampleJsonWebKey");
-        CryptographyAsyncClient cryptographyAsyncClient = new CryptographyClientBuilder()
-            .jsonWebKey(jsonWebKey)
-            .buildAsyncClient();
-        // END: com.azure.security.keyvault.keys.cryptography.CryptographyAsyncClient.withJsonWebKey.instantiation
-
-        return cryptographyAsyncClient;
-    }
-
-    /**
->>>>>>> 0c8110ae
      * Generates code sample for creating a {@link KeyAsyncClient} with a given {@link HttpClient}.
      *
      * @return An instance of {@link KeyAsyncClient}.
@@ -126,15 +90,9 @@
 
         // BEGIN: com.azure.security.keyvault.keys.cryptography.CryptographyAsyncClient.getKey
         cryptographyAsyncClient.getKey()
-<<<<<<< HEAD
-            .subscriberContext(reactor.util.context.Context.of(key1, value1, key2, value2))
-            .subscribe((Consumer<? super KeyVaultKey>) key ->
-                System.out.printf("Key is returned with name %s and id %s \n", key.getName(), key.getId()));
-=======
             .contextWrite(context -> context.put(key1, value1).put(key2, value2))
             .subscribe(key -> System.out.printf("Key returned with name: %s, and id: %s.\n", key.getName(),
                 key.getId()));
->>>>>>> 0c8110ae
         // END: com.azure.security.keyvault.keys.cryptography.CryptographyAsyncClient.getKey
     }
 
@@ -146,16 +104,9 @@
 
         // BEGIN: com.azure.security.keyvault.keys.cryptography.CryptographyAsyncClient.getKeyWithResponse
         cryptographyAsyncClient.getKeyWithResponse()
-<<<<<<< HEAD
-            .subscriberContext(reactor.util.context.Context.of(key1, value1, key2, value2))
-            .subscribe((Consumer<Response<KeyVaultKey>>) keyResponse ->
-                System.out.printf("Key is returned with name %s and id %s \n", keyResponse.getValue().getName(),
-                    keyResponse.getValue().getId()));
-=======
             .contextWrite(context -> context.put(key1, value1).put(key2, value2))
             .subscribe(keyResponse -> System.out.printf("Key returned with name: %s, and id: %s.\n",
                 keyResponse.getValue().getName(), keyResponse.getValue().getId()));
->>>>>>> 0c8110ae
         // END: com.azure.security.keyvault.keys.cryptography.CryptographyAsyncClient.getKeyWithResponse
     }
 
@@ -171,16 +122,6 @@
             (byte) 0x4b, (byte) 0x65, (byte) 0x72, (byte) 0x63, (byte) 0x6b, (byte) 0x68, (byte) 0x6f, (byte) 0x66, (byte) 0x66, (byte) 0x73
         };
         // BEGIN: com.azure.security.keyvault.keys.cryptography.CryptographyAsyncClient.encrypt#EncryptionAlgorithm-byte
-<<<<<<< HEAD
-        byte[] plainText = new byte[100];
-        new Random(0x1234567L).nextBytes(plainText);
-        cryptographyAsyncClient.encrypt(EncryptionAlgorithm.RSA_OAEP, plainText)
-            .subscriberContext(reactor.util.context.Context.of(key1, value1, key2, value2))
-            .subscribe((Consumer<? super EncryptResult>) encryptResult ->
-                System.out.printf("Received encrypted content of length %d with algorithm %s \n",
-                    encryptResult.getCipherText().length, encryptResult.getAlgorithm().toString()));
-        // END: com.azure.security.keyvault.keys.cryptography.CryptographyAsyncClient.encrypt#EncryptionAlgorithm-byte
-=======
         byte[] plaintext = new byte[100];
         new Random(0x1234567L).nextBytes(plaintext);
 
@@ -190,24 +131,6 @@
                 System.out.printf("Received encrypted content of length: %d, with algorithm: %s.\n",
                     encryptResult.getCipherText().length, encryptResult.getAlgorithm().toString()));
         // END: com.azure.security.keyvault.keys.cryptography.CryptographyAsyncClient.encrypt#EncryptionAlgorithm-byte
-
-        // BEGIN: com.azure.security.keyvault.keys.cryptography.CryptographyAsyncClient.encrypt#EncryptParameters
-        byte[] plaintextBytes = new byte[100];
-        new Random(0x1234567L).nextBytes(plaintextBytes);
-        byte[] iv = {
-            (byte) 0x1a, (byte) 0xf3, (byte) 0x8c, (byte) 0x2d, (byte) 0xc2, (byte) 0xb9, (byte) 0x6f, (byte) 0xfd,
-            (byte) 0xd8, (byte) 0x66, (byte) 0x94, (byte) 0x09, (byte) 0x23, (byte) 0x41, (byte) 0xbc, (byte) 0x04
-        };
-
-        EncryptParameters encryptParameters = EncryptParameters.createA128CbcParameters(plaintextBytes, iv);
-
-        cryptographyAsyncClient.encrypt(encryptParameters)
-            .contextWrite(context -> context.put(key1, value1).put(key2, value2))
-            .subscribe(encryptResult ->
-                System.out.printf("Received encrypted content of length: %d, with algorithm: %s.\n",
-                    encryptResult.getCipherText().length, encryptResult.getAlgorithm().toString()));
-        // END: com.azure.security.keyvault.keys.cryptography.CryptographyAsyncClient.encrypt#EncryptParameters
->>>>>>> 0c8110ae
     }
 
     /**
@@ -216,15 +139,6 @@
     public void decrypt() {
         CryptographyAsyncClient cryptographyAsyncClient = createAsyncClient();
         // BEGIN: com.azure.security.keyvault.keys.cryptography.CryptographyAsyncClient.decrypt#EncryptionAlgorithm-byte
-<<<<<<< HEAD
-        byte[] plainText = new byte[100];
-        new Random(0x1234567L).nextBytes(plainText);
-        cryptographyAsyncClient.decrypt(EncryptionAlgorithm.RSA_OAEP, plainText)
-            .subscriberContext(reactor.util.context.Context.of(key1, value1, key2, value2))
-            .subscribe((Consumer<? super DecryptResult>) decryptResult ->
-                System.out.printf("Received decrypted content of length %d\n", decryptResult.getPlainText().length));
-        // END: com.azure.security.keyvault.keys.cryptography.CryptographyAsyncClient.decrypt#EncryptionAlgorithm-byte
-=======
         byte[] ciphertext = new byte[100];
         new Random(0x1234567L).nextBytes(ciphertext);
 
@@ -233,23 +147,6 @@
             .subscribe(decryptResult ->
                 System.out.printf("Received decrypted content of length: %d\n", decryptResult.getPlainText().length));
         // END: com.azure.security.keyvault.keys.cryptography.CryptographyAsyncClient.decrypt#EncryptionAlgorithm-byte
-
-        // BEGIN: com.azure.security.keyvault.keys.cryptography.CryptographyAsyncClient.decrypt#DecryptParameters
-        byte[] ciphertextBytes = new byte[100];
-        new Random(0x1234567L).nextBytes(ciphertextBytes);
-        byte[] iv = {
-            (byte) 0x1a, (byte) 0xf3, (byte) 0x8c, (byte) 0x2d, (byte) 0xc2, (byte) 0xb9, (byte) 0x6f, (byte) 0xfd,
-            (byte) 0xd8, (byte) 0x66, (byte) 0x94, (byte) 0x09, (byte) 0x23, (byte) 0x41, (byte) 0xbc, (byte) 0x04
-        };
-
-        DecryptParameters decryptParameters = DecryptParameters.createA128CbcParameters(ciphertextBytes, iv);
-
-        cryptographyAsyncClient.decrypt(decryptParameters)
-            .contextWrite(context -> context.put(key1, value1).put(key2, value2))
-            .subscribe(decryptResult ->
-                System.out.printf("Received decrypted content of length: %d.\n", decryptResult.getPlainText().length));
-        // END: com.azure.security.keyvault.keys.cryptography.CryptographyAsyncClient.decrypt#DecryptParameters
->>>>>>> 0c8110ae
     }
 
     /**
@@ -269,27 +166,15 @@
         byte[] digest = md.digest();
 
         cryptographyAsyncClient.sign(SignatureAlgorithm.ES256, digest)
-<<<<<<< HEAD
-            .subscriberContext(reactor.util.context.Context.of(key1, value1, key2, value2))
-            .subscribe((Consumer<? super SignResult>) signResult ->
-                System.out.printf("Received signature of length %d with algorithm %s",
-=======
             .contextWrite(context -> context.put(key1, value1).put(key2, value2))
             .subscribe(signResult ->
                 System.out.printf("Received signature of length: %d, with algorithm: %s.\n",
->>>>>>> 0c8110ae
                     signResult.getSignature().length, signResult.getAlgorithm()));
         // END: com.azure.security.keyvault.keys.cryptography.CryptographyAsyncClient.sign#SignatureAlgorithm-byte
 
         byte[] signature = new byte[100];
 
         // BEGIN: com.azure.security.keyvault.keys.cryptography.CryptographyAsyncClient.verify#SignatureAlgorithm-byte-byte
-<<<<<<< HEAD
-        cryptographyAsyncClient.verify(SignatureAlgorithm.ES256, digest, signature)
-            .subscriberContext(reactor.util.context.Context.of(key1, value1, key2, value2))
-            .subscribe((Consumer<? super VerifyResult>) verifyResult ->
-                System.out.printf("Verification status %s", verifyResult.isValid()));
-=======
         byte[] myData = new byte[100];
         new Random(0x1234567L).nextBytes(myData);
         MessageDigest messageDigest = MessageDigest.getInstance("SHA-256");
@@ -301,7 +186,6 @@
             .contextWrite(context -> context.put(key1, value1).put(key2, value2))
             .subscribe(verifyResult ->
                 System.out.printf("Verification status: %s.\n", verifyResult.isValid()));
->>>>>>> 0c8110ae
         // END: com.azure.security.keyvault.keys.cryptography.CryptographyAsyncClient.verify#SignatureAlgorithm-byte-byte
     }
 
@@ -311,28 +195,11 @@
      */
     public void wrapKeyUnwrapKey() {
         CryptographyAsyncClient cryptographyAsyncClient = createAsyncClient();
-<<<<<<< HEAD
-        byte[] encryptedKey = new byte[100];
-=======
-
->>>>>>> 0c8110ae
+
         // BEGIN: com.azure.security.keyvault.keys.cryptography.CryptographyAsyncClient.wrapKey#KeyWrapAlgorithm-byte
         byte[] key = new byte[100];
         new Random(0x1234567L).nextBytes(key);
         cryptographyAsyncClient.wrapKey(KeyWrapAlgorithm.RSA_OAEP, key)
-<<<<<<< HEAD
-            .subscriberContext(reactor.util.context.Context.of(key1, value1, key2, value2))
-            .subscribe((Consumer<? super WrapResult>) keyWrapResult ->
-                System.out.printf("Received encypted key of length %d with algorithm %s",
-                    keyWrapResult.getEncryptedKey().length, keyWrapResult.getAlgorithm().toString()));
-        // END: com.azure.security.keyvault.keys.cryptography.CryptographyAsyncClient.wrapKey#KeyWrapAlgorithm-byte
-
-        // BEGIN: com.azure.security.keyvault.keys.cryptography.CryptographyAsyncClient.unwrapKey#KeyWrapAlgorithm-byte
-        cryptographyAsyncClient.unwrapKey(KeyWrapAlgorithm.RSA_OAEP, encryptedKey)
-            .subscriberContext(reactor.util.context.Context.of(key1, value1, key2, value2))
-            .subscribe((Consumer<? super UnwrapResult>) keyUnwrapResult ->
-                System.out.printf("Received key of length %d", keyUnwrapResult.getKey().length));
-=======
             .contextWrite(context -> context.put(key1, value1).put(key2, value2))
             .subscribe(wrapResult ->
                 System.out.printf("Received encrypted key of length: %d, with algorithm: %s.\n",
@@ -349,7 +216,6 @@
                 cryptographyAsyncClient.unwrapKey(KeyWrapAlgorithm.RSA_OAEP, wrapResult.getEncryptedKey())
                     .subscribe(keyUnwrapResult ->
                         System.out.printf("Received key of length: %d.\n", keyUnwrapResult.getKey().length)));
->>>>>>> 0c8110ae
         // END: com.azure.security.keyvault.keys.cryptography.CryptographyAsyncClient.unwrapKey#KeyWrapAlgorithm-byte
     }
 
@@ -367,27 +233,15 @@
         new Random(0x1234567L).nextBytes(data);
 
         cryptographyAsyncClient.sign(SignatureAlgorithm.ES256, data)
-<<<<<<< HEAD
-            .subscriberContext(reactor.util.context.Context.of(key1, value1, key2, value2))
-            .subscribe((Consumer<? super SignResult>) signResult ->
-                System.out.printf("Received signature of length %d with algorithm %s",
-=======
             .contextWrite(context -> context.put(key1, value1).put(key2, value2))
             .subscribe(signResult ->
                 System.out.printf("Received signature of length: %d, with algorithm: %s.\n",
->>>>>>> 0c8110ae
                     signResult.getSignature().length, signResult.getAlgorithm()));
         // END: com.azure.security.keyvault.keys.cryptography.CryptographyAsyncClient.signData#SignatureAlgorithm-byte
 
         byte[] signature = new byte[100];
 
         // BEGIN: com.azure.security.keyvault.keys.cryptography.CryptographyAsyncClient.verifyData#SignatureAlgorithm-byte-byte
-<<<<<<< HEAD
-        cryptographyAsyncClient.verify(SignatureAlgorithm.ES256, data, signature)
-            .subscriberContext(reactor.util.context.Context.of(key1, value1, key2, value2))
-            .subscribe((Consumer<? super VerifyResult>) verifyResult ->
-                System.out.printf("Verification status %s", verifyResult.isValid()));
-=======
         byte[] myData = new byte[100];
         new Random(0x1234567L).nextBytes(myData);
 
@@ -396,7 +250,6 @@
             .contextWrite(context -> context.put(key1, value1).put(key2, value2))
             .subscribe(verifyResult ->
                 System.out.printf("Verification status: %s.\n", verifyResult.isValid()));
->>>>>>> 0c8110ae
         // END: com.azure.security.keyvault.keys.cryptography.CryptographyAsyncClient.verifyData#SignatureAlgorithm-byte-byte
     }
 }