// Copyright (c) Microsoft Corporation. All rights reserved.
// Licensed under the MIT License.

package com.azure.security.keyvault.keys.cryptography;

import com.azure.core.credential.TokenCredential;
import com.azure.core.util.Context;
import com.azure.identity.DefaultAzureCredentialBuilder;
import com.azure.security.keyvault.keys.KeyClient;
import com.azure.security.keyvault.keys.cryptography.models.DecryptResult;
import com.azure.security.keyvault.keys.cryptography.models.EncryptionAlgorithm;
import com.azure.security.keyvault.keys.cryptography.models.EncryptResult;
import com.azure.security.keyvault.keys.cryptography.models.UnwrapResult;
import com.azure.security.keyvault.keys.cryptography.models.KeyWrapAlgorithm;
import com.azure.security.keyvault.keys.cryptography.models.SignatureAlgorithm;
import com.azure.security.keyvault.keys.cryptography.models.SignResult;
import com.azure.security.keyvault.keys.cryptography.models.VerifyResult;
import com.azure.security.keyvault.keys.cryptography.models.WrapResult;
import com.azure.security.keyvault.keys.models.JsonWebKey;
import com.azure.security.keyvault.keys.models.KeyVaultKey;

import java.security.MessageDigest;
import java.security.NoSuchAlgorithmException;
import java.util.Random;

/**
 * This class contains code samples for generating javadocs through doclets for {@link KeyClient}.
 */
public final class CryptographyClientJavaDocCodeSnippets {
    private String key1 = "key1";
    private String key2 = "key2";
    private String value1 = "val1";
    private String value2 = "val2";

    /**
     * Generates code sample for creating a {@link CryptographyClient}.
     *
     * @return An instance of {@link CryptographyClient}.
     */
    public CryptographyClient createClient() {
        // BEGIN: com.azure.security.keyvault.keys.cryptography.CryptographyClient.instantiation
        CryptographyClient cryptographyClient = new CryptographyClientBuilder()
            .keyIdentifier("<YOUR-KEY-IDENTIFIER>")
            .credential(new DefaultAzureCredentialBuilder().build())
            .buildClient();
        // END: com.azure.security.keyvault.keys.cryptography.CryptographyClient.instantiation
        return cryptographyClient;
    }

    /**
     * Generates code sample for creating a {@link CryptographyClient} with a given {@link JsonWebKey}.
     *
     * @return An instance of {@link CryptographyClient}.
     */
    public CryptographyClient createClientWithJsonWebKey() {
        // BEGIN: com.azure.security.keyvault.keys.cryptography.CryptographyClient.withJsonWebKey.instantiation
        JsonWebKey jsonWebKey = new JsonWebKey().setId("SampleJsonWebKey");

        CryptographyClient cryptographyClient = new CryptographyClientBuilder()
            .jsonWebKey(jsonWebKey)
            .buildClient();
        // END: com.azure.security.keyvault.keys.cryptography.CryptographyClient.withJsonWebKey.instantiation
        return cryptographyClient;
    }

    /**
     * Generates a code sample for using {@link CryptographyClient#getKey()}.
     */
    public void getKeySnippets() {
        CryptographyClient cryptographyClient = createClient();
        // BEGIN: com.azure.security.keyvault.keys.cryptography.CryptographyClient.getKey
        KeyVaultKey key = cryptographyClient.getKey();
        System.out.printf("Key is returned with name %s and id %s \n", key.getName(), key.getId());
        // END: com.azure.security.keyvault.keys.cryptography.CryptographyClient.getKey
    }

    /**
     * Generates a code sample for using {@link CryptographyClient#getKeyWithResponse(Context)}.
     */
    public void getKeyWithResponseSnippets() {
        CryptographyClient cryptographyClient = createClient();
        // BEGIN: com.azure.security.keyvault.keys.cryptography.CryptographyClient.getKeyWithResponse#Context
        KeyVaultKey keyWithVersion = cryptographyClient.getKeyWithResponse(new Context(key1, value1)).getValue();
        System.out.printf("Key is returned with name %s and id %s \n", keyWithVersion.getName(), keyWithVersion.getId());
        // END: com.azure.security.keyvault.keys.cryptography.CryptographyClient.getKeyWithResponse#Context
    }

    /**
<<<<<<< HEAD
     * Generates a code sample for using {@link CryptographyClient#encrypt(EncryptionAlgorithm, byte[])} and
     * {@link CryptographyClient#encrypt(EncryptionAlgorithm, byte[])}
=======
     * Generates a code sample for using {@link CryptographyClient#encrypt(EncryptionAlgorithm, byte[])},
     * {@link CryptographyClient#encrypt(EncryptionAlgorithm, byte[], Context)} and
     * {@link CryptographyClient#encrypt(EncryptParameters, Context)}.
>>>>>>> 078fd233
     */
    public void encrypt() {
        CryptographyClient cryptographyClient = createClient();
        byte[] iv = {(byte) 0x1a, (byte) 0xf3, (byte) 0x8c, (byte) 0x2d, (byte) 0xc2, (byte) 0xb9, (byte) 0x6f, (byte) 0xfd, (byte) 0xd8, (byte) 0x66, (byte) 0x94, (byte) 0x09, (byte) 0x23, (byte) 0x41, (byte) 0xbc, (byte) 0x04};
        byte[] authData = {
            (byte) 0x54, (byte) 0x68, (byte) 0x65, (byte) 0x20, (byte) 0x73, (byte) 0x65, (byte) 0x63, (byte) 0x6f, (byte) 0x6e, (byte) 0x64, (byte) 0x20, (byte) 0x70, (byte) 0x72, (byte) 0x69, (byte) 0x6e, (byte) 0x63,
            (byte) 0x69, (byte) 0x70, (byte) 0x6c, (byte) 0x65, (byte) 0x20, (byte) 0x6f, (byte) 0x66, (byte) 0x20, (byte) 0x41, (byte) 0x75, (byte) 0x67, (byte) 0x75, (byte) 0x73, (byte) 0x74, (byte) 0x65, (byte) 0x20,
            (byte) 0x4b, (byte) 0x65, (byte) 0x72, (byte) 0x63, (byte) 0x6b, (byte) 0x68, (byte) 0x6f, (byte) 0x66, (byte) 0x66, (byte) 0x73
        };
        // BEGIN: com.azure.security.keyvault.keys.cryptography.CryptographyClient.encrypt#EncryptionAlgorithm-byte
<<<<<<< HEAD
        byte[] plainText = new byte[100];
        new Random(0x1234567L).nextBytes(plainText);
        EncryptResult encryptResult = cryptographyClient.encrypt(EncryptionAlgorithm.RSA_OAEP, plainText);
=======
        byte[] plaintext = new byte[100];

        new Random(0x1234567L).nextBytes(plaintext);

        EncryptResult encryptResult = cryptographyClient.encrypt(EncryptionAlgorithm.RSA_OAEP, plaintext);

>>>>>>> 078fd233
        System.out.printf("Received encrypted content of length %d with algorithm %s \n",
            encryptResult.getCipherText().length, encryptResult.getAlgorithm().toString());
        // END: com.azure.security.keyvault.keys.cryptography.CryptographyClient.encrypt#EncryptionAlgorithm-byte

        // BEGIN: com.azure.security.keyvault.keys.cryptography.CryptographyClient.encrypt#EncryptionAlgorithm-byte-Context
<<<<<<< HEAD
        byte[] plainTextToEncrypt = new byte[100];
        new Random(0x1234567L).nextBytes(plainTextToEncrypt);
        EncryptResult encryptionResult = cryptographyClient.encrypt(EncryptionAlgorithm.RSA_OAEP, plainTextToEncrypt,
=======
        byte[] plaintextToEncrypt = new byte[100];

        new Random(0x1234567L).nextBytes(plaintextToEncrypt);

        EncryptResult encryptionResult = cryptographyClient.encrypt(EncryptionAlgorithm.RSA_OAEP, plaintextToEncrypt,
>>>>>>> 078fd233
            new Context(key1, value1));
        System.out.printf("Received encrypted content of length %d with algorithm %s \n",
            encryptionResult.getCipherText().length, encryptionResult.getAlgorithm().toString());
        // END: com.azure.security.keyvault.keys.cryptography.CryptographyClient.encrypt#EncryptionAlgorithm-byte-Context
<<<<<<< HEAD
    }

    /**
     * Generates a code sample for using {@link CryptographyClient#decrypt(EncryptionAlgorithm, byte[])} and
     * {@link CryptographyClient#decrypt(EncryptionAlgorithm, byte[])}
=======

        // BEGIN: com.azure.security.keyvault.keys.cryptography.CryptographyClient.encrypt#EncryptParameters-Context
        byte[] myPlaintext = new byte[100];

        new Random(0x1234567L).nextBytes(myPlaintext);

        byte[] iv = {
            (byte) 0x1a, (byte) 0xf3, (byte) 0x8c, (byte) 0x2d, (byte) 0xc2, (byte) 0xb9, (byte) 0x6f, (byte) 0xfd,
            (byte) 0xd8, (byte) 0x66, (byte) 0x94, (byte) 0x09, (byte) 0x23, (byte) 0x41, (byte) 0xbc, (byte) 0x04
        };
        EncryptParameters encryptParameters = EncryptParameters.createA128CbcParameters(myPlaintext, iv);
        EncryptResult encryptedResult = cryptographyClient.encrypt(encryptParameters, new Context(key1, value1));

        System.out.printf("Received encrypted content of length %d with algorithm %s \n",
            encryptedResult.getCipherText().length, encryptedResult.getAlgorithm().toString());
        // END: com.azure.security.keyvault.keys.cryptography.CryptographyClient.encrypt#EncryptParameters-Context
    }

    /**
     * Generates a code sample for using {@link CryptographyClient#decrypt(EncryptionAlgorithm, byte[])},
     * {@link CryptographyClient#decrypt(EncryptionAlgorithm, byte[], Context)} and
     * {@link CryptographyClient#decrypt(DecryptParameters, Context)}.
>>>>>>> 078fd233
     */
    public void decrypt() {
        CryptographyClient cryptographyClient = createClient();
        byte[] encryptedData = new byte[100];
        // BEGIN: com.azure.security.keyvault.keys.cryptography.CryptographyClient.decrypt#EncryptionAlgorithm-byte
<<<<<<< HEAD
        DecryptResult decryptResult = cryptographyClient.decrypt(EncryptionAlgorithm.RSA_OAEP, encryptedData);
=======
        byte[] ciphertext = new byte[100];

        new Random(0x1234567L).nextBytes(ciphertext);

        DecryptResult decryptResult = cryptographyClient.decrypt(EncryptionAlgorithm.RSA_OAEP, ciphertext);

>>>>>>> 078fd233
        System.out.printf("Received decrypted content of length %d\n", decryptResult.getPlainText().length);
        // END: com.azure.security.keyvault.keys.cryptography.CryptographyClient.decrypt#EncryptionAlgorithm-byte

        // BEGIN: com.azure.security.keyvault.keys.cryptography.CryptographyClient.decrypt#EncryptionAlgorithm-byte-Context
<<<<<<< HEAD
        DecryptResult decryptionResult = cryptographyClient.decrypt(EncryptionAlgorithm.RSA_OAEP, encryptedData,
=======
        byte[] ciphertextToDecrypt = new byte[100];

        new Random(0x1234567L).nextBytes(ciphertextToDecrypt);

        DecryptResult decryptionResult = cryptographyClient.decrypt(EncryptionAlgorithm.RSA_OAEP, ciphertextToDecrypt,
>>>>>>> 078fd233
            new Context(key1, value1));
        System.out.printf("Received decrypted content of length %d\n", decryptionResult.getPlainText().length);
        // END: com.azure.security.keyvault.keys.cryptography.CryptographyClient.decrypt#EncryptionAlgorithm-byte-Context
<<<<<<< HEAD
=======

        // BEGIN: com.azure.security.keyvault.keys.cryptography.CryptographyClient.decrypt#DecryptParameters-Context
        byte[] myCiphertext = new byte[100];

        new Random(0x1234567L).nextBytes(myCiphertext);

        byte[] iv = {
            (byte) 0x1a, (byte) 0xf3, (byte) 0x8c, (byte) 0x2d, (byte) 0xc2, (byte) 0xb9, (byte) 0x6f, (byte) 0xfd,
            (byte) 0xd8, (byte) 0x66, (byte) 0x94, (byte) 0x09, (byte) 0x23, (byte) 0x41, (byte) 0xbc, (byte) 0x04
        };
        DecryptParameters decryptParameters = DecryptParameters.createA128CbcParameters(myCiphertext, iv);
        DecryptResult decryptedResult = cryptographyClient.decrypt(decryptParameters, new Context(key1, value1));

        System.out.printf("Received decrypted content of length %d\n", decryptedResult.getPlainText().length);
        // END: com.azure.security.keyvault.keys.cryptography.CryptographyClient.decrypt#DecryptParameters-Context
>>>>>>> 078fd233
    }

    /**
     * Generates a code sample for using {@link CryptographyClient#sign(SignatureAlgorithm, byte[])} and
     * {@link CryptographyClient#verify(SignatureAlgorithm, byte[], byte[])}.
     *
     * @throws NoSuchAlgorithmException when the specified algorithm doesn't exist.
     */
    public void signVerify() throws NoSuchAlgorithmException {
        CryptographyClient cryptographyClient = createClient();
        byte[] signature = new byte[100];
        // BEGIN: com.azure.security.keyvault.keys.cryptography.CryptographyClient.sign#SignatureAlgorithm-byte
        byte[] data = new byte[100];
        new Random(0x1234567L).nextBytes(data);
        MessageDigest md = MessageDigest.getInstance("SHA-256");
        md.update(data);
        byte[] digest = md.digest();
        SignResult signResult = cryptographyClient.sign(SignatureAlgorithm.ES256, digest);
        System.out.printf("Received signature of length %d with algorithm %s", signResult.getSignature().length,
            signResult.getAlgorithm().toString());
        // END: com.azure.security.keyvault.keys.cryptography.CryptographyClient.sign#SignatureAlgorithm-byte

        // BEGIN: com.azure.security.keyvault.keys.cryptography.CryptographyClient.sign#SignatureAlgorithm-byte-Context
        byte[] plaintextData = new byte[100];
        new Random(0x1234567L).nextBytes(plaintextData);
        MessageDigest messageDigest = MessageDigest.getInstance("SHA-256");
        messageDigest.update(data);
        byte[] digetContent = messageDigest.digest();
        SignResult signResponse = cryptographyClient.sign(SignatureAlgorithm.ES256, digetContent);
        System.out.printf("Received signature of length %d with algorithm %s", signResponse.getSignature().length,
            signResponse.getAlgorithm().toString(), new Context(key1, value1));
        // END: com.azure.security.keyvault.keys.cryptography.CryptographyClient.sign#SignatureAlgorithm-byte-Context

        // BEGIN: com.azure.security.keyvault.keys.cryptography.CryptographyClient.verify#SignatureAlgorithm-byte-byte
        VerifyResult verifyResult = cryptographyClient.verify(SignatureAlgorithm.ES256, digest, signature);
        System.out.printf("Verification status %s", verifyResult.isValid());
        // END: com.azure.security.keyvault.keys.cryptography.CryptographyClient.verify#SignatureAlgorithm-byte-byte

        // BEGIN: com.azure.security.keyvault.keys.cryptography.CryptographyClient.verify#SignatureAlgorithm-byte-byte-Context
        VerifyResult verifyResponse = cryptographyClient.verify(SignatureAlgorithm.ES256, digest, signature);
        System.out.printf("Verification status %s", verifyResponse.isValid(), new Context(key2, value2));
        // END: com.azure.security.keyvault.keys.cryptography.CryptographyClient.verify#SignatureAlgorithm-byte-byte-Context
    }


    /**
<<<<<<< HEAD
     * Generates a code sample for using {@link CryptographyClient#signData(SignatureAlgorithm, byte[])} and
     * {@link CryptographyClient#verifyData(SignatureAlgorithm, byte[], byte[])}
     *
     * @throws NoSuchAlgorithmException when the specified algorithm doesn't exist.
     */
    public void signDataVerifyData() throws NoSuchAlgorithmException {
        CryptographyClient cryptographyClient = createClient();
        byte[] signature = new byte[100];
        // BEGIN: com.azure.security.keyvault.keys.cryptography.CryptographyClient.signData#SignatureAlgorithm-byte
        byte[] data = new byte[100];
        new Random(0x1234567L).nextBytes(data);
        SignResult signResult = cryptographyClient.sign(SignatureAlgorithm.ES256, data);
        System.out.printf("Received signature of length %d with algorithm %s", signResult.getSignature().length);
        // END: com.azure.security.keyvault.keys.cryptography.CryptographyClient.signData#SignatureAlgorithm-byte

        // BEGIN: com.azure.security.keyvault.keys.cryptography.CryptographyClient.signData#SignatureAlgorithm-byte-Context
        byte[] plainTextData = new byte[100];
        new Random(0x1234567L).nextBytes(plainTextData);
        SignResult signReponse = cryptographyClient.sign(SignatureAlgorithm.ES256, plainTextData);
        System.out.printf("Received signature of length %d with algorithm %s", signReponse.getSignature().length,
            new Context(key1, value1));
        // END: com.azure.security.keyvault.keys.cryptography.CryptographyClient.signData#SignatureAlgorithm-byte-Context

        // BEGIN: com.azure.security.keyvault.keys.cryptography.CryptographyClient.verifyData#SignatureAlgorithm-byte-byte
        VerifyResult verifyResult =  cryptographyClient.verify(SignatureAlgorithm.ES256, data, signature);
        System.out.printf("Verification status %s", verifyResult.isValid());
        // END: com.azure.security.keyvault.keys.cryptography.CryptographyClient.verifyData#SignatureAlgorithm-byte-byte

        // BEGIN: com.azure.security.keyvault.keys.cryptography.CryptographyClient.verifyData#SignatureAlgorithm-byte-byte-Context
        VerifyResult verifyResponse =  cryptographyClient.verify(SignatureAlgorithm.ES256, data, signature);
        System.out.printf("Verification status %s", verifyResponse.isValid(), new Context(key2, value2));
        // END: com.azure.security.keyvault.keys.cryptography.CryptographyClient.verifyData#SignatureAlgorithm-byte-byte-Context
    }

    /**
     * Generates a code sample for using {@link CryptographyClient#wrapKey(KeyWrapAlgorithm, byte[])} and
     * {@link CryptographyClient#unwrapKey(KeyWrapAlgorithm, byte[])}
=======
     * Generates a code sample for using {@link CryptographyClient#wrapKey(KeyWrapAlgorithm, byte[])},
     * {@link CryptographyClient#wrapKey(KeyWrapAlgorithm, byte[], Context)},
     * {@link CryptographyClient#unwrapKey(KeyWrapAlgorithm, byte[])} and
     * {@link CryptographyClient#unwrapKey(KeyWrapAlgorithm, byte[], Context)}.
>>>>>>> 078fd233
     */
    public void wrapKeyUnwrapKey() {
        CryptographyClient cryptographyClient = createClient();
        byte[] encryptedKey = new byte[100];
        // BEGIN: com.azure.security.keyvault.keys.cryptography.CryptographyClient.wrapKey#KeyWrapAlgorithm-byte
        byte[] key = new byte[100];
        new Random(0x1234567L).nextBytes(key);
        WrapResult wrapResult = cryptographyClient.wrapKey(KeyWrapAlgorithm.RSA_OAEP, key);
        System.out.printf("Received encypted key of length %d with algorithm %s", wrapResult.getEncryptedKey().length,
            wrapResult.getAlgorithm().toString());
        // END: com.azure.security.keyvault.keys.cryptography.CryptographyClient.wrapKey#KeyWrapAlgorithm-byte

        // BEGIN: com.azure.security.keyvault.keys.cryptography.CryptographyClient.wrapKey#KeyWrapAlgorithm-byte-Context
        byte[] keyContent = new byte[100];
        new Random(0x1234567L).nextBytes(keyContent);
        WrapResult keyWrapResponse = cryptographyClient.wrapKey(KeyWrapAlgorithm.RSA_OAEP, keyContent);
        System.out.printf("Received encypted key of length %d with algorithm %s", keyWrapResponse.getEncryptedKey().length,
            keyWrapResponse.getAlgorithm().toString(), new Context(key1, value1));
        // END: com.azure.security.keyvault.keys.cryptography.CryptographyClient.wrapKey#KeyWrapAlgorithm-byte-Context

        // BEGIN: com.azure.security.keyvault.keys.cryptography.CryptographyClient.unwrapKey#KeyWrapAlgorithm-byte
        UnwrapResult unwrapResult = cryptographyClient.unwrapKey(KeyWrapAlgorithm.RSA_OAEP, encryptedKey);
        System.out.printf("Received key of length %d", unwrapResult.getKey().length);
        // END: com.azure.security.keyvault.keys.cryptography.CryptographyClient.unwrapKey#KeyWrapAlgorithm-byte

        // BEGIN: com.azure.security.keyvault.keys.cryptography.CryptographyClient.unwrapKey#KeyWrapAlgorithm-byte-Context
        UnwrapResult keyUnwrapResponse = cryptographyClient.unwrapKey(KeyWrapAlgorithm.RSA_OAEP, encryptedKey,
            new Context(key2, value2));
        System.out.printf("Received key of length %d", keyUnwrapResponse.getKey().length);
        // END: com.azure.security.keyvault.keys.cryptography.CryptographyClient.unwrapKey#KeyWrapAlgorithm-byte-Context
    }

    /**
     * Generates a code sample for using {@link CryptographyClient#signData(SignatureAlgorithm, byte[])} and
     * {@link CryptographyClient#verifyData(SignatureAlgorithm, byte[], byte[])}.
     *
     * @throws NoSuchAlgorithmException when the specified algorithm doesn't exist.
     */
    public void signDataVerifyData() throws NoSuchAlgorithmException {
        CryptographyClient cryptographyClient = createClient();
        byte[] signature = new byte[100];
        // BEGIN: com.azure.security.keyvault.keys.cryptography.CryptographyClient.signData#SignatureAlgorithm-byte
        byte[] data = new byte[100];
        new Random(0x1234567L).nextBytes(data);
        SignResult signResult = cryptographyClient.sign(SignatureAlgorithm.ES256, data);
        System.out.printf("Received signature of length %d with algorithm %s", signResult.getSignature().length);
        // END: com.azure.security.keyvault.keys.cryptography.CryptographyClient.signData#SignatureAlgorithm-byte

        // BEGIN: com.azure.security.keyvault.keys.cryptography.CryptographyClient.signData#SignatureAlgorithm-byte-Context
        byte[] plainTextData = new byte[100];
        new Random(0x1234567L).nextBytes(plainTextData);
        SignResult signReponse = cryptographyClient.sign(SignatureAlgorithm.ES256, plainTextData);
        System.out.printf("Received signature of length %d with algorithm %s", signReponse.getSignature().length,
            new Context(key1, value1));
        // END: com.azure.security.keyvault.keys.cryptography.CryptographyClient.signData#SignatureAlgorithm-byte-Context

        // BEGIN: com.azure.security.keyvault.keys.cryptography.CryptographyClient.verifyData#SignatureAlgorithm-byte-byte
        VerifyResult verifyResult = cryptographyClient.verify(SignatureAlgorithm.ES256, data, signature);
        System.out.printf("Verification status %s", verifyResult.isValid());
        // END: com.azure.security.keyvault.keys.cryptography.CryptographyClient.verifyData#SignatureAlgorithm-byte-byte

        // BEGIN: com.azure.security.keyvault.keys.cryptography.CryptographyClient.verifyData#SignatureAlgorithm-byte-byte-Context
        VerifyResult verifyResponse = cryptographyClient.verify(SignatureAlgorithm.ES256, data, signature);
        System.out.printf("Verification status %s", verifyResponse.isValid(), new Context(key2, value2));
        // END: com.azure.security.keyvault.keys.cryptography.CryptographyClient.verifyData#SignatureAlgorithm-byte-byte-Context
    }

    /**
     * Implementation not provided for this method.
     *
     * @return {@code null}.
     */
    private TokenCredential getKeyVaultCredential() {
        return null;
    }
}<|MERGE_RESOLUTION|>--- conflicted
+++ resolved
@@ -8,15 +8,14 @@
 import com.azure.identity.DefaultAzureCredentialBuilder;
 import com.azure.security.keyvault.keys.KeyClient;
 import com.azure.security.keyvault.keys.cryptography.models.DecryptResult;
+import com.azure.security.keyvault.keys.cryptography.models.EncryptResult;
 import com.azure.security.keyvault.keys.cryptography.models.EncryptionAlgorithm;
-import com.azure.security.keyvault.keys.cryptography.models.EncryptResult;
+import com.azure.security.keyvault.keys.cryptography.models.KeyWrapAlgorithm;
+import com.azure.security.keyvault.keys.cryptography.models.SignResult;
+import com.azure.security.keyvault.keys.cryptography.models.SignatureAlgorithm;
 import com.azure.security.keyvault.keys.cryptography.models.UnwrapResult;
-import com.azure.security.keyvault.keys.cryptography.models.KeyWrapAlgorithm;
-import com.azure.security.keyvault.keys.cryptography.models.SignatureAlgorithm;
-import com.azure.security.keyvault.keys.cryptography.models.SignResult;
 import com.azure.security.keyvault.keys.cryptography.models.VerifyResult;
 import com.azure.security.keyvault.keys.cryptography.models.WrapResult;
-import com.azure.security.keyvault.keys.models.JsonWebKey;
 import com.azure.security.keyvault.keys.models.KeyVaultKey;
 
 import java.security.MessageDigest;
@@ -48,22 +47,6 @@
     }
 
     /**
-     * Generates code sample for creating a {@link CryptographyClient} with a given {@link JsonWebKey}.
-     *
-     * @return An instance of {@link CryptographyClient}.
-     */
-    public CryptographyClient createClientWithJsonWebKey() {
-        // BEGIN: com.azure.security.keyvault.keys.cryptography.CryptographyClient.withJsonWebKey.instantiation
-        JsonWebKey jsonWebKey = new JsonWebKey().setId("SampleJsonWebKey");
-
-        CryptographyClient cryptographyClient = new CryptographyClientBuilder()
-            .jsonWebKey(jsonWebKey)
-            .buildClient();
-        // END: com.azure.security.keyvault.keys.cryptography.CryptographyClient.withJsonWebKey.instantiation
-        return cryptographyClient;
-    }
-
-    /**
      * Generates a code sample for using {@link CryptographyClient#getKey()}.
      */
     public void getKeySnippets() {
@@ -86,135 +69,46 @@
     }
 
     /**
-<<<<<<< HEAD
-     * Generates a code sample for using {@link CryptographyClient#encrypt(EncryptionAlgorithm, byte[])} and
-     * {@link CryptographyClient#encrypt(EncryptionAlgorithm, byte[])}
-=======
      * Generates a code sample for using {@link CryptographyClient#encrypt(EncryptionAlgorithm, byte[])},
-     * {@link CryptographyClient#encrypt(EncryptionAlgorithm, byte[], Context)} and
-     * {@link CryptographyClient#encrypt(EncryptParameters, Context)}.
->>>>>>> 078fd233
+     * {@link CryptographyClient#encrypt(EncryptionAlgorithm, byte[], Context)}.
      */
     public void encrypt() {
         CryptographyClient cryptographyClient = createClient();
-        byte[] iv = {(byte) 0x1a, (byte) 0xf3, (byte) 0x8c, (byte) 0x2d, (byte) 0xc2, (byte) 0xb9, (byte) 0x6f, (byte) 0xfd, (byte) 0xd8, (byte) 0x66, (byte) 0x94, (byte) 0x09, (byte) 0x23, (byte) 0x41, (byte) 0xbc, (byte) 0x04};
-        byte[] authData = {
-            (byte) 0x54, (byte) 0x68, (byte) 0x65, (byte) 0x20, (byte) 0x73, (byte) 0x65, (byte) 0x63, (byte) 0x6f, (byte) 0x6e, (byte) 0x64, (byte) 0x20, (byte) 0x70, (byte) 0x72, (byte) 0x69, (byte) 0x6e, (byte) 0x63,
-            (byte) 0x69, (byte) 0x70, (byte) 0x6c, (byte) 0x65, (byte) 0x20, (byte) 0x6f, (byte) 0x66, (byte) 0x20, (byte) 0x41, (byte) 0x75, (byte) 0x67, (byte) 0x75, (byte) 0x73, (byte) 0x74, (byte) 0x65, (byte) 0x20,
-            (byte) 0x4b, (byte) 0x65, (byte) 0x72, (byte) 0x63, (byte) 0x6b, (byte) 0x68, (byte) 0x6f, (byte) 0x66, (byte) 0x66, (byte) 0x73
-        };
         // BEGIN: com.azure.security.keyvault.keys.cryptography.CryptographyClient.encrypt#EncryptionAlgorithm-byte
-<<<<<<< HEAD
         byte[] plainText = new byte[100];
         new Random(0x1234567L).nextBytes(plainText);
         EncryptResult encryptResult = cryptographyClient.encrypt(EncryptionAlgorithm.RSA_OAEP, plainText);
-=======
-        byte[] plaintext = new byte[100];
-
-        new Random(0x1234567L).nextBytes(plaintext);
-
-        EncryptResult encryptResult = cryptographyClient.encrypt(EncryptionAlgorithm.RSA_OAEP, plaintext);
-
->>>>>>> 078fd233
         System.out.printf("Received encrypted content of length %d with algorithm %s \n",
-            encryptResult.getCipherText().length, encryptResult.getAlgorithm().toString());
+            encryptResult.getCipherText().length, encryptResult.getAlgorithm());
         // END: com.azure.security.keyvault.keys.cryptography.CryptographyClient.encrypt#EncryptionAlgorithm-byte
 
         // BEGIN: com.azure.security.keyvault.keys.cryptography.CryptographyClient.encrypt#EncryptionAlgorithm-byte-Context
-<<<<<<< HEAD
         byte[] plainTextToEncrypt = new byte[100];
         new Random(0x1234567L).nextBytes(plainTextToEncrypt);
         EncryptResult encryptionResult = cryptographyClient.encrypt(EncryptionAlgorithm.RSA_OAEP, plainTextToEncrypt,
-=======
-        byte[] plaintextToEncrypt = new byte[100];
-
-        new Random(0x1234567L).nextBytes(plaintextToEncrypt);
-
-        EncryptResult encryptionResult = cryptographyClient.encrypt(EncryptionAlgorithm.RSA_OAEP, plaintextToEncrypt,
->>>>>>> 078fd233
             new Context(key1, value1));
         System.out.printf("Received encrypted content of length %d with algorithm %s \n",
-            encryptionResult.getCipherText().length, encryptionResult.getAlgorithm().toString());
+            encryptionResult.getCipherText().length, encryptionResult.getAlgorithm());
         // END: com.azure.security.keyvault.keys.cryptography.CryptographyClient.encrypt#EncryptionAlgorithm-byte-Context
-<<<<<<< HEAD
-    }
-
-    /**
-     * Generates a code sample for using {@link CryptographyClient#decrypt(EncryptionAlgorithm, byte[])} and
-     * {@link CryptographyClient#decrypt(EncryptionAlgorithm, byte[])}
-=======
-
-        // BEGIN: com.azure.security.keyvault.keys.cryptography.CryptographyClient.encrypt#EncryptParameters-Context
-        byte[] myPlaintext = new byte[100];
-
-        new Random(0x1234567L).nextBytes(myPlaintext);
-
-        byte[] iv = {
-            (byte) 0x1a, (byte) 0xf3, (byte) 0x8c, (byte) 0x2d, (byte) 0xc2, (byte) 0xb9, (byte) 0x6f, (byte) 0xfd,
-            (byte) 0xd8, (byte) 0x66, (byte) 0x94, (byte) 0x09, (byte) 0x23, (byte) 0x41, (byte) 0xbc, (byte) 0x04
-        };
-        EncryptParameters encryptParameters = EncryptParameters.createA128CbcParameters(myPlaintext, iv);
-        EncryptResult encryptedResult = cryptographyClient.encrypt(encryptParameters, new Context(key1, value1));
-
-        System.out.printf("Received encrypted content of length %d with algorithm %s \n",
-            encryptedResult.getCipherText().length, encryptedResult.getAlgorithm().toString());
-        // END: com.azure.security.keyvault.keys.cryptography.CryptographyClient.encrypt#EncryptParameters-Context
     }
 
     /**
      * Generates a code sample for using {@link CryptographyClient#decrypt(EncryptionAlgorithm, byte[])},
-     * {@link CryptographyClient#decrypt(EncryptionAlgorithm, byte[], Context)} and
-     * {@link CryptographyClient#decrypt(DecryptParameters, Context)}.
->>>>>>> 078fd233
+     * {@link CryptographyClient#decrypt(EncryptionAlgorithm, byte[], Context)}.
      */
     public void decrypt() {
         CryptographyClient cryptographyClient = createClient();
         byte[] encryptedData = new byte[100];
         // BEGIN: com.azure.security.keyvault.keys.cryptography.CryptographyClient.decrypt#EncryptionAlgorithm-byte
-<<<<<<< HEAD
         DecryptResult decryptResult = cryptographyClient.decrypt(EncryptionAlgorithm.RSA_OAEP, encryptedData);
-=======
-        byte[] ciphertext = new byte[100];
-
-        new Random(0x1234567L).nextBytes(ciphertext);
-
-        DecryptResult decryptResult = cryptographyClient.decrypt(EncryptionAlgorithm.RSA_OAEP, ciphertext);
-
->>>>>>> 078fd233
         System.out.printf("Received decrypted content of length %d\n", decryptResult.getPlainText().length);
         // END: com.azure.security.keyvault.keys.cryptography.CryptographyClient.decrypt#EncryptionAlgorithm-byte
 
         // BEGIN: com.azure.security.keyvault.keys.cryptography.CryptographyClient.decrypt#EncryptionAlgorithm-byte-Context
-<<<<<<< HEAD
         DecryptResult decryptionResult = cryptographyClient.decrypt(EncryptionAlgorithm.RSA_OAEP, encryptedData,
-=======
-        byte[] ciphertextToDecrypt = new byte[100];
-
-        new Random(0x1234567L).nextBytes(ciphertextToDecrypt);
-
-        DecryptResult decryptionResult = cryptographyClient.decrypt(EncryptionAlgorithm.RSA_OAEP, ciphertextToDecrypt,
->>>>>>> 078fd233
             new Context(key1, value1));
         System.out.printf("Received decrypted content of length %d\n", decryptionResult.getPlainText().length);
         // END: com.azure.security.keyvault.keys.cryptography.CryptographyClient.decrypt#EncryptionAlgorithm-byte-Context
-<<<<<<< HEAD
-=======
-
-        // BEGIN: com.azure.security.keyvault.keys.cryptography.CryptographyClient.decrypt#DecryptParameters-Context
-        byte[] myCiphertext = new byte[100];
-
-        new Random(0x1234567L).nextBytes(myCiphertext);
-
-        byte[] iv = {
-            (byte) 0x1a, (byte) 0xf3, (byte) 0x8c, (byte) 0x2d, (byte) 0xc2, (byte) 0xb9, (byte) 0x6f, (byte) 0xfd,
-            (byte) 0xd8, (byte) 0x66, (byte) 0x94, (byte) 0x09, (byte) 0x23, (byte) 0x41, (byte) 0xbc, (byte) 0x04
-        };
-        DecryptParameters decryptParameters = DecryptParameters.createA128CbcParameters(myCiphertext, iv);
-        DecryptResult decryptedResult = cryptographyClient.decrypt(decryptParameters, new Context(key1, value1));
-
-        System.out.printf("Received decrypted content of length %d\n", decryptedResult.getPlainText().length);
-        // END: com.azure.security.keyvault.keys.cryptography.CryptographyClient.decrypt#DecryptParameters-Context
->>>>>>> 078fd233
     }
 
     /**
@@ -234,7 +128,7 @@
         byte[] digest = md.digest();
         SignResult signResult = cryptographyClient.sign(SignatureAlgorithm.ES256, digest);
         System.out.printf("Received signature of length %d with algorithm %s", signResult.getSignature().length,
-            signResult.getAlgorithm().toString());
+            signResult.getAlgorithm());
         // END: com.azure.security.keyvault.keys.cryptography.CryptographyClient.sign#SignatureAlgorithm-byte
 
         // BEGIN: com.azure.security.keyvault.keys.cryptography.CryptographyClient.sign#SignatureAlgorithm-byte-Context
@@ -245,7 +139,7 @@
         byte[] digetContent = messageDigest.digest();
         SignResult signResponse = cryptographyClient.sign(SignatureAlgorithm.ES256, digetContent);
         System.out.printf("Received signature of length %d with algorithm %s", signResponse.getSignature().length,
-            signResponse.getAlgorithm().toString(), new Context(key1, value1));
+            signResponse.getAlgorithm());
         // END: com.azure.security.keyvault.keys.cryptography.CryptographyClient.sign#SignatureAlgorithm-byte-Context
 
         // BEGIN: com.azure.security.keyvault.keys.cryptography.CryptographyClient.verify#SignatureAlgorithm-byte-byte
@@ -255,15 +149,50 @@
 
         // BEGIN: com.azure.security.keyvault.keys.cryptography.CryptographyClient.verify#SignatureAlgorithm-byte-byte-Context
         VerifyResult verifyResponse = cryptographyClient.verify(SignatureAlgorithm.ES256, digest, signature);
-        System.out.printf("Verification status %s", verifyResponse.isValid(), new Context(key2, value2));
+        System.out.printf("Verification status %s", verifyResponse.isValid());
         // END: com.azure.security.keyvault.keys.cryptography.CryptographyClient.verify#SignatureAlgorithm-byte-byte-Context
     }
 
-
-    /**
-<<<<<<< HEAD
+    /**
+     * Generates a code sample for using {@link CryptographyClient#wrapKey(KeyWrapAlgorithm, byte[])},
+     * {@link CryptographyClient#wrapKey(KeyWrapAlgorithm, byte[], Context)},
+     * {@link CryptographyClient#unwrapKey(KeyWrapAlgorithm, byte[])} and
+     * {@link CryptographyClient#unwrapKey(KeyWrapAlgorithm, byte[], Context)}.
+     */
+    public void wrapKeyUnwrapKey() {
+        CryptographyClient cryptographyClient = createClient();
+        byte[] encryptedKey = new byte[100];
+        // BEGIN: com.azure.security.keyvault.keys.cryptography.CryptographyClient.wrapKey#KeyWrapAlgorithm-byte
+        byte[] key = new byte[100];
+        new Random(0x1234567L).nextBytes(key);
+        WrapResult wrapResult = cryptographyClient.wrapKey(KeyWrapAlgorithm.RSA_OAEP, key);
+        System.out.printf("Received encypted key of length %d with algorithm %s", wrapResult.getEncryptedKey().length,
+            wrapResult.getAlgorithm());
+        // END: com.azure.security.keyvault.keys.cryptography.CryptographyClient.wrapKey#KeyWrapAlgorithm-byte
+
+        // BEGIN: com.azure.security.keyvault.keys.cryptography.CryptographyClient.wrapKey#KeyWrapAlgorithm-byte-Context
+        byte[] keyContent = new byte[100];
+        new Random(0x1234567L).nextBytes(keyContent);
+        WrapResult keyWrapResponse = cryptographyClient.wrapKey(KeyWrapAlgorithm.RSA_OAEP, keyContent);
+        System.out.printf("Received encypted key of length %d with algorithm %s", keyWrapResponse.getEncryptedKey().length,
+            keyWrapResponse.getAlgorithm());
+        // END: com.azure.security.keyvault.keys.cryptography.CryptographyClient.wrapKey#KeyWrapAlgorithm-byte-Context
+
+        // BEGIN: com.azure.security.keyvault.keys.cryptography.CryptographyClient.unwrapKey#KeyWrapAlgorithm-byte
+        UnwrapResult unwrapResult = cryptographyClient.unwrapKey(KeyWrapAlgorithm.RSA_OAEP, encryptedKey);
+        System.out.printf("Received key of length %d", unwrapResult.getKey().length);
+        // END: com.azure.security.keyvault.keys.cryptography.CryptographyClient.unwrapKey#KeyWrapAlgorithm-byte
+
+        // BEGIN: com.azure.security.keyvault.keys.cryptography.CryptographyClient.unwrapKey#KeyWrapAlgorithm-byte-Context
+        UnwrapResult keyUnwrapResponse = cryptographyClient.unwrapKey(KeyWrapAlgorithm.RSA_OAEP, encryptedKey,
+            new Context(key2, value2));
+        System.out.printf("Received key of length %d", keyUnwrapResponse.getKey().length);
+        // END: com.azure.security.keyvault.keys.cryptography.CryptographyClient.unwrapKey#KeyWrapAlgorithm-byte-Context
+    }
+
+    /**
      * Generates a code sample for using {@link CryptographyClient#signData(SignatureAlgorithm, byte[])} and
-     * {@link CryptographyClient#verifyData(SignatureAlgorithm, byte[], byte[])}
+     * {@link CryptographyClient#verifyData(SignatureAlgorithm, byte[], byte[])}.
      *
      * @throws NoSuchAlgorithmException when the specified algorithm doesn't exist.
      */
@@ -274,7 +203,8 @@
         byte[] data = new byte[100];
         new Random(0x1234567L).nextBytes(data);
         SignResult signResult = cryptographyClient.sign(SignatureAlgorithm.ES256, data);
-        System.out.printf("Received signature of length %d with algorithm %s", signResult.getSignature().length);
+        System.out.printf("Received signature of length %d with algorithm %s", signResult.getSignature().length,
+            signResult.getAlgorithm());
         // END: com.azure.security.keyvault.keys.cryptography.CryptographyClient.signData#SignatureAlgorithm-byte
 
         // BEGIN: com.azure.security.keyvault.keys.cryptography.CryptographyClient.signData#SignatureAlgorithm-byte-Context
@@ -286,82 +216,6 @@
         // END: com.azure.security.keyvault.keys.cryptography.CryptographyClient.signData#SignatureAlgorithm-byte-Context
 
         // BEGIN: com.azure.security.keyvault.keys.cryptography.CryptographyClient.verifyData#SignatureAlgorithm-byte-byte
-        VerifyResult verifyResult =  cryptographyClient.verify(SignatureAlgorithm.ES256, data, signature);
-        System.out.printf("Verification status %s", verifyResult.isValid());
-        // END: com.azure.security.keyvault.keys.cryptography.CryptographyClient.verifyData#SignatureAlgorithm-byte-byte
-
-        // BEGIN: com.azure.security.keyvault.keys.cryptography.CryptographyClient.verifyData#SignatureAlgorithm-byte-byte-Context
-        VerifyResult verifyResponse =  cryptographyClient.verify(SignatureAlgorithm.ES256, data, signature);
-        System.out.printf("Verification status %s", verifyResponse.isValid(), new Context(key2, value2));
-        // END: com.azure.security.keyvault.keys.cryptography.CryptographyClient.verifyData#SignatureAlgorithm-byte-byte-Context
-    }
-
-    /**
-     * Generates a code sample for using {@link CryptographyClient#wrapKey(KeyWrapAlgorithm, byte[])} and
-     * {@link CryptographyClient#unwrapKey(KeyWrapAlgorithm, byte[])}
-=======
-     * Generates a code sample for using {@link CryptographyClient#wrapKey(KeyWrapAlgorithm, byte[])},
-     * {@link CryptographyClient#wrapKey(KeyWrapAlgorithm, byte[], Context)},
-     * {@link CryptographyClient#unwrapKey(KeyWrapAlgorithm, byte[])} and
-     * {@link CryptographyClient#unwrapKey(KeyWrapAlgorithm, byte[], Context)}.
->>>>>>> 078fd233
-     */
-    public void wrapKeyUnwrapKey() {
-        CryptographyClient cryptographyClient = createClient();
-        byte[] encryptedKey = new byte[100];
-        // BEGIN: com.azure.security.keyvault.keys.cryptography.CryptographyClient.wrapKey#KeyWrapAlgorithm-byte
-        byte[] key = new byte[100];
-        new Random(0x1234567L).nextBytes(key);
-        WrapResult wrapResult = cryptographyClient.wrapKey(KeyWrapAlgorithm.RSA_OAEP, key);
-        System.out.printf("Received encypted key of length %d with algorithm %s", wrapResult.getEncryptedKey().length,
-            wrapResult.getAlgorithm().toString());
-        // END: com.azure.security.keyvault.keys.cryptography.CryptographyClient.wrapKey#KeyWrapAlgorithm-byte
-
-        // BEGIN: com.azure.security.keyvault.keys.cryptography.CryptographyClient.wrapKey#KeyWrapAlgorithm-byte-Context
-        byte[] keyContent = new byte[100];
-        new Random(0x1234567L).nextBytes(keyContent);
-        WrapResult keyWrapResponse = cryptographyClient.wrapKey(KeyWrapAlgorithm.RSA_OAEP, keyContent);
-        System.out.printf("Received encypted key of length %d with algorithm %s", keyWrapResponse.getEncryptedKey().length,
-            keyWrapResponse.getAlgorithm().toString(), new Context(key1, value1));
-        // END: com.azure.security.keyvault.keys.cryptography.CryptographyClient.wrapKey#KeyWrapAlgorithm-byte-Context
-
-        // BEGIN: com.azure.security.keyvault.keys.cryptography.CryptographyClient.unwrapKey#KeyWrapAlgorithm-byte
-        UnwrapResult unwrapResult = cryptographyClient.unwrapKey(KeyWrapAlgorithm.RSA_OAEP, encryptedKey);
-        System.out.printf("Received key of length %d", unwrapResult.getKey().length);
-        // END: com.azure.security.keyvault.keys.cryptography.CryptographyClient.unwrapKey#KeyWrapAlgorithm-byte
-
-        // BEGIN: com.azure.security.keyvault.keys.cryptography.CryptographyClient.unwrapKey#KeyWrapAlgorithm-byte-Context
-        UnwrapResult keyUnwrapResponse = cryptographyClient.unwrapKey(KeyWrapAlgorithm.RSA_OAEP, encryptedKey,
-            new Context(key2, value2));
-        System.out.printf("Received key of length %d", keyUnwrapResponse.getKey().length);
-        // END: com.azure.security.keyvault.keys.cryptography.CryptographyClient.unwrapKey#KeyWrapAlgorithm-byte-Context
-    }
-
-    /**
-     * Generates a code sample for using {@link CryptographyClient#signData(SignatureAlgorithm, byte[])} and
-     * {@link CryptographyClient#verifyData(SignatureAlgorithm, byte[], byte[])}.
-     *
-     * @throws NoSuchAlgorithmException when the specified algorithm doesn't exist.
-     */
-    public void signDataVerifyData() throws NoSuchAlgorithmException {
-        CryptographyClient cryptographyClient = createClient();
-        byte[] signature = new byte[100];
-        // BEGIN: com.azure.security.keyvault.keys.cryptography.CryptographyClient.signData#SignatureAlgorithm-byte
-        byte[] data = new byte[100];
-        new Random(0x1234567L).nextBytes(data);
-        SignResult signResult = cryptographyClient.sign(SignatureAlgorithm.ES256, data);
-        System.out.printf("Received signature of length %d with algorithm %s", signResult.getSignature().length);
-        // END: com.azure.security.keyvault.keys.cryptography.CryptographyClient.signData#SignatureAlgorithm-byte
-
-        // BEGIN: com.azure.security.keyvault.keys.cryptography.CryptographyClient.signData#SignatureAlgorithm-byte-Context
-        byte[] plainTextData = new byte[100];
-        new Random(0x1234567L).nextBytes(plainTextData);
-        SignResult signReponse = cryptographyClient.sign(SignatureAlgorithm.ES256, plainTextData);
-        System.out.printf("Received signature of length %d with algorithm %s", signReponse.getSignature().length,
-            new Context(key1, value1));
-        // END: com.azure.security.keyvault.keys.cryptography.CryptographyClient.signData#SignatureAlgorithm-byte-Context
-
-        // BEGIN: com.azure.security.keyvault.keys.cryptography.CryptographyClient.verifyData#SignatureAlgorithm-byte-byte
         VerifyResult verifyResult = cryptographyClient.verify(SignatureAlgorithm.ES256, data, signature);
         System.out.printf("Verification status %s", verifyResult.isValid());
         // END: com.azure.security.keyvault.keys.cryptography.CryptographyClient.verifyData#SignatureAlgorithm-byte-byte
