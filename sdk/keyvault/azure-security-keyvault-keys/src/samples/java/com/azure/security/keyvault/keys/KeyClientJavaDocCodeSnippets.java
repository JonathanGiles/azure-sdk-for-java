--- conflicted
+++ resolved
@@ -16,31 +16,12 @@
 import com.azure.security.keyvault.keys.models.ImportKeyOptions;
 import com.azure.security.keyvault.keys.models.JsonWebKey;
 import com.azure.security.keyvault.keys.models.KeyCurveName;
-import com.azure.security.keyvault.keys.models.KeyExportEncryptionAlgorithm;
 import com.azure.security.keyvault.keys.models.KeyOperation;
 import com.azure.security.keyvault.keys.models.KeyProperties;
-<<<<<<< HEAD
-import com.azure.security.keyvault.keys.models.ImportKeyOptions;
-import com.azure.security.keyvault.keys.models.JsonWebKey;
-import com.azure.identity.DefaultAzureCredentialBuilder;
-
-import java.time.OffsetDateTime;
-=======
-import com.azure.security.keyvault.keys.models.KeyRotationLifetimeAction;
-import com.azure.security.keyvault.keys.models.KeyRotationPolicy;
-import com.azure.security.keyvault.keys.models.KeyRotationPolicyAction;
-import com.azure.security.keyvault.keys.models.KeyRotationPolicyProperties;
 import com.azure.security.keyvault.keys.models.KeyType;
 import com.azure.security.keyvault.keys.models.KeyVaultKey;
-import com.azure.security.keyvault.keys.models.RandomBytes;
-import com.azure.security.keyvault.keys.models.ReleaseKeyOptions;
-import com.azure.security.keyvault.keys.models.ReleaseKeyResult;
 
 import java.time.OffsetDateTime;
-import java.util.ArrayList;
-import java.util.Arrays;
-import java.util.List;
->>>>>>> a9ae08ca
 
 /**
  * This class contains code samples for generating javadocs through doclets for {@link KeyClient}.
@@ -516,162 +497,4 @@
         });
         // END: com.azure.security.keyvault.keys.KeyClient.listPropertiesOfKeyVersions.iterableByPage
     }
-
-    /**
-<<<<<<< HEAD
-     * Implementation not provided for this method
-     * @return {@code null}
-=======
-     * Generates code samples for using {@link KeyClient#getRandomBytes(int)} and
-     * {@link KeyClient#getRandomBytesWithResponse(int, Context)}.
-     */
-    public void getRandomBytes() {
-        KeyClient keyClient = createClient();
-        // BEGIN: com.azure.security.keyvault.keys.KeyClient.getRandomBytes#int
-        int amount = 16;
-        RandomBytes randomBytes = keyClient.getRandomBytes(amount);
-
-        System.out.printf("Retrieved %d random bytes: %s%n", amount, Arrays.toString(randomBytes.getBytes()));
-        // END: com.azure.security.keyvault.keys.KeyClient.getRandomBytes#int
-
-        // BEGIN: com.azure.security.keyvault.keys.KeyClient.getRandomBytesWithResponse#int-Context
-        int amountOfBytes = 16;
-        Response<RandomBytes> response =
-            keyClient.getRandomBytesWithResponse(amountOfBytes, new Context("key1", "value1"));
-
-        System.out.printf("Response received successfully with status code: %d. Retrieved %d random bytes: %s%n",
-            response.getStatusCode(), amountOfBytes, Arrays.toString(response.getValue().getBytes()));
-        // END: com.azure.security.keyvault.keys.KeyClient.getRandomBytesWithResponse#int-Context
-    }
-
-    /**
-     * Generates code samples for using {@link KeyClient#releaseKey(String, String)},
-     * {@link KeyClient#releaseKey(String, String, String)} and
-     * {@link KeyClient#releaseKeyWithResponse(String, String, String, ReleaseKeyOptions, Context)}.
->>>>>>> a9ae08ca
-     */
-    public void releaseKey() {
-        KeyClient keyClient = createClient();
-        // BEGIN: com.azure.security.keyvault.keys.KeyClient.releaseKey#String-String
-        String target = "someAttestationToken";
-        ReleaseKeyResult releaseKeyResult = keyClient.releaseKey("keyName", target);
-
-        System.out.printf("Signed object containing released key: %s%n", releaseKeyResult);
-        // END: com.azure.security.keyvault.keys.KeyClient.releaseKey#String-String
-
-        // BEGIN: com.azure.security.keyvault.keys.KeyClient.releaseKey#String-String-String
-        String myKeyVersion = "6A385B124DEF4096AF1361A85B16C204";
-        String myTarget = "someAttestationToken";
-        ReleaseKeyResult releaseKeyVersionResult = keyClient.releaseKey("keyName", myKeyVersion, myTarget);
-
-        System.out.printf("Signed object containing released key: %s%n", releaseKeyVersionResult);
-        // END: com.azure.security.keyvault.keys.KeyClient.releaseKey#String-String-String
-
-        // BEGIN: com.azure.security.keyvault.keys.KeyClient.releaseKeyWithResponse#String-String-String-ReleaseKeyOptions-Context
-        String releaseKeyVersion = "6A385B124DEF4096AF1361A85B16C204";
-        String releaseTarget = "someAttestationToken";
-        ReleaseKeyOptions releaseKeyOptions = new ReleaseKeyOptions()
-            .setAlgorithm(KeyExportEncryptionAlgorithm.RSA_AES_KEY_WRAP_256)
-            .setNonce("someNonce");
-
-        Response<ReleaseKeyResult> releaseKeyResultResponse =
-            keyClient.releaseKeyWithResponse("keyName", releaseKeyVersion, releaseTarget, releaseKeyOptions,
-                new Context("key1", "value1"));
-
-        System.out.printf("Response received successfully with status code: %d. Signed object containing"
-                + "released key: %s%n", releaseKeyResultResponse.getStatusCode(),
-            releaseKeyResultResponse.getValue().getValue());
-        // END: com.azure.security.keyvault.keys.KeyClient.releaseKeyWithResponse#String-String-String-ReleaseKeyOptions-Context
-    }
-
-    /**
-     * Generates code samples for using {@link KeyClient#rotateKey(String)} and
-     * {@link KeyClient#rotateKeyWithResponse(String, Context)}.
-     */
-    public void rotateKey() {
-        KeyClient keyClient = createClient();
-        // BEGIN: com.azure.security.keyvault.keys.KeyClient.rotateKeyWithResponse#String
-        KeyVaultKey key = keyClient.rotateKey("keyName");
-
-        System.out.printf("Rotated key with name: %s and version:%s%n", key.getName(),
-            key.getProperties().getVersion());
-        // END: com.azure.security.keyvault.keys.KeyClient.rotateKeyWithResponse#String
-
-        // BEGIN: com.azure.security.keyvault.keys.KeyClient.rotateKeyWithResponse#String-Context
-        Response<KeyVaultKey> keyResponse = keyClient.rotateKeyWithResponse("keyName", new Context("key1", "value1"));
-
-        System.out.printf("Response received successfully with status code: %d. Rotated key with name: %s and"
-                + "version: %s%n", keyResponse.getStatusCode(), keyResponse.getValue().getName(),
-            keyResponse.getValue().getProperties().getVersion());
-        // END: com.azure.security.keyvault.keys.KeyClient.rotateKeyWithResponse#String-Context
-    }
-
-    /**
-     * Generates code samples for using {@link KeyClient#getKeyRotationPolicy(String)} and
-     * {@link KeyClient#getKeyRotationPolicyWithResponse(String, Context)}.
-     */
-    public void getKeyRotationPolicy() {
-        KeyClient keyClient = createClient();
-        // BEGIN: com.azure.security.keyvault.keys.KeyClient.getKeyRotationPolicy#String
-        KeyRotationPolicy keyRotationPolicy = keyClient.getKeyRotationPolicy("keyName");
-
-        System.out.printf("Retrieved key rotation policy with id: %s%n", keyRotationPolicy.getId());
-        // END: com.azure.security.keyvault.keys.KeyClient.getKeyRotationPolicy#String
-
-        // BEGIN: com.azure.security.keyvault.keys.KeyClient.getKeyRotationPolicyWithResponse#String-Context
-        Response<KeyRotationPolicy> keyRotationPolicyResponse =
-            keyClient.getKeyRotationPolicyWithResponse("keyName", new Context("key1", "value1"));
-
-        System.out.printf("Response received successfully with status code: %d. Retrieved key rotation policy"
-            + "with id: %s%n", keyRotationPolicyResponse.getStatusCode(), keyRotationPolicyResponse.getValue().getId());
-        // END: com.azure.security.keyvault.keys.KeyClient.getKeyRotationPolicyWithResponse#String-Context
-    }
-
-    /**
-     * Generates code samples for using {@link KeyClient#updateKeyRotationPolicy(String, KeyRotationPolicyProperties)}
-     * and {@link KeyClient#updateKeyRotationPolicyWithResponse(String, KeyRotationPolicyProperties, Context)}.
-     */
-    public void updateKeyRotationPolicy() {
-        KeyClient keyClient = createClient();
-        // BEGIN: com.azure.security.keyvault.keys.KeyClient.updateKeyRotationPolicy#String-KeyRotationPolicyProperties
-        List<KeyRotationLifetimeAction> lifetimeActions = new ArrayList<>();
-        KeyRotationLifetimeAction rotateLifetimeAction = new KeyRotationLifetimeAction(KeyRotationPolicyAction.ROTATE)
-            .setTimeAfterCreate("P90D");
-        KeyRotationLifetimeAction notifyLifetimeAction = new KeyRotationLifetimeAction(KeyRotationPolicyAction.NOTIFY)
-            .setTimeBeforeExpiry("P45D");
-
-        lifetimeActions.add(rotateLifetimeAction);
-        lifetimeActions.add(notifyLifetimeAction);
-
-        KeyRotationPolicyProperties policyProperties = new KeyRotationPolicyProperties()
-            .setLifetimeActions(lifetimeActions)
-            .setExpiryTime("P6M");
-
-        KeyRotationPolicy keyRotationPolicy =
-            keyClient.updateKeyRotationPolicy("keyName", policyProperties);
-
-        System.out.printf("Updated key rotation policy with id: %s%n", keyRotationPolicy.getId());
-        // END: com.azure.security.keyvault.keys.KeyClient.updateKeyRotationPolicy#String-KeyRotationPolicyProperties
-
-        // BEGIN: com.azure.security.keyvault.keys.KeyClient.updateKeyRotationPolicyWithResponse#String-KeyRotationPolicyProperties-Context
-        List<KeyRotationLifetimeAction> myLifetimeActions = new ArrayList<>();
-        KeyRotationLifetimeAction myRotateLifetimeAction = new KeyRotationLifetimeAction(KeyRotationPolicyAction.ROTATE)
-            .setTimeAfterCreate("P90D");
-        KeyRotationLifetimeAction myNotifyLifetimeAction = new KeyRotationLifetimeAction(KeyRotationPolicyAction.NOTIFY)
-            .setTimeBeforeExpiry("P45D");
-
-        myLifetimeActions.add(myRotateLifetimeAction);
-        myLifetimeActions.add(myNotifyLifetimeAction);
-
-        KeyRotationPolicyProperties myPolicyProperties = new KeyRotationPolicyProperties()
-            .setLifetimeActions(myLifetimeActions)
-            .setExpiryTime("P6M");
-
-        Response<KeyRotationPolicy> keyRotationPolicyResponse = keyClient.updateKeyRotationPolicyWithResponse(
-            "keyName", myPolicyProperties, new Context("key1", "value1"));
-
-        System.out.printf("Response received successfully with status code: %d. Updated key rotation policy"
-            + "with id: %s%n", keyRotationPolicyResponse.getStatusCode(), keyRotationPolicyResponse.getValue().getId());
-        // END: com.azure.security.keyvault.keys.KeyClient.updateKeyRotationPolicyWithResponse#String-KeyRotationPolicyProperties-Context
-    }
 }