--- conflicted
+++ resolved
@@ -1,11 +1,7 @@
 {
   "networkCallRecords" : [ {
     "Method" : "POST",
-<<<<<<< HEAD
-    "Uri" : "https://REDACTED.vault.azure.net/keys/testKey2/create?api-version=7.2",
-=======
-    "Uri" : "https://REDACTED.vault.azure.net/keys/testkey255915b59/create?api-version=7.3-preview",
->>>>>>> a9ae08ca
+    "Uri" : "https://REDACTED.vault.azure.net/keys/testkey255915b59/create?api-version=7.2",
     "Headers" : {
       "User-Agent" : "azsdk-java-client_name/client_version (11.0.6; Windows 10; 10.0)",
       "Content-Type" : "application/json"
@@ -31,11 +27,7 @@
     "Exception" : null
   }, {
     "Method" : "GET",
-<<<<<<< HEAD
-    "Uri" : "https://REDACTED.vault.azure.net/keys/testKey2/?api-version=7.2",
-=======
-    "Uri" : "https://REDACTED.vault.azure.net/keys/testkey255915b59/?api-version=7.3-preview",
->>>>>>> a9ae08ca
+    "Uri" : "https://REDACTED.vault.azure.net/keys/testkey255915b59/?api-version=7.2",
     "Headers" : {
       "User-Agent" : "azsdk-java-client_name/client_version (11.0.6; Windows 10; 10.0)",
       "Content-Type" : "application/json"
@@ -61,11 +53,7 @@
     "Exception" : null
   }, {
     "Method" : "PATCH",
-<<<<<<< HEAD
-    "Uri" : "https://REDACTED.vault.azure.net/keys/testKey2/3a3e612cf75248e39873f276374a4517?api-version=7.2",
-=======
-    "Uri" : "https://REDACTED.vault.azure.net/keys/testkey255915b59/d209b2180d0642dbbb7ec4851278d211?api-version=7.3-preview",
->>>>>>> a9ae08ca
+    "Uri" : "https://REDACTED.vault.azure.net/keys/testkey255915b59/d209b2180d0642dbbb7ec4851278d211?api-version=7.2",
     "Headers" : {
       "User-Agent" : "azsdk-java-client_name/client_version (11.0.6; Windows 10; 10.0)",
       "Content-Type" : "application/json"
@@ -91,11 +79,7 @@
     "Exception" : null
   }, {
     "Method" : "GET",
-<<<<<<< HEAD
-    "Uri" : "https://REDACTED.vault.azure.net/keys/testKey2/?api-version=7.2",
-=======
-    "Uri" : "https://REDACTED.vault.azure.net/keys/testkey255915b59/?api-version=7.3-preview",
->>>>>>> a9ae08ca
+    "Uri" : "https://REDACTED.vault.azure.net/keys/testkey255915b59/?api-version=7.2",
     "Headers" : {
       "User-Agent" : "azsdk-java-client_name/client_version (11.0.6; Windows 10; 10.0)",
       "Content-Type" : "application/json"
