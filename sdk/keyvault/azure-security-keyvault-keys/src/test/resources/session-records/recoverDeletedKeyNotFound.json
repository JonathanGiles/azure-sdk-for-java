--- conflicted
+++ resolved
@@ -1,15 +1,9 @@
 {
   "networkCallRecords" : [ {
     "Method" : "POST",
-<<<<<<< HEAD
-    "Uri" : "https://cameravault.vault.azure.net/deletedkeys/non-existing/recover?api-version=7.0",
-    "Headers" : {
-      "User-Agent" : "azsdk-java-Azure-Keyvault/4.0.0-preview.5 1.8.0_211; Windows 10 10.0",
-=======
     "Uri" : "https://REDACTED.vault.azure.net/deletedkeys/non-existing/recover?api-version=7.1",
     "Headers" : {
       "User-Agent" : "azsdk-java-client_name/client_version (11.0.6; Windows 10; 10.0)",
->>>>>>> d795fdaf
       "Content-Type" : "application/json"
     },
     "Response" : {
@@ -17,19 +11,6 @@
       "Pragma" : "no-cache",
       "retry-after" : "0",
       "StatusCode" : "404",
-<<<<<<< HEAD
-      "Date" : "Thu, 24 Oct 2019 03:00:32 GMT",
-      "Strict-Transport-Security" : "max-age=31536000;includeSubDomains",
-      "Cache-Control" : "no-cache",
-      "X-AspNet-Version" : "4.0.30319",
-      "x-ms-keyvault-region" : "centralus",
-      "x-ms-keyvault-network-info" : "addr=51.143.0.73;act_addr_fam=InterNetwork;",
-      "Expires" : "-1",
-      "Content-Length" : "72",
-      "x-ms-request-id" : "881e4c9d-0932-45c5-9299-d684f6a4f992",
-      "x-ms-keyvault-service-version" : "1.1.0.879",
-      "Body" : "{\"error\":{\"code\":\"KeyNotFound\",\"message\":\"Key not found: non-existing\"}}",
-=======
       "Date" : "Tue, 04 Aug 2020 02:49:17 GMT",
       "Strict-Transport-Security" : "max-age=31536000;includeSubDomains",
       "Cache-Control" : "no-cache",
@@ -41,7 +22,6 @@
       "x-ms-request-id" : "c4ade903-291d-4a20-8b7a-060be0961423",
       "x-ms-keyvault-service-version" : "1.1.10.0",
       "Body" : "{\"error\":{\"code\":\"KeyNotFound\",\"message\":\"A key with (name/id) non-existing was not found in this key vault. If you recently deleted this key you may be able to recover it using the correct recovery command. For help resolving this issue, please see https://go.microsoft.com/fwlink/?linkid=2125182\"}}",
->>>>>>> d795fdaf
       "X-Powered-By" : "ASP.NET",
       "Content-Type" : "application/json; charset=utf-8"
     },
