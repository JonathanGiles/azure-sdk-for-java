--- conflicted
+++ resolved
@@ -14,25 +14,22 @@
 import com.azure.security.keyvault.keys.cryptography.models.SignatureAlgorithm;
 import com.azure.security.keyvault.keys.models.JsonWebKey;
 import com.azure.security.keyvault.keys.models.KeyCurveName;
-import com.azure.security.keyvault.keys.models.KeyOperation;
 import com.azure.security.keyvault.keys.models.KeyVaultKey;
-import org.junit.jupiter.api.Test;
 import org.junit.jupiter.params.ParameterizedTest;
 import org.junit.jupiter.params.provider.MethodSource;
 
-import java.security.*;
+import java.security.InvalidAlgorithmParameterException;
+import java.security.KeyPair;
+import java.security.KeyPairGenerator;
+import java.security.NoSuchAlgorithmException;
+import java.security.Provider;
+import java.security.Security;
 import java.security.spec.ECGenParameterSpec;
-<<<<<<< HEAD
-import java.util.*;
-import org.junit.jupiter.params.ParameterizedTest;
-import org.junit.jupiter.params.provider.MethodSource;
-=======
 import java.util.Arrays;
 import java.util.HashMap;
 import java.util.List;
 import java.util.Map;
 import java.util.Random;
->>>>>>> 078fd233
 
 import static com.azure.security.keyvault.keys.cryptography.TestHelper.DISPLAY_NAME_WITH_ARGUMENTS;
 import static org.junit.jupiter.api.Assertions.assertArrayEquals;
@@ -79,51 +76,17 @@
 
             for (EncryptionAlgorithm algorithm : algorithms) {
                 // Test variables
-<<<<<<< HEAD
-                byte[] plainText = new byte[100];
-                new Random(0x1234567L).nextBytes(plainText);
-                byte[] cipherText = cryptoClient.encrypt(algorithm, plainText).getCipherText();
-                byte[] decryptedText = serviceClient.decrypt(algorithm, cipherText, Context.NONE).block().getPlainText();
-=======
                 byte[] plaintext = new byte[100];
                 new Random(0x1234567L).nextBytes(plaintext);
-                byte[] ciphertext = cryptoClient.encrypt(algorithm, plaintext).getCipherText();
-                byte[] decryptedText = serviceClient.decrypt(new DecryptParameters(algorithm, ciphertext, null, null,
-                    null), Context.NONE).block().getPlainText();
->>>>>>> 078fd233
+                byte[] cipherText = cryptoClient.encrypt(algorithm, plaintext).getCipherText();
+                byte[] decryptedText = serviceClient.decrypt(algorithm, cipherText, Context.NONE).block().getPlainText();
 
                 assertArrayEquals(decryptedText, plaintext);
 
-<<<<<<< HEAD
-                cipherText = serviceClient.encrypt(algorithm, plainText, Context.NONE).block().getCipherText();
+                cipherText = serviceClient.encrypt(algorithm, plaintext, Context.NONE).block().getCipherText();
                 decryptedText = cryptoClient.decrypt(algorithm, cipherText).getPlainText();
-=======
-                ciphertext = serviceClient.encrypt(new EncryptParameters(algorithm, plaintext, null, null), Context.NONE)
-                    .block().getCipherText();
-                decryptedText = cryptoClient.decrypt(algorithm, ciphertext).getPlainText();
 
                 assertArrayEquals(decryptedText, plaintext);
-            }
-        });
-    }
-
-    @Test
-    public void encryptDecryptRsa() throws Exception {
-        encryptDecryptRsaRunner(keyPair -> {
-            JsonWebKey key = JsonWebKey.fromRsa(keyPair, Arrays.asList(KeyOperation.ENCRYPT, KeyOperation.DECRYPT));
-            CryptographyClient cryptoClient = initializeCryptographyClient(key);
-
-            List<EncryptionAlgorithm> algorithms = Arrays.asList(EncryptionAlgorithm.RSA1_5, EncryptionAlgorithm.RSA_OAEP);
-
-            for (EncryptionAlgorithm algorithm : algorithms) {
-                // Test variables
-                byte[] plainText = new byte[100];
-                new Random(0x1234567L).nextBytes(plainText);
-                byte[] cipherText = cryptoClient.encrypt(algorithm, plainText).getCipherText();
-                byte[] decryptedText = cryptoClient.decrypt(algorithm, cipherText).getPlainText();
->>>>>>> 078fd233
-
-                assertArrayEquals(decryptedText, plainText);
             }
         });
     }
@@ -143,51 +106,17 @@
 
             for (KeyWrapAlgorithm algorithm : algorithms) {
                 // Test variables
-<<<<<<< HEAD
-                byte[] plainText = new byte[100];
-                new Random(0x1234567L).nextBytes(plainText);
-                byte[] encryptedKey = cryptoClient.wrapKey(algorithm, plainText).getEncryptedKey();
-                byte[] decryptedKey = serviceClient.unwrapKey(algorithm, encryptedKey, Context.NONE).block().getKey();
-=======
                 byte[] plaintext = new byte[100];
                 new Random(0x1234567L).nextBytes(plaintext);
                 byte[] encryptedKey = cryptoClient.wrapKey(algorithm, plaintext).getEncryptedKey();
-                byte[] decryptedKey =
-                    serviceClient.unwrapKey(algorithm, encryptedKey, Context.NONE).block().getKey();
->>>>>>> 078fd233
+                byte[] decryptedKey = serviceClient.unwrapKey(algorithm, encryptedKey, Context.NONE).block().getKey();
 
                 assertArrayEquals(decryptedKey, plaintext);
 
-<<<<<<< HEAD
-                encryptedKey = serviceClient.wrapKey(algorithm, plainText, Context.NONE).block().getEncryptedKey();
-=======
-                encryptedKey =
-                    serviceClient.wrapKey(algorithm, plaintext, Context.NONE).block().getEncryptedKey();
->>>>>>> 078fd233
+                encryptedKey = serviceClient.wrapKey(algorithm, plaintext, Context.NONE).block().getEncryptedKey();
                 decryptedKey = cryptoClient.unwrapKey(algorithm, encryptedKey).getKey();
 
                 assertArrayEquals(decryptedKey, plaintext);
-            }
-
-        });
-    }
-
-    @Test
-    public void wrapUnwrapRsa() throws Exception {
-        encryptDecryptRsaRunner(keyPair -> {
-            JsonWebKey key = JsonWebKey.fromRsa(keyPair, Arrays.asList(KeyOperation.WRAP_KEY, KeyOperation.UNWRAP_KEY));
-            CryptographyClient cryptoClient = initializeCryptographyClient(key);
-
-            List<KeyWrapAlgorithm> algorithms = Arrays.asList(KeyWrapAlgorithm.RSA1_5, KeyWrapAlgorithm.RSA_OAEP);
-
-            for (KeyWrapAlgorithm algorithm : algorithms) {
-                // Test variables
-                byte[] plainText = new byte[100];
-                new Random(0x1234567L).nextBytes(plainText);
-                byte[] encryptedKey = cryptoClient.wrapKey(algorithm, plainText).getEncryptedKey();
-                byte[] decryptedKey = cryptoClient.unwrapKey(algorithm, encryptedKey).getKey();
-
-                assertArrayEquals(decryptedKey, plainText);
             }
 
         });
@@ -268,69 +197,4 @@
             }
         }
     }
-
-    @Test
-    public void signVerifyEc() throws NoSuchAlgorithmException, InvalidAlgorithmParameterException {
-        Map<KeyCurveName, SignatureAlgorithm> curveToSignature = new HashMap<>();
-        curveToSignature.put(KeyCurveName.P_256, SignatureAlgorithm.ES256);
-        curveToSignature.put(KeyCurveName.P_384, SignatureAlgorithm.ES384);
-        curveToSignature.put(KeyCurveName.P_521, SignatureAlgorithm.ES512);
-        curveToSignature.put(KeyCurveName.P_256K, SignatureAlgorithm.ES256K);
-
-        Map<KeyCurveName, String> curveToSpec = new HashMap<>();
-        curveToSpec.put(KeyCurveName.P_256, "secp256r1");
-        curveToSpec.put(KeyCurveName.P_384, "secp384r1");
-        curveToSpec.put(KeyCurveName.P_521, "secp521r1");
-        curveToSpec.put(KeyCurveName.P_256K, "secp256k1");
-
-        List<KeyCurveName> curveList = Arrays.asList(KeyCurveName.P_256, KeyCurveName.P_384, KeyCurveName.P_521, KeyCurveName.P_256K);
-        Provider provider = Security.getProvider("SunEC");
-        for (KeyCurveName crv : curveList) {
-            final KeyPairGenerator generator = KeyPairGenerator.getInstance("EC", provider);
-            ECGenParameterSpec gps = new ECGenParameterSpec(curveToSpec.get(crv));
-            generator.initialize(gps);
-            KeyPair keyPair = generator.generateKeyPair();
-
-            JsonWebKey key = JsonWebKey.fromEc(keyPair, provider, Arrays.asList(KeyOperation.SIGN, KeyOperation.VERIFY));
-            CryptographyClient cryptoClient = initializeCryptographyClient(key);
-
-            byte[] plainText = new byte[100];
-            new Random(0x1234567L).nextBytes(plainText);
-
-            byte[] signature = cryptoClient.signData(curveToSignature.get(crv), plainText).getSignature();
-
-            Boolean verifyStatus = cryptoClient.verifyData(curveToSignature.get(crv), plainText, signature).isValid();
-            assertTrue(verifyStatus);
-        }
-    }
-
-    @Test
-    public void encryptDecryptLocalAes128Cbc() throws NoSuchAlgorithmException {
-        encryptDecryptAesCbc(128, EncryptionAlgorithm.A128CBC);
-    }
-
-    @Test
-    public void encryptDecryptLocalAes192Cbc() throws NoSuchAlgorithmException {
-        encryptDecryptAesCbc(256, EncryptionAlgorithm.A192CBC);
-    }
-
-    @Test
-    public void encryptDecryptLocalAes256Cbc() throws NoSuchAlgorithmException {
-        encryptDecryptAesCbc(256, EncryptionAlgorithm.A256CBC);
-    }
-
-    @Test
-    public void encryptDecryptLocalAes128CbcPad() throws NoSuchAlgorithmException {
-        encryptDecryptAesCbc(128, EncryptionAlgorithm.A128CBCPAD);
-    }
-
-    @Test
-    public void encryptDecryptLocalAes192CbcPad() throws NoSuchAlgorithmException {
-        encryptDecryptAesCbc(192, EncryptionAlgorithm.A192CBCPAD);
-    }
-
-    @Test
-    public void encryptDecryptLocalAes256CbcPad() throws NoSuchAlgorithmException {
-        encryptDecryptAesCbc(256, EncryptionAlgorithm.A256CBCPAD);
-    }
 }