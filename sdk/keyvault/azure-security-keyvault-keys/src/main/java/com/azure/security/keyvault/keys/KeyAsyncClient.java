// Copyright (c) Microsoft Corporation. All rights reserved.
// Licensed under the MIT License.

package com.azure.security.keyvault.keys;

import com.azure.core.annotation.ReturnType;
import com.azure.core.annotation.ServiceClient;
import com.azure.core.annotation.ServiceMethod;
import com.azure.core.exception.HttpResponseException;
import com.azure.core.exception.ResourceModifiedException;
import com.azure.core.exception.ResourceNotFoundException;
import com.azure.core.http.HttpPipeline;
import com.azure.core.http.rest.PagedFlux;
import com.azure.core.http.rest.PagedResponse;
import com.azure.core.http.rest.Response;
import com.azure.core.http.rest.RestProxy;
import com.azure.core.http.rest.SimpleResponse;
import com.azure.core.util.Context;
import com.azure.core.util.FluxUtil;
import com.azure.core.util.logging.ClientLogger;
import com.azure.core.util.polling.LongRunningOperationStatus;
import com.azure.core.util.polling.PollResponse;
import com.azure.core.util.polling.PollerFlux;
import com.azure.core.util.polling.PollingContext;
import com.azure.security.keyvault.keys.models.CreateEcKeyOptions;
import com.azure.security.keyvault.keys.models.CreateKeyOptions;
import com.azure.security.keyvault.keys.models.CreateRsaKeyOptions;
import com.azure.security.keyvault.keys.models.DeletedKey;
import com.azure.security.keyvault.keys.models.ImportKeyOptions;
import com.azure.security.keyvault.keys.models.JsonWebKey;
import com.azure.security.keyvault.keys.models.KeyCurveName;
import com.azure.security.keyvault.keys.models.KeyOperation;
import com.azure.security.keyvault.keys.models.KeyProperties;
import com.azure.security.keyvault.keys.models.KeyType;
import com.azure.security.keyvault.keys.models.KeyVaultKey;
import reactor.core.publisher.Flux;
import reactor.core.publisher.Mono;

import java.net.HttpURLConnection;
import java.net.URL;
import java.time.Duration;
import java.util.Arrays;
import java.util.Objects;
import java.util.function.Function;

import static com.azure.core.util.FluxUtil.monoError;
import static com.azure.core.util.FluxUtil.withContext;
import static com.azure.core.util.tracing.Tracer.AZ_TRACING_NAMESPACE_KEY;

/**
 * The KeyAsyncClient provides asynchronous methods to manage {@link KeyVaultKey keys} in the Azure Key Vault. The client
 * supports creating, retrieving, updating, deleting, purging, backing up, restoring and listing the {@link KeyVaultKey keys}.
 * The client also supports listing {@link DeletedKey deleted keys} for a soft-delete enabled Azure Key Vault.
 *
 * <p><strong>Samples to construct the async client</strong></p>
 *
 * {@codesnippet com.azure.security.keyvault.keys.async.keyclient.instantiation}
 *
 * @see KeyClientBuilder
 * @see PagedFlux
 */
@ServiceClient(builder = KeyClientBuilder.class, isAsync = true, serviceInterfaces = KeyService.class)
public final class KeyAsyncClient {
    private final String apiVersion;
    static final String ACCEPT_LANGUAGE = "en-US";
    static final int DEFAULT_MAX_PAGE_RESULTS = 25;
    static final String CONTENT_TYPE_HEADER_VALUE = "application/json";
    static final String KEY_VAULT_SCOPE = "https://vault.azure.net/.default";
    // Please see <a href=https://docs.microsoft.com/en-us/azure/azure-resource-manager/management/azure-services-resource-providers>here</a>
    // for more information on Azure resource provider namespaces.
    private static final String KEYVAULT_TRACING_NAMESPACE_VALUE = "Microsoft.KeyVault";

    private static final Duration DEFAULT_POLLING_INTERVAL = Duration.ofSeconds(1);

    private final String vaultUrl;
    private final KeyService service;
    private final ClientLogger logger = new ClientLogger(KeyAsyncClient.class);
    private final HttpPipeline pipeline;

    /**
     * Creates a KeyAsyncClient that uses {@code pipeline} to service requests
     *
     * @param vaultUrl URL for the Azure KeyVault service.
     * @param pipeline HttpPipeline that the HTTP requests and responses flow through.
     * @param version {@link KeyServiceVersion} of the service to be used when making requests.
     */
    KeyAsyncClient(URL vaultUrl, HttpPipeline pipeline, KeyServiceVersion version) {
        Objects.requireNonNull(vaultUrl,
            KeyVaultErrorCodeStrings.getErrorString(KeyVaultErrorCodeStrings.VAULT_END_POINT_REQUIRED));
        this.vaultUrl = vaultUrl.toString();
        this.service = RestProxy.create(KeyService.class, pipeline);
        this.pipeline = pipeline;
        apiVersion = version.getVersion();
    }

    /**
     * Get the vault endpoint url to which service requests are sent to.
     * @return the vault endpoint url
     */
    public String getVaultUrl() {
        return vaultUrl;
    }

    /**
     * Gets the {@link HttpPipeline} powering this client.
     *
     * @return The pipeline.
     */
    HttpPipeline getHttpPipeline() {
        return this.pipeline;
    }

    Duration getDefaultPollingInterval() {
        return DEFAULT_POLLING_INTERVAL;
    }

    /**
     * Creates a new key and stores it in the key vault. The create key operation can be used to create any key type in
     * key vault. If the named key already exists, Azure Key Vault creates a new version of the key. It requires the
     * {@code keys/create} permission.
     *
     * <p>The {@link KeyType keyType} indicates the type of key to create. Possible values include: {@link KeyType#EC
     * EC}, {@link KeyType#EC_HSM EC-HSM}, {@link KeyType#RSA RSA}, {@link KeyType#RSA_HSM RSA-HSM} and
     * {@link KeyType#OCT OCT}.</p>
     *
     * <p><strong>Code Samples</strong></p>
     * <p>Creates a new EC key. Subscribes to the call asynchronously and prints out the newly created key details when
     * a response has been received.</p>
     *
     * {@codesnippet com.azure.security.keyvault.keys.async.keyclient.createKey#string-keyType}
     *
     * @param name The name of the key being created.
     * @param keyType The type of key to create. For valid values, see {@link KeyType KeyType}.
     * @return A {@link Mono} containing the {@link KeyVaultKey created key}.
     * @throws ResourceModifiedException if {@code name} or {@code keyType} is null.
     * @throws HttpResponseException if {@code name} is empty string.
     */
    @ServiceMethod(returns = ReturnType.SINGLE)
    public Mono<KeyVaultKey> createKey(String name, KeyType keyType) {
        try {
            return withContext(context -> createKeyWithResponse(name, keyType, context))
                .flatMap(FluxUtil::toMono);
        } catch (RuntimeException ex) {
            return monoError(logger, ex);
        }
    }

    /**
     * Creates a new key and stores it in the key vault. The create key operation can be used to create any key type in
     * key vault. If the named key already exists, Azure Key Vault creates a new version of the key. It requires the
     * {@code keys/create} permission.
     *
     * <p>The {@link KeyType keyType} indicates the type of key to create. Possible values include: {@link KeyType#EC
     * EC}, {@link KeyType#EC_HSM EC-HSM}, {@link KeyType#RSA RSA}, {@link KeyType#RSA_HSM RSA-HSM} and
     * {@link KeyType#OCT OCT}.</p>
     *
     * <p><strong>Code Samples</strong></p>
     * <p>Creates a new EC key. Subscribes to the call asynchronously and prints out the newly created key details when
     * a response has been received.</p>
     *
     * {@codesnippet com.azure.security.keyvault.keys.async.keyclient.createKeyWithResponse#keyCreateOptions}
     *
     * @param createKeyOptions The key configuration object containing information about the key being created.
     * @return A {@link Mono} containing a {@link Response} whose {@link Response#getValue() value} contains the {@link KeyVaultKey
     *     created key}.
     * @throws ResourceModifiedException if {@code name} or {@code keyType} is null.
     * @throws HttpResponseException if {@code name} is empty string.
     */
    @ServiceMethod(returns = ReturnType.SINGLE)
    public Mono<Response<KeyVaultKey>> createKeyWithResponse(CreateKeyOptions createKeyOptions) {
        try {
            return withContext(context -> createKeyWithResponse(createKeyOptions, context));
        } catch (RuntimeException ex) {
            return monoError(logger, ex);
        }
    }

    Mono<Response<KeyVaultKey>> createKeyWithResponse(String name, KeyType keyType, Context context) {
        KeyRequestParameters parameters = new KeyRequestParameters().setKty(keyType);
        return service.createKey(vaultUrl, name, apiVersion, ACCEPT_LANGUAGE, parameters, CONTENT_TYPE_HEADER_VALUE,
            context.addData(AZ_TRACING_NAMESPACE_KEY, KEYVAULT_TRACING_NAMESPACE_VALUE))
            .doOnRequest(ignored -> logger.verbose("Creating key - {}", name))
            .doOnSuccess(response -> logger.verbose("Created key - {}", response.getValue().getName()))
            .doOnError(error -> logger.warning("Failed to create key - {}", name, error));
    }

    /**
     * Creates a new key and stores it in the key vault. The create key operation can be used to create any key type in
     * key vault. If the named key already exists, Azure Key Vault creates a new version of the key. It requires the
     * {@code keys/create} permission.
     *
     * <p>The {@link CreateKeyOptions} is required. The {@link CreateKeyOptions#getExpiresOn() expires} and {@link
     * CreateKeyOptions#getNotBefore() notBefore} values are optional. The {@link CreateKeyOptions#isEnabled() enabled}
     * field is set to true by Azure Key Vault, if not specified.</p>
     *
     * <p>The {@link CreateKeyOptions#getKeyType() keyType} indicates the type of key to create. Possible values include:
     * {@link KeyType#EC EC}, {@link KeyType#EC_HSM EC-HSM}, {@link KeyType#RSA RSA}, {@link KeyType#RSA_HSM RSA-HSM}
     * and {@link KeyType#OCT OCT}.</p>
     *
     * <p><strong>Code Samples</strong></p>
     * <p>Creates a new Rsa key which activates in one day and expires in one year. Subscribes to the call
     * asynchronously and prints out the newly created key details when a response has been received.</p>
     *
     * {@codesnippet com.azure.security.keyvault.keys.async.keyclient.createKey#keyCreateOptions}
     *
     * @param createKeyOptions The key configuration object containing information about the key being created.
     * @return A {@link Mono} containing the {@link KeyVaultKey created key}.
     * @throws NullPointerException if {@code keyCreateOptions} is {@code null}.
     * @throws ResourceModifiedException if {@code keyCreateOptions} is malformed.
     */
    @ServiceMethod(returns = ReturnType.SINGLE)
    public Mono<KeyVaultKey> createKey(CreateKeyOptions createKeyOptions) {
        try {
            return createKeyWithResponse(createKeyOptions).flatMap(FluxUtil::toMono);
        } catch (RuntimeException ex) {
            return monoError(logger, ex);
        }
    }

    Mono<Response<KeyVaultKey>> createKeyWithResponse(CreateKeyOptions createKeyOptions, Context context) {
        Objects.requireNonNull(createKeyOptions, "The key create options parameter cannot be null.");
        context = context == null ? Context.NONE : context;
        KeyRequestParameters parameters = new KeyRequestParameters()
            .setKty(createKeyOptions.getKeyType())
            .setKeyOps(createKeyOptions.getKeyOperations())
            .setKeyAttributes(new KeyRequestAttributes(createKeyOptions));
        return service.createKey(vaultUrl, createKeyOptions.getName(), apiVersion, ACCEPT_LANGUAGE, parameters,
            CONTENT_TYPE_HEADER_VALUE, context.addData(AZ_TRACING_NAMESPACE_KEY, KEYVAULT_TRACING_NAMESPACE_VALUE))
            .doOnRequest(ignored -> logger.verbose("Creating key - {}", createKeyOptions.getName()))
            .doOnSuccess(response -> logger.verbose("Created key - {}", response.getValue().getName()))
            .doOnError(error -> logger.warning("Failed to create key - {}", createKeyOptions.getName(), error));
    }

    /**
     * Creates a new Rsa key and stores it in the key vault. The create Rsa key operation can be used to create any Rsa
     * key type in key vault. If the named key already exists, Azure Key Vault creates a new version of the key. It
     * requires the {@code keys/create} permission.
     *
     * <p>The {@link CreateRsaKeyOptions} is required. The {@link CreateRsaKeyOptions#getKeySize() keySize} can be
     * optionally specified. The {@link CreateRsaKeyOptions#getExpiresOn() expires} and
     * {@link CreateRsaKeyOptions#getNotBefore() notBefore} values are optional. The
     * {@link CreateRsaKeyOptions#isEnabled() enabled} field is set to true by Azure Key Vault, if not specified.</p>
     *
     * <p>The {@link CreateRsaKeyOptions#getKeyType() keyType} indicates the type of key to create. Possible values
     * include: {@link KeyType#RSA RSA} and {@link KeyType#RSA_HSM RSA-HSM}.</p>
     *
     * <p><strong>Code Samples</strong></p>
     * <p>Creates a new RSA key with size 2048 which activates in one day and expires in one year. Subscribes to the
     * call asynchronously and prints out the newly created key details when a response has been received.</p>
     *
     * {@codesnippet com.azure.security.keyvault.keys.async.keyclient.createRsaKey#RsaKeyCreateOptions}
     *
     * @param createRsaKeyOptions The key configuration object containing information about the rsa key being
     *     created.
     * @return A {@link Mono} containing the {@link KeyVaultKey created key}.
     * @throws NullPointerException if {@code rsaKeyCreateOptions} is {@code null}.
     * @throws ResourceModifiedException if {@code rsaKeyCreateOptions} is malformed.
     */
    @ServiceMethod(returns = ReturnType.SINGLE)
    public Mono<KeyVaultKey> createRsaKey(CreateRsaKeyOptions createRsaKeyOptions) {
        try {
            return createRsaKeyWithResponse(createRsaKeyOptions).flatMap(FluxUtil::toMono);
        } catch (RuntimeException ex) {
            return monoError(logger, ex);
        }
    }

    /**
     * Creates a new Rsa key and stores it in the key vault. The create Rsa key operation can be used to create any Rsa
     * key type in key vault. If the named key already exists, Azure Key Vault creates a new version of the key. It
     * requires the {@code keys/create} permission.
     *
     * <p>The {@link CreateRsaKeyOptions} is required. The {@link CreateRsaKeyOptions#getKeySize() keySize} can be
     * optionally specified. The {@link CreateRsaKeyOptions#getExpiresOn() expires} and
     * {@link CreateRsaKeyOptions#getNotBefore() notBefore} values are optional. The {@link
     * CreateRsaKeyOptions#isEnabled() enabled} field is set to true by Azure Key Vault, if not specified.</p>
     *
     * <p>The {@link CreateRsaKeyOptions#getKeyType() keyType} indicates the type of key to create. Possible values
     * include: {@link KeyType#RSA RSA} and {@link KeyType#RSA_HSM RSA-HSM}.</p>
     *
     * {@codesnippet com.azure.security.keyvault.keys.async.keyclient.createRsaKeyWithResponse#RsaKeyCreateOptions}
     *
     * @param createRsaKeyOptions The key configuration object containing information about the rsa key being
     *     created.
     * @return A {@link Mono} containing a {@link Response} whose {@link Response#getValue() value} contains the {@link KeyVaultKey
     *     created key}.
     * @throws NullPointerException if {@code rsaKeyCreateOptions} is {@code null}.
     * @throws ResourceModifiedException if {@code rsaKeyCreateOptions} is malformed.
     */
    @ServiceMethod(returns = ReturnType.SINGLE)
    public Mono<Response<KeyVaultKey>> createRsaKeyWithResponse(CreateRsaKeyOptions createRsaKeyOptions) {
        try {
            return withContext(context -> createRsaKeyWithResponse(createRsaKeyOptions, context));
        } catch (RuntimeException ex) {
            return monoError(logger, ex);
        }
    }

    Mono<Response<KeyVaultKey>> createRsaKeyWithResponse(CreateRsaKeyOptions createRsaKeyOptions, Context context) {
        Objects.requireNonNull(createRsaKeyOptions, "The Rsa key options parameter cannot be null.");
        context = context == null ? Context.NONE : context;
        KeyRequestParameters parameters = new KeyRequestParameters()
            .setKty(createRsaKeyOptions.getKeyType())
            .setKeySize(createRsaKeyOptions.getKeySize())
            .setKeyOps(createRsaKeyOptions.getKeyOperations())
<<<<<<< HEAD
            .setKeyAttributes(new KeyRequestAttributes(createRsaKeyOptions));
=======
            .setKeyAttributes(new KeyRequestAttributes(createRsaKeyOptions))
            .setPublicExponent(createRsaKeyOptions.getPublicExponent());
>>>>>>> 078fd233
        return service.createKey(vaultUrl, createRsaKeyOptions.getName(), apiVersion, ACCEPT_LANGUAGE, parameters,
            CONTENT_TYPE_HEADER_VALUE, context.addData(AZ_TRACING_NAMESPACE_KEY, KEYVAULT_TRACING_NAMESPACE_VALUE))
            .doOnRequest(ignored -> logger.verbose("Creating Rsa key - {}", createRsaKeyOptions.getName()))
            .doOnSuccess(response -> logger.verbose("Created Rsa key - {}", response.getValue().getName()))
            .doOnError(error -> logger.warning("Failed to create Rsa key - {}", createRsaKeyOptions.getName(), error));
    }

    /**
     * Creates a new Ec key and stores it in the key vault. The create Ec key operation can be used to create any Ec key
     * type in key vault. If the named key already exists, Azure Key Vault creates a new version of the key. It requires
     * the {@code keys/create} permission.
     *
     * <p>The {@link CreateEcKeyOptions} parameter is required. The {@link CreateEcKeyOptions#getCurveName() key curve} can be
     * optionally specified. If not specified, default value of {@link KeyCurveName#P_256 P-256} is used by Azure Key
     * Vault. The {@link CreateEcKeyOptions#getExpiresOn() expires} and {@link CreateEcKeyOptions#getNotBefore() notBefore}
     * values are optional. The {@link CreateEcKeyOptions#isEnabled() enabled} field is set to true by Azure Key Vault,
     * if not specified.</p>
     *
     * <p>The {@link CreateEcKeyOptions#getKeyType() keyType} indicates the type of key to create. Possible values include:
     * {@link KeyType#EC EC} and {@link KeyType#EC_HSM EC-HSM}.</p>
     *
     * <p><strong>Code Samples</strong></p>
     * <p>Creates a new EC key with P-384 web key curve. The key activates in one day and expires in one year.
     * Subscribes to the call asynchronously and prints out the newly created ec key details when a response has been
     * received.</p>
     *
     * {@codesnippet com.azure.security.keyvault.keys.async.keyclient.createEcKey#EcKeyCreateOptions}
     *
     * @param createEcKeyOptions The key options object containing information about the ec key being created.
     * @return A {@link Mono} containing the {@link KeyVaultKey created key}.
     * @throws NullPointerException if {@code ecKeyCreateOptions} is {@code null}.
     * @throws ResourceModifiedException if {@code ecKeyCreateOptions} is malformed.
     */
    @ServiceMethod(returns = ReturnType.SINGLE)
    public Mono<KeyVaultKey> createEcKey(CreateEcKeyOptions createEcKeyOptions) {
        try {
            return createEcKeyWithResponse(createEcKeyOptions).flatMap(FluxUtil::toMono);
        } catch (RuntimeException ex) {
            return monoError(logger, ex);
        }
    }

    /**
     * Creates a new Ec key and stores it in the key vault. The create Ec key operation can be used to create any Ec key
     * type in key vault. If the named key already exists, Azure Key Vault creates a new version of the key. It requires
     * the {@code keys/create} permission.
     *
     * <p>The {@link CreateEcKeyOptions} parameter is required. The {@link CreateEcKeyOptions#getCurveName() key curve} can be
     * optionally specified. If not specified, default value of {@link KeyCurveName#P_256 P-256} is used by Azure Key
     * Vault. The {@link CreateEcKeyOptions#getExpiresOn() expires} and {@link CreateEcKeyOptions#getNotBefore() notBefore}
     * values are optional. The {@link CreateEcKeyOptions#isEnabled() enabled} field is set to true by Azure Key Vault, if
     * not specified.</p>
     *
     * <p>The {@link CreateEcKeyOptions#getKeyType() keyType} indicates the type of key to create. Possible values include:
     * {@link KeyType#EC EC} and {@link KeyType#EC_HSM EC-HSM}.</p>
     *
     * <p><strong>Code Samples</strong></p>
     * <p>Creates a new EC key with P-384 web key curve. The key activates in one day and expires in one year.
     * Subscribes to the call asynchronously and prints out the newly created ec key details when a response has been
     * received.</p>
     *
     * {@codesnippet com.azure.security.keyvault.keys.async.keyclient.createEcKeyWithResponse#EcKeyCreateOptions}
     *
     * @param createEcKeyOptions The key options object containing information about the ec key being created.
     * @return A {@link Mono} containing a {@link Response} whose {@link Response#getValue() value} contains the {@link KeyVaultKey
     *     created key}.
     * @throws NullPointerException if {@code ecKeyCreateOptions} is {@code null}.
     * @throws ResourceModifiedException if {@code ecKeyCreateOptions} is malformed.
     */
    @ServiceMethod(returns = ReturnType.SINGLE)
    public Mono<Response<KeyVaultKey>> createEcKeyWithResponse(CreateEcKeyOptions createEcKeyOptions) {
        try {
            return withContext(context -> createEcKeyWithResponse(createEcKeyOptions, context));
        } catch (RuntimeException ex) {
            return monoError(logger, ex);
        }
    }

    Mono<Response<KeyVaultKey>> createEcKeyWithResponse(CreateEcKeyOptions createEcKeyOptions, Context context) {
        Objects.requireNonNull(createEcKeyOptions, "The Ec key options cannot be null.");
        context = context == null ? Context.NONE : context;
        KeyRequestParameters parameters = new KeyRequestParameters()
            .setKty(createEcKeyOptions.getKeyType())
            .setCurve(createEcKeyOptions.getCurveName())
            .setKeyOps(createEcKeyOptions.getKeyOperations())
            .setKeyAttributes(new KeyRequestAttributes(createEcKeyOptions));
        return service.createKey(vaultUrl, createEcKeyOptions.getName(), apiVersion, ACCEPT_LANGUAGE, parameters,
            CONTENT_TYPE_HEADER_VALUE, context.addData(AZ_TRACING_NAMESPACE_KEY, KEYVAULT_TRACING_NAMESPACE_VALUE))
            .doOnRequest(ignored -> logger.verbose("Creating Ec key - {}", createEcKeyOptions.getName()))
            .doOnSuccess(response -> logger.verbose("Created Ec key - {}", response.getValue().getName()))
            .doOnError(error -> logger.warning("Failed to create Ec key - {}", createEcKeyOptions.getName(), error));
    }

    /**
     * Imports an externally created key and stores it in key vault. The import key operation may be used to import any
     * key type into the Azure Key Vault. If the named key already exists, Azure Key Vault creates a new version of the
     * key. This operation requires the {@code keys/import} permission.
     *
     * <p><strong>Code Samples</strong></p>
     * <p>Imports a new key into key vault. Subscribes to the call asynchronously and prints out the newly imported key
     * details when a response has been received.</p>
     *
     * {@codesnippet com.azure.security.keyvault.keys.keyasyncclient.importKey#string-jsonwebkey}
     *
     * @param name The name for the imported key.
     * @param keyMaterial The Json web key being imported.
     * @return A {@link Mono} containing a {@link Response} whose {@link Response#getValue() value} contains the {@link KeyVaultKey
     *     imported key}.
     * @throws HttpResponseException if {@code name} is empty string.
     */
    @ServiceMethod(returns = ReturnType.SINGLE)
    public Mono<KeyVaultKey> importKey(String name, JsonWebKey keyMaterial) {
        try {
            return withContext(context -> importKeyWithResponse(name, keyMaterial, context)).flatMap(FluxUtil::toMono);
        } catch (RuntimeException ex) {
            return monoError(logger, ex);
        }
    }

    Mono<Response<KeyVaultKey>> importKeyWithResponse(String name, JsonWebKey keyMaterial, Context context) {
        KeyImportRequestParameters parameters = new KeyImportRequestParameters().setKey(keyMaterial);
        return service.importKey(vaultUrl, name, apiVersion, ACCEPT_LANGUAGE, parameters, CONTENT_TYPE_HEADER_VALUE,
            context.addData(AZ_TRACING_NAMESPACE_KEY, KEYVAULT_TRACING_NAMESPACE_VALUE))
            .doOnRequest(ignored -> logger.verbose("Importing key - {}", name))
            .doOnSuccess(response -> logger.verbose("Imported key - {}", response.getValue().getName()))
            .doOnError(error -> logger.warning("Failed to import key - {}", name, error));
    }

    /**
     * Imports an externally created key and stores it in key vault. The import key operation may be used to import any
     * key type into the Azure Key Vault. If the named key already exists, Azure Key Vault creates a new version of the
     * key. This operation requires the {@code keys/import} permission.
     *
     * <p>The {@code keyImportOptions} is required and its fields {@link ImportKeyOptions#getName() name} and {@link
     * ImportKeyOptions#getKey() key material} cannot be null. The {@link ImportKeyOptions#getExpiresOn() expires} and
     * {@link ImportKeyOptions#getNotBefore() notBefore} values in {@code keyImportOptions} are optional. If not specified,
     * no values are set for the fields. The {@link ImportKeyOptions#isEnabled() enabled} field is set to true and the
     * {@link ImportKeyOptions#isHardwareProtected() hsm} field is set to false by Azure Key Vault, if they are not specified.</p>
     *
     * <p><strong>Code Samples</strong></p>
     * <p>Imports a new key into key vault. Subscribes to the call asynchronously and prints out the newly imported key
     * details when a response has been received.</p>
     *
     * {@codesnippet com.azure.security.keyvault.keys.keyasyncclient.importKey#options}
     *
     * @param importKeyOptions The key import configuration object containing information about the json web key
     *     being imported.
     * @return A {@link Mono} containing the {@link KeyVaultKey imported key}.
     * @throws NullPointerException if {@code keyImportOptions} is {@code null}.
     */
    @ServiceMethod(returns = ReturnType.SINGLE)
    public Mono<KeyVaultKey> importKey(ImportKeyOptions importKeyOptions) {
        try {
            return importKeyWithResponse(importKeyOptions).flatMap(FluxUtil::toMono);
        } catch (RuntimeException ex) {
            return monoError(logger, ex);
        }
    }

    /**
     * Imports an externally created key and stores it in key vault. The import key operation may be used to import any
     * key type into the Azure Key Vault. If the named key already exists, Azure Key Vault creates a new version of the
     * key. This operation requires the {@code keys/import} permission.
     *
     * <p>The {@code keyImportOptions} is required and its fields {@link ImportKeyOptions#getName() name} and {@link
     * ImportKeyOptions#getKey() key material} cannot be null. The {@link ImportKeyOptions#getExpiresOn() expires} and
     * {@link ImportKeyOptions#getNotBefore() notBefore} values in {@code keyImportOptions} are optional. If not specified,
     * no values are set for the fields. The {@link ImportKeyOptions#isEnabled() enabled}
     * field is set to true and the {@link ImportKeyOptions#isHardwareProtected() hsm} field is set to false by Azure Key Vault, if they
     * are not specified.</p>
     *
     * <p><strong>Code Samples</strong></p>
     * <p>Imports a new key into key vault. Subscribes to the call asynchronously and prints out the newly imported key
     * details when a response has been received.</p>
     *
     * {@codesnippet com.azure.security.keyvault.keys.keyasyncclient.importKeyWithResponse#options-response}
     *
     * @param importKeyOptions The key import configuration object containing information about the json web key
     *     being imported.
     * @return A {@link Mono} containing a {@link Response} whose {@link Response#getValue() value} contains the {@link KeyVaultKey
     *     imported key}.
     * @throws NullPointerException if {@code keyImportOptions} is {@code null}.
     */
    @ServiceMethod(returns = ReturnType.SINGLE)
    public Mono<Response<KeyVaultKey>> importKeyWithResponse(ImportKeyOptions importKeyOptions) {
        try {
            return withContext(context -> importKeyWithResponse(importKeyOptions, context));
        } catch (RuntimeException ex) {
            return monoError(logger, ex);
        }
    }

    Mono<Response<KeyVaultKey>> importKeyWithResponse(ImportKeyOptions importKeyOptions, Context context) {
        Objects.requireNonNull(importKeyOptions, "The key import configuration parameter cannot be null.");
        context = context == null ? Context.NONE : context;
        KeyImportRequestParameters parameters = new KeyImportRequestParameters()
            .setKey(importKeyOptions.getKey())
            .setHsm(importKeyOptions.isHardwareProtected())
            .setKeyAttributes(new KeyRequestAttributes(importKeyOptions));
        return service.importKey(vaultUrl, importKeyOptions.getName(), apiVersion, ACCEPT_LANGUAGE, parameters,
            CONTENT_TYPE_HEADER_VALUE, context.addData(AZ_TRACING_NAMESPACE_KEY, KEYVAULT_TRACING_NAMESPACE_VALUE))
            .doOnRequest(ignored -> logger.verbose("Importing key - {}", importKeyOptions.getName()))
            .doOnSuccess(response -> logger.verbose("Imported key - {}", response.getValue().getName()))
            .doOnError(error -> logger.warning("Failed to import key - {}", importKeyOptions.getName(), error));
    }

    /**
     * Gets the public part of the specified key and key version. The get key operation is applicable to all key types
     * and it requires the {@code keys/get} permission.
     *
     * <p><strong>Code Samples</strong></p>
     * <p>Gets a specific version of the key in the key vault. Subscribes to the call asynchronously and prints out the
     * returned key details when a response has been received.</p>
     *
     * {@codesnippet com.azure.security.keyvault.keys.async.keyclient.getKey#string-string}
     *
     * @param name The name of the key, cannot be null
     * @param version The version of the key to retrieve. If this is an empty String or null, this call is
     *     equivalent to calling {@link KeyAsyncClient#getKey(String)}, with the latest version being retrieved.
     * @return A {@link Mono} containing the requested {@link KeyVaultKey key}.
     * The content of the key is null if both {@code name} and {@code version} are null or empty.
     * @throws ResourceNotFoundException when a key with {@code name} doesn't exist in the key vault or
     * an empty/null {@code name} and a non null/empty {@code version} is provided.
     * @throws HttpResponseException if a valid {@code name} and a non null/empty {@code version} is specified.
     */
    @ServiceMethod(returns = ReturnType.SINGLE)
    public Mono<KeyVaultKey> getKey(String name, String version) {
        try {
            return getKeyWithResponse(name, version).flatMap(FluxUtil::toMono);
        } catch (RuntimeException ex) {
            return monoError(logger, ex);
        }
    }

    /**
     * Gets the public part of the specified key and key version. The get key operation is applicable to all key types
     * and it requires the {@code keys/get} permission.
     *
     * <p><strong>Code Samples</strong></p>
     * <p>Gets a specific version of the key in the key vault. Subscribes to the call asynchronously and prints out the
     * returned key details when a response has been received.</p>
     *
     * {@codesnippet com.azure.security.keyvault.keys.async.keyclient.getKeyWithResponse#string-string}
     *
     * @param name The name of the key, cannot be null
     * @param version The version of the key to retrieve. If this is an empty String or null, this call is
     *     equivalent to calling {@link KeyAsyncClient#getKey(String)}, with the latest version being retrieved.
     * @return A {@link Mono} containing a {@link Response} whose {@link Response#getValue() value} contains the requested
     *     {@link KeyVaultKey key}. The content of the key is null if both {@code name} and {@code version}
     *     are null or empty.
     * @throws ResourceNotFoundException when a key with {@code name} doesn't exist in the key vault or
     * an empty/null {@code name} and a non null/empty {@code version} is provided.
     * @throws HttpResponseException if a valid {@code name} and a non null/empty {@code version} is specified.
     */
    @ServiceMethod(returns = ReturnType.SINGLE)
    public Mono<Response<KeyVaultKey>> getKeyWithResponse(String name, String version) {
        try {
            return withContext(context -> getKeyWithResponse(name, version == null ? "" : version, context));
        } catch (RuntimeException ex) {
            return monoError(logger, ex);
        }
    }

    Mono<Response<KeyVaultKey>> getKeyWithResponse(String name, String version, Context context) {
        context = context == null ? Context.NONE : context;
        return service.getKey(vaultUrl, name, version, apiVersion, ACCEPT_LANGUAGE, CONTENT_TYPE_HEADER_VALUE,
            context.addData(AZ_TRACING_NAMESPACE_KEY, KEYVAULT_TRACING_NAMESPACE_VALUE))
            .doOnRequest(ignored -> logger.verbose("Retrieving key - {}", name))
            .doOnSuccess(response -> logger.verbose("Retrieved key - {}", response.getValue().getName()))
            .doOnError(error -> logger.warning("Failed to get key - {}", name, error));
    }

    /**
     * Get the public part of the latest version of the specified key from the key vault. The get key operation is
     * applicable to all key types and it requires the {@code keys/get} permission.
     *
     * <p><strong>Code Samples</strong></p>
     * <p>Gets latest version of the key in the key vault. Subscribes to the call asynchronously and prints out the
     * returned key details when a response has been received.</p>
     *
     * {@codesnippet com.azure.security.keyvault.keys.async.keyclient.getKey#string}
     *
     * @param name The name of the key.
     * @return A {@link Mono} containing the requested {@link KeyVaultKey key}. The content of the key is null
     * if {@code name} is null or empty.
     * @throws ResourceNotFoundException when a key with non null/empty {@code name} doesn't exist in the key vault.
     * @throws HttpResponseException if a non null/empty and an invalid {@code name} is specified.
     */
    @ServiceMethod(returns = ReturnType.SINGLE)
    public Mono<KeyVaultKey> getKey(String name) {
        try {
            return getKeyWithResponse(name, "").flatMap(FluxUtil::toMono);
        } catch (RuntimeException ex) {
            return monoError(logger, ex);
        }
    }

    /**
     * Updates the attributes and key operations associated with the specified key, but not the cryptographic key
     * material of the specified key in the key vault. The update operation changes specified attributes of an existing
     * stored key and attributes that are not specified in the request are left unchanged. The cryptographic key
     * material of a key itself cannot be changed. This operation requires the {@code keys/set} permission.
     *
     * <p><strong>Code Samples</strong></p>
     * <p>Gets latest version of the key, changes its notBefore time and then updates it in the Azure Key Vault.
     * Subscribes to the call asynchronously and prints out the returned key details when a response has been received.
     * </p>
     *
     * {@codesnippet com.azure.security.keyvault.keys.async.keyclient.updateKeyPropertiesWithResponse#KeyProperties-keyOperations}
     *
     * @param keyProperties The {@link KeyProperties key properties} object with updated properties.
     * @param keyOperations The updated key operations to associate with the key.
     * @return A {@link Mono} containing a {@link Response} whose {@link Response#getValue() value} contains the {@link
     *     KeyVaultKey updated key}.
     * @throws NullPointerException if {@code key} is {@code null}.
     * @throws ResourceNotFoundException when a key with {@link KeyProperties#getName() name} and {@link KeyProperties#getVersion()
     *     version} doesn't exist in the key vault.
     * @throws HttpResponseException if {@link KeyProperties#getName() name} or {@link KeyProperties#getVersion() version} is empty
     *     string.
     */
    @ServiceMethod(returns = ReturnType.SINGLE)
    public Mono<Response<KeyVaultKey>> updateKeyPropertiesWithResponse(KeyProperties keyProperties, KeyOperation... keyOperations) {
        try {
            return withContext(context -> updateKeyPropertiesWithResponse(keyProperties, context, keyOperations));
        } catch (RuntimeException ex) {
            return monoError(logger, ex);
        }
    }

    /**
     * Updates the attributes and key operations associated with the specified key, but not the cryptographic key
     * material of the specified key in the key vault. The update operation changes specified attributes of an existing
     * stored key and attributes that are not specified in the request are left unchanged. The cryptographic key
     * material of a key itself cannot be changed. This operation requires the {@code keys/set} permission.
     *
     * <p><strong>Code Samples</strong></p>
     * <p>Gets latest version of the key, changes its notBefore time and then updates it in the Azure Key Vault.
     * Subscribes to the call asynchronously and prints out the returned key details when a response has been received.
     * </p>
     *
     * {@codesnippet com.azure.security.keyvault.keys.async.keyclient.updateKeyProperties#KeyProperties-keyOperations}
     *
     * @param keyProperties The {@link KeyProperties key properties} object with updated properties.
     * @param keyOperations The updated key operations to associate with the key.
     * @return A {@link Mono} containing the {@link KeyVaultKey updated key}.
     * @throws NullPointerException if {@code key} is {@code null}.
     * @throws ResourceNotFoundException when a key with {@link KeyProperties#getName() name} and {@link KeyProperties#getVersion()
     *     version} doesn't exist in the key vault.
     * @throws HttpResponseException if {@link KeyProperties#getName() name} or {@link KeyProperties#getVersion() version} is empty
     *     string.
     */
    @ServiceMethod(returns = ReturnType.SINGLE)
    public Mono<KeyVaultKey> updateKeyProperties(KeyProperties keyProperties, KeyOperation... keyOperations) {
        try {
            return updateKeyPropertiesWithResponse(keyProperties, keyOperations).flatMap(FluxUtil::toMono);
        } catch (RuntimeException ex) {
            return monoError(logger, ex);
        }
    }

    Mono<Response<KeyVaultKey>> updateKeyPropertiesWithResponse(KeyProperties keyProperties, Context context, KeyOperation... keyOperations) {
        Objects.requireNonNull(keyProperties, "The key properties input parameter cannot be null.");
        context = context == null ? Context.NONE : context;
        KeyRequestParameters parameters = new KeyRequestParameters()
            .setTags(keyProperties.getTags())
            .setKeyAttributes(new KeyRequestAttributes(keyProperties));
        if (keyOperations.length > 0) {
            parameters.setKeyOps(Arrays.asList(keyOperations));
        }
        return service.updateKey(vaultUrl, keyProperties.getName(), keyProperties.getVersion(), apiVersion, ACCEPT_LANGUAGE, parameters,
            CONTENT_TYPE_HEADER_VALUE, context.addData(AZ_TRACING_NAMESPACE_KEY, KEYVAULT_TRACING_NAMESPACE_VALUE))
            .doOnRequest(ignored -> logger.verbose("Updating key - {}", keyProperties.getName()))
            .doOnSuccess(response -> logger.verbose("Updated key - {}", response.getValue().getName()))
            .doOnError(error -> logger.warning("Failed to update key - {}", keyProperties.getName(), error));
    }

    /**
     * Deletes a key of any type from the key vault. If soft-delete is enabled on the key vault then the key is placed
     * in the deleted state and requires to be purged for permanent deletion else the key is permanently deleted. The
     * delete operation applies to any key stored in Azure Key Vault but it cannot be applied to an individual version
     * of a key. This operation removes the cryptographic material associated with the key, which means the key is not
     * usable for Sign/Verify, Wrap/Unwrap or Encrypt/Decrypt operations. This operation requires the
     * {@code keys/delete} permission.
     *
     * <p><strong>Code Samples</strong></p>
     * <p>Deletes the key in the Azure Key Vault. Subscribes to the call asynchronously and prints out the deleted key
     * details when a response has been received.</p>
     *
     * {@codesnippet com.azure.security.keyvault.keys.async.keyclient.deleteKey#String}
     *
     * @param name The name of the key to be deleted.
     * @return A {@link PollerFlux} to poll on the {@link DeletedKey deleted key} status.
     * @throws ResourceNotFoundException when a key with {@code name} doesn't exist in the key vault.
     * @throws HttpResponseException when a key with {@code name} is empty string.
     */
    @ServiceMethod(returns = ReturnType.LONG_RUNNING_OPERATION)
    public PollerFlux<DeletedKey, Void> beginDeleteKey(String name) {
        return new PollerFlux<>(getDefaultPollingInterval(),
            activationOperation(name),
            createPollOperation(name),
            (context, firstResponse) -> Mono.empty(),
            (context) -> Mono.empty());
    }

    private Function<PollingContext<DeletedKey>, Mono<DeletedKey>> activationOperation(String name) {
        return (pollingContext) -> withContext(context -> deleteKeyWithResponse(name, context))
            .flatMap(deletedKeyResponse -> Mono.just(deletedKeyResponse.getValue()));
    }

    /*
    Polling operation to poll on create delete key operation status.
    */
    private Function<PollingContext<DeletedKey>, Mono<PollResponse<DeletedKey>>> createPollOperation(String keyName) {
        return pollingContext ->
            withContext(context -> service.getDeletedKeyPoller(vaultUrl, keyName, apiVersion,
                ACCEPT_LANGUAGE, CONTENT_TYPE_HEADER_VALUE,
                context.addData(AZ_TRACING_NAMESPACE_KEY, KEYVAULT_TRACING_NAMESPACE_VALUE)))
                .flatMap(deletedKeyResponse -> {
                    if (deletedKeyResponse.getStatusCode() == HttpURLConnection.HTTP_NOT_FOUND) {
                        return Mono.defer(() -> Mono.just(new PollResponse<>(LongRunningOperationStatus.IN_PROGRESS,
                                pollingContext.getLatestResponse().getValue())));
                    }
                    return Mono.defer(() -> Mono.just(new PollResponse<>(LongRunningOperationStatus.SUCCESSFULLY_COMPLETED, deletedKeyResponse.getValue())));
                })
                // This means either vault has soft-delete disabled or permission is not granted for the get deleted key operation.
                // In both cases deletion operation was successful when activation operation succeeded before reaching here.
                .onErrorReturn(new PollResponse<>(LongRunningOperationStatus.SUCCESSFULLY_COMPLETED, pollingContext.getLatestResponse().getValue()));
    }

    Mono<Response<DeletedKey>> deleteKeyWithResponse(String name, Context context) {
        return service.deleteKey(vaultUrl, name, apiVersion, ACCEPT_LANGUAGE, CONTENT_TYPE_HEADER_VALUE,
            context.addData(AZ_TRACING_NAMESPACE_KEY, KEYVAULT_TRACING_NAMESPACE_VALUE))
            .doOnRequest(ignored -> logger.verbose("Deleting key - {}", name))
            .doOnSuccess(response -> logger.verbose("Deleted key - {}", response.getValue().getName()))
            .doOnError(error -> logger.warning("Failed to delete key - {}", name, error));
    }

    /**
     * Gets the public part of a deleted key. The Get Deleted Key operation is applicable for soft-delete enabled
     * vaults. This operation requires the {@code keys/get} permission.
     *
     * <p><strong>Code Samples</strong></p>
     * <p> Gets the deleted key from the key vault enabled for soft-delete. Subscribes to the call asynchronously and
     * prints out the deleted key details when a response has been received.</p>
     * //Assuming key is deleted on a soft-delete enabled vault.
     *
     * {@codesnippet com.azure.security.keyvault.keys.async.keyclient.getDeletedKey#string}
     *
     * @param name The name of the deleted key.
     * @return A {@link Mono} containing the {@link DeletedKey deleted key}.
     * @throws ResourceNotFoundException when a key with {@code name} doesn't exist in the key vault.
     * @throws HttpResponseException when a key with {@code name} is empty string.
     */
    @ServiceMethod(returns = ReturnType.SINGLE)
    public Mono<DeletedKey> getDeletedKey(String name) {
        try {
            return getDeletedKeyWithResponse(name).flatMap(FluxUtil::toMono);
        } catch (RuntimeException ex) {
            return monoError(logger, ex);
        }
    }

    /**
     * Gets the public part of a deleted key. The Get Deleted Key operation is applicable for soft-delete enabled
     * vaults. This operation requires the {@code keys/get} permission.
     *
     * <p><strong>Code Samples</strong></p>
     * <p> Gets the deleted key from the key vault enabled for soft-delete. Subscribes to the call asynchronously and
     * prints out the deleted key details when a response has been received.</p>
     *
     * //Assuming key is deleted on a soft-delete enabled vault.
     * {@codesnippet com.azure.security.keyvault.keys.async.keyclient.getDeletedKeyWithResponse#string}
     *
     * @param name The name of the deleted key.
     * @return A {@link Mono} containing a {@link Response} whose {@link Response#getValue() value} contains the {@link
     *     DeletedKey deleted key}.
     * @throws ResourceNotFoundException when a key with {@code name} doesn't exist in the key vault.
     * @throws HttpResponseException when a key with {@code name} is empty string.
     */
    @ServiceMethod(returns = ReturnType.SINGLE)
    public Mono<Response<DeletedKey>> getDeletedKeyWithResponse(String name) {
        try {
            return withContext(context -> getDeletedKeyWithResponse(name, context));
        } catch (RuntimeException ex) {
            return monoError(logger, ex);
        }
    }

    Mono<Response<DeletedKey>> getDeletedKeyWithResponse(String name, Context context) {
        context = context == null ? Context.NONE : context;
        return service.getDeletedKey(vaultUrl, name, apiVersion, ACCEPT_LANGUAGE, CONTENT_TYPE_HEADER_VALUE,
            context.addData(AZ_TRACING_NAMESPACE_KEY, KEYVAULT_TRACING_NAMESPACE_VALUE))
            .doOnRequest(ignored -> logger.verbose("Retrieving deleted key - {}", name))
            .doOnSuccess(response -> logger.verbose("Retrieved deleted key - {}", response.getValue().getName()))
            .doOnError(error -> logger.warning("Failed to get key - {}", name, error));
    }

    /**
     * Permanently deletes the specified key without the possibility of recovery. The Purge Deleted Key operation is
     * applicable for soft-delete enabled vaults. This operation requires the {@code keys/purge} permission.
     *
     * <p><strong>Code Samples</strong></p>
     * <p>Purges the deleted key from the key vault enabled for soft-delete. Subscribes to the call asynchronously and
     * prints out the status code from the server response when a response has been received.</p>
     *
     * //Assuming key is deleted on a soft-delete enabled vault.
     * {@codesnippet com.azure.security.keyvault.keys.async.keyclient.purgeDeletedKey#string}
     *
     * @param name The name of the deleted key.
     * @return An empty {@link Mono}.
     * @throws ResourceNotFoundException when a key with {@code name} doesn't exist in the key vault.
     * @throws HttpResponseException when a key with {@code name} is empty string.
     */
    @ServiceMethod(returns = ReturnType.SINGLE)
    public Mono<Void> purgeDeletedKey(String name) {
        try {
            return purgeDeletedKeyWithResponse(name).flatMap(FluxUtil::toMono);
        } catch (RuntimeException ex) {
            return monoError(logger, ex);
        }
    }

    /**
     * Permanently deletes the specified key without the possibility of recovery. The Purge Deleted Key operation is
     * applicable for soft-delete enabled vaults. This operation requires the {@code keys/purge} permission.
     *
     * <p><strong>Code Samples</strong></p>
     * <p>Purges the deleted key from the key vault enabled for soft-delete. Subscribes to the call asynchronously and
     * prints out the status code from the server response when a response has been received.</p>
     *
     * //Assuming key is deleted on a soft-delete enabled vault.
     * {@codesnippet com.azure.security.keyvault.keys.async.keyclient.purgeDeletedKeyWithResponse#string}
     *
     * @param name The name of the deleted key.
     * @return A {@link Mono} containing a Response containing status code and HTTP headers.
     * @throws ResourceNotFoundException when a key with {@code name} doesn't exist in the key vault.
     * @throws HttpResponseException when a key with {@code name} is empty string.
     */
    @ServiceMethod(returns = ReturnType.SINGLE)
    public Mono<Response<Void>> purgeDeletedKeyWithResponse(String name) {
        try {
            return withContext(context -> purgeDeletedKeyWithResponse(name, context));
        } catch (RuntimeException ex) {
            return monoError(logger, ex);
        }
    }

    Mono<Response<Void>> purgeDeletedKeyWithResponse(String name, Context context) {
        context = context == null ? Context.NONE : context;
        return service.purgeDeletedKey(vaultUrl, name, apiVersion, ACCEPT_LANGUAGE, CONTENT_TYPE_HEADER_VALUE,
            context.addData(AZ_TRACING_NAMESPACE_KEY, KEYVAULT_TRACING_NAMESPACE_VALUE))
            .doOnRequest(ignored -> logger.verbose("Purging deleted key - {}", name))
            .doOnSuccess(response -> logger.verbose("Purged deleted key - {}", name))
            .doOnError(error -> logger.warning("Failed to purge deleted key - {}", name, error));
    }

    /**
     * Recovers the deleted key in the key vault to its latest version and can only be performed on a soft-delete
     * enabled vault. An attempt to recover an non-deleted key will return an error. Consider this the inverse of the
     * delete operation on soft-delete enabled vaults. This operation requires the {@code keys/recover} permission.
     *
     * <p><strong>Code Samples</strong></p>
     * <p>Recovers the deleted key from the key vault enabled for soft-delete. Subscribes to the call asynchronously and
     * prints out the recovered key details when a response has been received.</p>
     * //Assuming key is deleted on a soft-delete enabled vault.
     * {@codesnippet com.azure.security.keyvault.keys.async.keyclient.recoverDeletedKey#String}
     *
     * @param name The name of the deleted key to be recovered.
     * @return A {@link PollerFlux} to poll on the {@link KeyVaultKey recovered key} status.
     * @throws ResourceNotFoundException when a key with {@code name} doesn't exist in the key vault.
     * @throws HttpResponseException when a key with {@code name} is empty string.
     */
    @ServiceMethod(returns = ReturnType.LONG_RUNNING_OPERATION)
    public PollerFlux<KeyVaultKey, Void> beginRecoverDeletedKey(String name) {
        return new PollerFlux<>(getDefaultPollingInterval(),
            recoverActivationOperation(name),
            createRecoverPollOperation(name),
            (context, firstResponse) -> Mono.empty(),
            context -> Mono.empty());
    }

    private Function<PollingContext<KeyVaultKey>, Mono<KeyVaultKey>> recoverActivationOperation(String name) {
        return (pollingContext) -> withContext(context -> recoverDeletedKeyWithResponse(name, context))
            .flatMap(keyResponse -> Mono.just(keyResponse.getValue()));
    }

    /*
    Polling operation to poll on create delete key operation status.
    */
    private Function<PollingContext<KeyVaultKey>, Mono<PollResponse<KeyVaultKey>>> createRecoverPollOperation(String keyName) {
        return pollingContext ->
            withContext(context -> service.getKeyPoller(vaultUrl, keyName, "", apiVersion,
                ACCEPT_LANGUAGE, CONTENT_TYPE_HEADER_VALUE,
                context.addData(AZ_TRACING_NAMESPACE_KEY, KEYVAULT_TRACING_NAMESPACE_VALUE)))
                .flatMap(keyResponse -> {
                    if (keyResponse.getStatusCode() == 404) {
                        return Mono.defer(() -> Mono.just(new PollResponse<>(LongRunningOperationStatus.IN_PROGRESS,
                                pollingContext.getLatestResponse().getValue())));
                    }
                    return Mono.defer(() -> Mono.just(new PollResponse<>(LongRunningOperationStatus.SUCCESSFULLY_COMPLETED,
                            keyResponse.getValue())));
                })
                // This means permission is not granted for the get deleted key operation.
                // In both cases deletion operation was successful when activation operation succeeded before reaching here.
                .onErrorReturn(new PollResponse<>(LongRunningOperationStatus.SUCCESSFULLY_COMPLETED,
                        pollingContext.getLatestResponse().getValue()));
    }

    Mono<Response<KeyVaultKey>> recoverDeletedKeyWithResponse(String name, Context context) {
        return service.recoverDeletedKey(vaultUrl, name, apiVersion, ACCEPT_LANGUAGE, CONTENT_TYPE_HEADER_VALUE,
            context.addData(AZ_TRACING_NAMESPACE_KEY, KEYVAULT_TRACING_NAMESPACE_VALUE))
            .doOnRequest(ignored -> logger.verbose("Recovering deleted key - {}", name))
            .doOnSuccess(response -> logger.verbose("Recovered deleted key - {}", response.getValue().getName()))
            .doOnError(error -> logger.warning("Failed to recover deleted key - {}", name, error));
    }

    /**
     * Requests a backup of the specified key be downloaded to the client. The Key Backup operation exports a key from
     * Azure Key Vault in a protected form. Note that this operation does not return key material in a form that can be
     * used outside the Azure Key Vault system, the returned key material is either protected to a Azure Key Vault HSM
     * or to Azure Key Vault itself. The intent of this operation is to allow a client to generate a key in one Azure
     * Key Vault instance, backup the key, and then restore it into another Azure Key Vault instance. The backup
     * operation may be used to export, in protected form, any key type from Azure Key Vault. Individual versions of a
     * key cannot be backed up. Backup / Restore can be performed within geographical boundaries only; meaning that a
     * backup from one geographical area cannot be restored to another geographical area. For example, a backup from the
     * US geographical area cannot be restored in an EU geographical area. This operation requires the {@code
     * key/backup} permission.
     *
     * <p><strong>Code Samples</strong></p>
     * <p>Backs up the key from the key vault. Subscribes to the call asynchronously and prints out the length of the
     * key's backup byte array returned in the response.</p>
     *
     * {@codesnippet com.azure.security.keyvault.keys.async.keyclient.backupKey#string}
     *
     * @param name The name of the key.
     * @return A {@link Mono} containing the backed up key blob.
     * @throws ResourceNotFoundException when a key with {@code name} doesn't exist in the key vault.
     * @throws HttpResponseException when a key with {@code name} is empty string.
     */
    @ServiceMethod(returns = ReturnType.SINGLE)
    public Mono<byte[]> backupKey(String name) {
        try {
            return backupKeyWithResponse(name).flatMap(FluxUtil::toMono);
        } catch (RuntimeException ex) {
            return monoError(logger, ex);
        }
    }

    /**
     * Requests a backup of the specified key be downloaded to the client. The Key Backup operation exports a key from
     * Azure Key Vault in a protected form. Note that this operation does not return key material in a form that can be
     * used outside the Azure Key Vault system, the returned key material is either protected to a Azure Key Vault HSM
     * or to Azure Key Vault itself. The intent of this operation is to allow a client to generate a key in one Azure
     * Key Vault instance, backup the key, and then restore it into another Azure Key Vault instance. The backup
     * operation may be used to export, in protected form, any key type from Azure Key Vault. Individual versions of a
     * key cannot be backed up. Backup / Restore can be performed within geographical boundaries only; meaning that a
     * backup from one geographical area cannot be restored to another geographical area. For example, a backup from the
     * US geographical area cannot be restored in an EU geographical area. This operation requires the {@code
     * key/backup} permission.
     *
     * <p><strong>Code Samples</strong></p>
     * <p>Backs up the key from the key vault. Subscribes to the call asynchronously and prints out the length of the
     * key's backup byte array returned in the response.</p>
     *
     * {@codesnippet com.azure.security.keyvault.keys.async.keyclient.backupKeyWithResponse#string}
     *
     * @param name The name of the key.
     * @return A {@link Mono} containing a {@link Response} whose {@link Response#getValue() value} contains the backed up
     *     key blob.
     * @throws ResourceNotFoundException when a key with {@code name} doesn't exist in the key vault.
     * @throws HttpResponseException when a key with {@code name} is empty string.
     */
    @ServiceMethod(returns = ReturnType.SINGLE)
    public Mono<Response<byte[]>> backupKeyWithResponse(String name) {
        try {
            return withContext(context -> backupKeyWithResponse(name, context));
        } catch (RuntimeException ex) {
            return monoError(logger, ex);
        }
    }

    Mono<Response<byte[]>> backupKeyWithResponse(String name, Context context) {
        context = context == null ? Context.NONE : context;
        return service.backupKey(vaultUrl, name, apiVersion, ACCEPT_LANGUAGE, CONTENT_TYPE_HEADER_VALUE,
            context.addData(AZ_TRACING_NAMESPACE_KEY, KEYVAULT_TRACING_NAMESPACE_VALUE))
            .doOnRequest(ignored -> logger.verbose("Backing up key - {}", name))
            .doOnSuccess(response -> logger.verbose("Backed up key - {}", name))
            .doOnError(error -> logger.warning("Failed to backup key - {}", name, error))
            .flatMap(base64URLResponse -> Mono.just(new SimpleResponse<byte[]>(base64URLResponse.getRequest(),
                base64URLResponse.getStatusCode(), base64URLResponse.getHeaders(), base64URLResponse.getValue().getValue())));
    }

    /**
     * Restores a backed up key to a vault. Imports a previously backed up key into Azure Key Vault, restoring the key,
     * its key identifier, attributes and access control policies. The restore operation may be used to import a
     * previously backed up key. The individual versions of a key cannot be restored. The key is restored in its
     * entirety with the same key name as it had when it was backed up. If the key name is not available in the target
     * Key Vault, the restore operation will be rejected. While the key name is retained during restore, the final key
     * identifier will change if the key is restored to a different vault. Restore will restore all versions and
     * preserve version identifiers. The restore operation is subject to security constraints: The target Key Vault must
     * be owned by the same Microsoft Azure Subscription as the source Key Vault The user must have restore permission
     * in the target Key Vault. This operation requires the {@code keys/restore} permission.
     *
     * <p><strong>Code Samples</strong></p>
     * <p>Restores the key in the key vault from its backup. Subscribes to the call asynchronously and prints out the
     * restored key details when a response has been received.</p>
     * //Pass the Key Backup Byte array to the restore operation.
     *
     * {@codesnippet com.azure.security.keyvault.keys.async.keyclient.restoreKeyBackup#byte}
     *
     * @param backup The backup blob associated with the key.
     * @return A {@link Mono} containing the {@link KeyVaultKey restored key}.
     * @throws ResourceModifiedException when {@code backup} blob is malformed.
     */
    @ServiceMethod(returns = ReturnType.SINGLE)
    public Mono<KeyVaultKey> restoreKeyBackup(byte[] backup) {
        try {
            return restoreKeyBackupWithResponse(backup).flatMap(FluxUtil::toMono);
        } catch (RuntimeException ex) {
            return monoError(logger, ex);
        }
    }

    /**
     * Restores a backed up key to a vault. Imports a previously backed up key into Azure Key Vault, restoring the key,
     * its key identifier, attributes and access control policies. The restore operation may be used to import a
     * previously backed up key. The individual versions of a key cannot be restored. The key is restored in its
     * entirety with the same key name as it had when it was backed up. If the key name is not available in the target
     * Key Vault, the restore operation will be rejected. While the key name is retained during restore, the final key
     * identifier will change if the key is restored to a different vault. Restore will restore all versions and
     * preserve version identifiers. The restore operation is subject to security constraints: The target Key Vault must
     * be owned by the same Microsoft Azure Subscription as the source Key Vault The user must have restore permission
     * in the target Key Vault. This operation requires the {@code keys/restore} permission.
     *
     * <p><strong>Code Samples</strong></p>
     * <p>Restores the key in the key vault from its backup. Subscribes to the call asynchronously and prints out the
     * restored key details when a response has been received.</p>
     * //Pass the Key Backup Byte array to the restore operation.
     *
     * {@codesnippet com.azure.security.keyvault.keys.async.keyclient.restoreKeyBackupWithResponse#byte}
     *
     * @param backup The backup blob associated with the key.
     * @return A {@link Mono} containing a {@link Response} whose {@link Response#getValue() value} contains the {@link KeyVaultKey
     *     restored key}.
     * @throws ResourceModifiedException when {@code backup} blob is malformed.
     */
    @ServiceMethod(returns = ReturnType.SINGLE)
    public Mono<Response<KeyVaultKey>> restoreKeyBackupWithResponse(byte[] backup) {
        try {
            return withContext(context -> restoreKeyBackupWithResponse(backup, context));
        } catch (RuntimeException ex) {
            return monoError(logger, ex);
        }
    }

    Mono<Response<KeyVaultKey>> restoreKeyBackupWithResponse(byte[] backup, Context context) {
        context = context == null ? Context.NONE : context;
        KeyRestoreRequestParameters parameters = new KeyRestoreRequestParameters().setKeyBackup(backup);
        return service.restoreKey(vaultUrl, apiVersion, parameters, ACCEPT_LANGUAGE, CONTENT_TYPE_HEADER_VALUE,
            context.addData(AZ_TRACING_NAMESPACE_KEY, KEYVAULT_TRACING_NAMESPACE_VALUE))
            .doOnRequest(ignored -> logger.verbose("Attempting to restore key"))
            .doOnSuccess(response -> logger.verbose("Restored Key - {}", response.getValue().getName()))
            .doOnError(error -> logger.warning("Failed to restore key - {}", error));
    }

    /**
     * List keys in the key vault. Retrieves a list of the keys in the Key Vault as JSON Web Key structures that contain
     * the public part of a stored key. The List operation is applicable to all key types and the individual key
     * response in the flux is represented by {@link KeyProperties} as only the key identifier, attributes and tags are
     * provided in the response. The key material and individual key versions are not listed in the response. This
     * operation requires the {@code keys/list} permission.
     *
     * <p>It is possible to get full keys with key material from this information. Convert the {@link Flux} containing
     * {@link KeyProperties key properties} to {@link Flux} containing {@link KeyVaultKey key} using
     * {@link KeyAsyncClient#getKey(String, String)} within {@link Flux#flatMap(Function)}.</p>
     *
     * {@codesnippet com.azure.security.keyvault.keys.async.keyclient.listKeys}
     *
     * @return A {@link PagedFlux} containing {@link KeyProperties key} of all the keys in the vault.
     */
    @ServiceMethod(returns = ReturnType.COLLECTION)
    public PagedFlux<KeyProperties> listPropertiesOfKeys() {
        try {
            return new PagedFlux<>(
                () -> withContext(context -> listKeysFirstPage(context)),
                continuationToken -> withContext(context -> listKeysNextPage(continuationToken, context)));
        } catch (RuntimeException ex) {
            return new PagedFlux<>(() -> monoError(logger, ex));
        }
    }

    PagedFlux<KeyProperties> listPropertiesOfKeys(Context context) {
        return new PagedFlux<>(
            () -> listKeysFirstPage(context),
            continuationToken -> listKeysNextPage(continuationToken, context));
    }

    /*
     * Gets attributes of all the keys given by the {@code nextPageLink} that was retrieved from a call to
     * {@link KeyAsyncClient#listKeys()}.
     *
     * @param continuationToken The {@link PagedResponse#nextLink()} from a previous, successful call to one of the
     * listKeys operations.
     * @return A {@link Mono} of {@link PagedResponse<KeyProperties>} from the next page of results.
     */
    private Mono<PagedResponse<KeyProperties>> listKeysNextPage(String continuationToken, Context context) {
        try {
            return service.getKeys(vaultUrl, continuationToken, ACCEPT_LANGUAGE, CONTENT_TYPE_HEADER_VALUE,
                context.addData(AZ_TRACING_NAMESPACE_KEY, KEYVAULT_TRACING_NAMESPACE_VALUE))
                .doOnRequest(ignored -> logger.verbose("Listing next keys page - Page {} ", continuationToken))
                .doOnSuccess(response -> logger.verbose("Listed next keys page - Page {} ", continuationToken))
                .doOnError(error -> logger.warning("Failed to list next keys page - Page {} ", continuationToken, error));
        } catch (RuntimeException ex) {
            return monoError(logger, ex);
        }
    }

    /*
     * Calls the service and retrieve first page result. It makes one call and retrieve {@code
     * DEFAULT_MAX_PAGE_RESULTS} values.
     */
    private Mono<PagedResponse<KeyProperties>> listKeysFirstPage(Context context) {
        try {
            return service.getKeys(vaultUrl, DEFAULT_MAX_PAGE_RESULTS, apiVersion, ACCEPT_LANGUAGE,
                CONTENT_TYPE_HEADER_VALUE, context.addData(AZ_TRACING_NAMESPACE_KEY, KEYVAULT_TRACING_NAMESPACE_VALUE))
                .doOnRequest(ignored -> logger.verbose("Listing keys"))
                .doOnSuccess(response -> logger.verbose("Listed keys"))
                .doOnError(error -> logger.warning("Failed to list keys", error));
        } catch (RuntimeException ex) {
            return monoError(logger, ex);
        }
    }

    /**
     * Lists {@link DeletedKey deleted keys} of the key vault. The deleted keys are retrieved as JSON Web Key structures
     * that contain the public part of a deleted key. The Get Deleted Keys operation is applicable for vaults enabled
     * for soft-delete. This operation requires the {@code keys/list} permission.
     *
     * <p><strong>Code Samples</strong></p>
     * <p>Lists the deleted keys in the key vault. Subscribes to the call asynchronously and prints out the recovery id
     * of each deleted key when a response has been received.</p>
     *
     * {@codesnippet com.azure.security.keyvault.keys.async.keyclient.listDeletedKeys}
     *
     * @return A {@link PagedFlux} containing all of the {@link DeletedKey deleted keys} in the vault.
     */
    @ServiceMethod(returns = ReturnType.COLLECTION)
    public PagedFlux<DeletedKey> listDeletedKeys() {
        try {
            return new PagedFlux<>(
                () -> withContext(context -> listDeletedKeysFirstPage(context)),
                continuationToken -> withContext(context -> listDeletedKeysNextPage(continuationToken, context)));
        } catch (RuntimeException ex) {
            return new PagedFlux<>(() -> monoError(logger, ex));
        }
    }

    PagedFlux<DeletedKey> listDeletedKeys(Context context) {
        return new PagedFlux<>(
            () -> listDeletedKeysFirstPage(context),
            continuationToken -> listDeletedKeysNextPage(continuationToken, context));
    }

    /*
     * Gets attributes of all the keys given by the {@code nextPageLink} that was retrieved from a call to
     * {@link KeyAsyncClient#listDeletedKeys()}.
     *
     * @param continuationToken The {@link PagedResponse#nextLink()} from a previous, successful call to one of the
     * list operations.
     * @return A {@link Mono} of {@link PagedResponse<DeletedKey>} from the next page of results.
     */
    private Mono<PagedResponse<DeletedKey>> listDeletedKeysNextPage(String continuationToken, Context context) {
        try {
            return service.getDeletedKeys(vaultUrl, continuationToken, ACCEPT_LANGUAGE, CONTENT_TYPE_HEADER_VALUE,
                context.addData(AZ_TRACING_NAMESPACE_KEY, KEYVAULT_TRACING_NAMESPACE_VALUE))
                .doOnRequest(ignored -> logger.verbose("Listing next deleted keys page - Page {} ", continuationToken))
                .doOnSuccess(response -> logger.verbose("Listed next deleted keys page - Page {} ", continuationToken))
                .doOnError(error -> logger.warning("Failed to list next deleted keys page - Page {} ", continuationToken,
                    error));
        } catch (RuntimeException ex) {
            return monoError(logger, ex);
        }
    }

    /*
     * Calls the service and retrieve first page result. It makes one call and retrieve {@code
     * DEFAULT_MAX_PAGE_RESULTS} values.
     */
    private Mono<PagedResponse<DeletedKey>> listDeletedKeysFirstPage(Context context) {
        try {
            return service.getDeletedKeys(vaultUrl, DEFAULT_MAX_PAGE_RESULTS, apiVersion, ACCEPT_LANGUAGE,
                CONTENT_TYPE_HEADER_VALUE, context.addData(AZ_TRACING_NAMESPACE_KEY, KEYVAULT_TRACING_NAMESPACE_VALUE))
                .doOnRequest(ignored -> logger.verbose("Listing deleted keys"))
                .doOnSuccess(response -> logger.verbose("Listed deleted keys"))
                .doOnError(error -> logger.warning("Failed to list deleted keys", error));
        } catch (RuntimeException ex) {
            return monoError(logger, ex);
        }
    }

    /**
     * List all versions of the specified key. The individual key response in the flux is represented by {@link KeyProperties}
     * as only the key identifier, attributes and tags are provided in the response. The key material values are
     * not provided in the response. This operation requires the {@code keys/list} permission.
     *
     * <p>It is possible to get the keys with key material of all the versions from this information. Convert the {@link
     * Flux} containing {@link KeyProperties key properties} to {@link Flux} containing {@link KeyVaultKey key} using
     * {@link KeyAsyncClient#getKey(String, String)} within {@link Flux#flatMap(Function)}.</p>
     *
     * {@codesnippet com.azure.security.keyvault.keys.async.keyclient.listKeyVersions}
     *
     * @param name The name of the key.
     * @return A {@link PagedFlux} containing {@link KeyProperties key} of all the versions of the specified key in the vault.
     *     Flux is empty if key with {@code name} does not exist in key vault.
     * @throws ResourceNotFoundException when a given key {@code name} is null or an empty string.
     */
    @ServiceMethod(returns = ReturnType.COLLECTION)
    public PagedFlux<KeyProperties> listPropertiesOfKeyVersions(String name) {
        try {
            return new PagedFlux<>(
                () -> withContext(context -> listKeyVersionsFirstPage(name, context)),
                continuationToken -> withContext(context -> listKeyVersionsNextPage(continuationToken, context)));
        } catch (RuntimeException ex) {
            return new PagedFlux<>(() -> monoError(logger, ex));
        }
    }

    PagedFlux<KeyProperties> listPropertiesOfKeyVersions(String name, Context context) {
        return new PagedFlux<>(
            () -> listKeyVersionsFirstPage(name, context),
            continuationToken -> listKeyVersionsNextPage(continuationToken, context));
    }

    private Mono<PagedResponse<KeyProperties>> listKeyVersionsFirstPage(String name, Context context) {
        try {
            return service.getKeyVersions(vaultUrl, name, DEFAULT_MAX_PAGE_RESULTS, apiVersion, ACCEPT_LANGUAGE,
                CONTENT_TYPE_HEADER_VALUE, context.addData(AZ_TRACING_NAMESPACE_KEY, KEYVAULT_TRACING_NAMESPACE_VALUE))
                .doOnRequest(ignored -> logger.verbose("Listing key versions - {}", name))
                .doOnSuccess(response -> logger.verbose("Listed key versions - {}", name))
                .doOnError(error -> logger.warning(String.format("Failed to list key versions - %s", name), error));
        } catch (RuntimeException ex) {
            return monoError(logger, ex);
        }
    }

    /*
     * Gets attributes of all the keys given by the {@code nextPageLink} that was retrieved from a call to
     * {@link KeyAsyncClient#listKeyVersions()}.
     *
     * @param continuationToken The {@link PagedResponse#nextLink()} from a previous, successful call to one of the
     * listKeys operations.
     * @return A {@link Mono} of {@link PagedResponse<KeyProperties>} from the next page of results.
     */
    private Mono<PagedResponse<KeyProperties>> listKeyVersionsNextPage(String continuationToken, Context context) {
        try {
            return service.getKeys(vaultUrl, continuationToken, ACCEPT_LANGUAGE, CONTENT_TYPE_HEADER_VALUE,
                context.addData(AZ_TRACING_NAMESPACE_KEY, KEYVAULT_TRACING_NAMESPACE_VALUE))
                .doOnRequest(ignored -> logger.verbose("Listing next key versions page - Page {} ", continuationToken))
                .doOnSuccess(response -> logger.verbose("Listed next key versions page - Page {} ", continuationToken))
                .doOnError(error -> logger.warning("Failed to list next key versions page - Page {} ", continuationToken,
                    error));
        } catch (RuntimeException ex) {
            return monoError(logger, ex);
        }
    }
}
<|MERGE_RESOLUTION|>--- conflicted
+++ resolved
@@ -75,7 +75,6 @@
     private final String vaultUrl;
     private final KeyService service;
     private final ClientLogger logger = new ClientLogger(KeyAsyncClient.class);
-    private final HttpPipeline pipeline;
 
     /**
      * Creates a KeyAsyncClient that uses {@code pipeline} to service requests
@@ -89,7 +88,6 @@
             KeyVaultErrorCodeStrings.getErrorString(KeyVaultErrorCodeStrings.VAULT_END_POINT_REQUIRED));
         this.vaultUrl = vaultUrl.toString();
         this.service = RestProxy.create(KeyService.class, pipeline);
-        this.pipeline = pipeline;
         apiVersion = version.getVersion();
     }
 
@@ -99,15 +97,6 @@
      */
     public String getVaultUrl() {
         return vaultUrl;
-    }
-
-    /**
-     * Gets the {@link HttpPipeline} powering this client.
-     *
-     * @return The pipeline.
-     */
-    HttpPipeline getHttpPipeline() {
-        return this.pipeline;
     }
 
     Duration getDefaultPollingInterval() {
@@ -303,12 +292,7 @@
             .setKty(createRsaKeyOptions.getKeyType())
             .setKeySize(createRsaKeyOptions.getKeySize())
             .setKeyOps(createRsaKeyOptions.getKeyOperations())
-<<<<<<< HEAD
             .setKeyAttributes(new KeyRequestAttributes(createRsaKeyOptions));
-=======
-            .setKeyAttributes(new KeyRequestAttributes(createRsaKeyOptions))
-            .setPublicExponent(createRsaKeyOptions.getPublicExponent());
->>>>>>> 078fd233
         return service.createKey(vaultUrl, createRsaKeyOptions.getName(), apiVersion, ACCEPT_LANGUAGE, parameters,
             CONTENT_TYPE_HEADER_VALUE, context.addData(AZ_TRACING_NAMESPACE_KEY, KEYVAULT_TRACING_NAMESPACE_VALUE))
             .doOnRequest(ignored -> logger.verbose("Creating Rsa key - {}", createRsaKeyOptions.getName()))
