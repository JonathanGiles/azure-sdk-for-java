--- conflicted
+++ resolved
@@ -22,17 +22,6 @@
 import com.azure.core.util.polling.PollResponse;
 import com.azure.core.util.polling.PollerFlux;
 import com.azure.core.util.polling.PollingContext;
-<<<<<<< HEAD
-=======
-import com.azure.security.keyvault.keys.cryptography.CryptographyAsyncClient;
-import com.azure.security.keyvault.keys.cryptography.CryptographyClientBuilder;
-import com.azure.security.keyvault.keys.cryptography.CryptographyServiceVersion;
-import com.azure.security.keyvault.keys.implementation.models.GetRandomBytesRequest;
-import com.azure.security.keyvault.keys.implementation.models.KeyRotationPolicyAttributes;
-import com.azure.security.keyvault.keys.implementation.models.LifetimeAction;
-import com.azure.security.keyvault.keys.implementation.models.LifetimeActionTrigger;
-import com.azure.security.keyvault.keys.implementation.models.LifetimeActionsType;
->>>>>>> a9ae08ca
 import com.azure.security.keyvault.keys.models.CreateEcKeyOptions;
 import com.azure.security.keyvault.keys.models.CreateKeyOptions;
 import com.azure.security.keyvault.keys.models.CreateOctKeyOptions;
@@ -43,9 +32,6 @@
 import com.azure.security.keyvault.keys.models.KeyCurveName;
 import com.azure.security.keyvault.keys.models.KeyOperation;
 import com.azure.security.keyvault.keys.models.KeyProperties;
-import com.azure.security.keyvault.keys.models.KeyRotationLifetimeAction;
-import com.azure.security.keyvault.keys.models.KeyRotationPolicy;
-import com.azure.security.keyvault.keys.models.KeyRotationPolicyProperties;
 import com.azure.security.keyvault.keys.models.KeyType;
 import com.azure.security.keyvault.keys.models.KeyVaultKey;
 import reactor.core.publisher.Flux;
@@ -54,12 +40,7 @@
 import java.net.HttpURLConnection;
 import java.net.URL;
 import java.time.Duration;
-import java.time.LocalDateTime;
-import java.time.OffsetDateTime;
-import java.time.ZoneOffset;
-import java.util.ArrayList;
 import java.util.Arrays;
-import java.util.List;
 import java.util.Objects;
 import java.util.function.Function;
 
@@ -69,9 +50,9 @@
 
 /**
  * The {@link KeyAsyncClient} provides asynchronous methods to manage {@link KeyVaultKey keys} in the Azure Key Vault.
- * The client supports creating, retrieving, updating, deleting, purging, backing up, restoring, listing, releasing
- * and rotating the {@link KeyVaultKey keys}. The client also supports listing {@link DeletedKey deleted keys} for a
- * soft-delete enabled Azure Key Vault.
+ * The client supports creating, retrieving, updating, deleting, purging, backing up, restoring and listing the
+ * {@link KeyVaultKey keys}. The client also supports listing {@link DeletedKey deleted keys} for a soft-delete
+ * enabled Azure Key Vault.
  *
  * <p><strong>Samples to construct the async client</strong></p>
  * {@codesnippet com.azure.security.keyvault.keys.KeyAsyncClient.instantiation}
@@ -150,71 +131,6 @@
     }
 
     /**
-     * Creates a {@link CryptographyAsyncClient} for the latest version of a given key.
-     *
-     * <p>To ensure correct behavior when performing operations such as {@code Decrypt}, {@code Unwrap} and
-     * {@code Verify}, it is recommended to use a {@link CryptographyAsyncClient} created for the specific key
-     * version that was used for the corresponding inverse operation: {@code Encrypt}, {@code Wrap}, or
-     * {@code Sign}, respectively.</p>
-     *
-     * <p>You can provide a key version either via {@link KeyAsyncClient#getCryptographyAsyncClient(String, String)} or
-     * by ensuring it is included in the {@code keyIdentifier} passed to
-     * {@link CryptographyClientBuilder#keyIdentifier(String)} before building a client.</p>
-     *
-     * @param keyName The name of the key.
-     *
-     * @return An instance of {@link CryptographyAsyncClient} associated with the latest version of a key with the
-     * provided name.
-     *
-     * @throws IllegalArgumentException If {@code keyName} is {@code null} or empty.
-     */
-    public CryptographyAsyncClient getCryptographyAsyncClient(String keyName) {
-        return getCryptographyClientBuilder(keyName, null).buildAsyncClient();
-    }
-
-    /**
-     * Creates a {@link CryptographyAsyncClient} for a given key version.
-     *
-     * @param keyName The name of the key.
-     * @param keyVersion The key version.
-     *
-     * @return An instance of {@link CryptographyAsyncClient} associated with a key with the provided name and version.
-     * If {@code keyVersion} is {@code null} or empty, the client will use the latest version of the key.
-     *
-     * @throws IllegalArgumentException If {@code keyName} is {@code null} or empty.
-     */
-    public CryptographyAsyncClient getCryptographyAsyncClient(String keyName, String keyVersion) {
-        return getCryptographyClientBuilder(keyName, keyVersion).buildAsyncClient();
-    }
-
-    CryptographyClientBuilder getCryptographyClientBuilder(String keyName, String keyVersion) {
-        if (CoreUtils.isNullOrEmpty(keyName)) {
-            throw logger.logExceptionAsError(new IllegalArgumentException("'keyName' cannot be null or empty."));
-        }
-
-        return new CryptographyClientBuilder()
-            .keyIdentifier(generateKeyId(keyName, keyVersion))
-            .pipeline(pipeline)
-            .serviceVersion(CryptographyServiceVersion.valueOf(keyServiceVersion.name()));
-    }
-
-    String generateKeyId(String keyName, String keyVersion) {
-        StringBuilder stringBuilder = new StringBuilder(vaultUrl);
-
-        if (!vaultUrl.endsWith("/")) {
-            stringBuilder.append("/");
-        }
-
-        stringBuilder.append("keys/").append(keyName);
-
-        if (!CoreUtils.isNullOrEmpty(keyVersion)) {
-            stringBuilder.append("/").append(keyVersion);
-        }
-
-        return stringBuilder.toString();
-    }
-
-    /**
      * Creates a new {@link KeyVaultKey key} and stores it in the key vault. The create key operation can be used to
      * create any {@link KeyType keyType} in Azure Key Vault. If a {@link KeyVaultKey key} with the provided name
      * already exists, Azure Key Vault creates a new version of the {@link KeyVaultKey key}. It requires the
@@ -943,18 +859,14 @@
         KeyRequestParameters parameters = new KeyRequestParameters()
             .setTags(keyProperties.getTags())
             .setKeyAttributes(new KeyRequestAttributes(keyProperties));
+
         if (keyOperations.length > 0) {
             parameters.setKeyOps(Arrays.asList(keyOperations));
         }
-<<<<<<< HEAD
-        return service.updateKey(vaultUrl, keyProperties.getName(), keyProperties.getVersion(), apiVersion, ACCEPT_LANGUAGE, parameters,
-            CONTENT_TYPE_HEADER_VALUE, context.addData(AZ_TRACING_NAMESPACE_KEY, KEYVAULT_TRACING_NAMESPACE_VALUE))
-=======
 
         return service.updateKey(vaultUrl, keyProperties.getName(), keyProperties.getVersion(),
                 keyServiceVersion.getVersion(), ACCEPT_LANGUAGE, parameters, CONTENT_TYPE_HEADER_VALUE,
                 context.addData(AZ_TRACING_NAMESPACE_KEY, KEYVAULT_TRACING_NAMESPACE_VALUE))
->>>>>>> a9ae08ca
             .doOnRequest(ignored -> logger.verbose("Updating key - {}", keyProperties.getName()))
             .doOnSuccess(response -> logger.verbose("Updated key - {}", response.getValue().getName()))
             .doOnError(error -> logger.warning("Failed to update key - {}", keyProperties.getName(), error));
@@ -1586,448 +1498,4 @@
             return monoError(logger, ex);
         }
     }
-<<<<<<< HEAD
-=======
-
-    /**
-     * Get the requested number of bytes containing random values from a managed HSM.
-     *
-     * <p><strong>Code Samples</strong></p>
-     * <p>Gets a number of bytes containing random values from a Managed HSM. Prints out the retrieved bytes in
-     * base64Url format.</p>
-     * {@codesnippet com.azure.security.keyvault.keys.KeyAsyncClient.getRandomBytes#int}
-     *
-     * @param count The requested number of random bytes.
-     *
-     * @return A {@link Mono} containing the requested number of bytes containing random values from a managed HSM.
-     */
-    @ServiceMethod(returns = ReturnType.SINGLE)
-    public Mono<RandomBytes> getRandomBytes(int count) {
-        try {
-            return withContext(context -> getRandomBytesWithResponse(count, context)
-                .flatMap(FluxUtil::toMono));
-        } catch (RuntimeException e) {
-            return monoError(logger, e);
-        }
-    }
-
-    /**
-     * Get the requested number of bytes containing random values from a managed HSM.
-     *
-     * <p><strong>Code Samples</strong></p>
-     * <p>Gets a number of bytes containing random values from a Managed HSM. Prints out the
-     * {@link Response HTTP Response} details and the retrieved bytes in base64Url format.</p>
-     * {@codesnippet com.azure.security.keyvault.keys.KeyAsyncClient.getRandomBytesWithResponse#int}
-     *
-     * @param count The requested number of random bytes.
-     *
-     * @return A {@link Mono} containing the {@link Response HTTP response} for this operation and the requested number
-     * of bytes containing random values from a managed HSM.
-     */
-    @ServiceMethod(returns = ReturnType.SINGLE)
-    public Mono<Response<RandomBytes>> getRandomBytesWithResponse(int count) {
-        try {
-            return withContext(context -> getRandomBytesWithResponse(count, context));
-        } catch (RuntimeException e) {
-            return monoError(logger, e);
-        }
-    }
-
-    Mono<Response<RandomBytes>> getRandomBytesWithResponse(int count, Context context) {
-        try {
-            return service.getRandomBytes(vaultUrl, keyServiceVersion.getVersion(),
-                    new GetRandomBytesRequest().setCount(count), "application/json",
-                    context.addData(AZ_TRACING_NAMESPACE_KEY, KEYVAULT_TRACING_NAMESPACE_VALUE))
-                .doOnRequest(ignored -> logger.verbose("Getting {} random bytes.", count))
-                .doOnSuccess(response -> logger.verbose("Got {} random bytes.", count))
-                .doOnError(error -> logger.warning("Failed to get random bytes - {}", error))
-                .map(response -> new SimpleResponse<>(response, new RandomBytes(response.getValue().getBytes())));
-        } catch (RuntimeException e) {
-            return monoError(logger, e);
-        }
-    }
-
-    /**
-     * Releases the latest version of a {@link KeyVaultKey key}.
-     *
-     * <p>The {@link KeyVaultKey key} must be exportable. This operation requires the {@code keys/release} permission.
-     * </p>
-     *
-     * <p><strong>Code Samples</strong></p>
-     * <p>Releases a {@link KeyVaultKey key}. Subscribes to the call asynchronously and prints out the signed object
-     * that contains the {@link KeyVaultKey released key} when a response has been received.</p>
-     * {@codesnippet com.azure.security.keyvault.keys.KeyClient.releaseKey#String-String}
-     *
-     * @param name The name of the {@link KeyVaultKey key} to release.
-     * @param target The attestation assertion for the target of the {@link KeyVaultKey key} release.
-     *
-     * @return A {@link Mono} containing the {@link ReleaseKeyResult} containing the released key.
-     *
-     * @throws IllegalArgumentException If {@code name} or {@code target} are {@code null} or empty.
-     * @throws ResourceNotFoundException If the {@link KeyVaultKey key} for the provided {@code name} does not exist.
-     */
-    @ServiceMethod(returns = ReturnType.SINGLE)
-    public Mono<ReleaseKeyResult> releaseKey(String name, String target) {
-        try {
-            return releaseKeyWithResponse(name, "", target, new ReleaseKeyOptions())
-                .flatMap(FluxUtil::toMono);
-        } catch (RuntimeException e) {
-            return monoError(logger, e);
-        }
-    }
-
-    /**
-     * Releases a key.
-     *
-     * <p>The key must be exportable. This operation requires the 'keys/release' permission.</p>
-     *
-     * <p><strong>Code Samples</strong></p>
-     * <p>Releases a {@link KeyVaultKey key}. Subscribes to the call asynchronously and prints out the signed object
-     * that contains the {@link KeyVaultKey released key} when a response has been received.</p>
-     * {@codesnippet com.azure.security.keyvault.keys.KeyAsyncClient.releaseKey#String-String-String}
-     *
-     * @param name The name of the {@link KeyVaultKey key} to release.
-     * @param version The version of the key to retrieve. If this is empty or {@code null}, this call is equivalent to
-     * calling {@link KeyAsyncClient#releaseKey(String, String)}, with the latest key version being released.
-     * @param target The attestation assertion for the target of the key release.
-     *
-     * @return A {@link Mono} containing the {@link ReleaseKeyResult} containing the released key.
-     *
-     * @throws IllegalArgumentException If {@code name} or {@code target} are {@code null} or empty.
-     * @throws ResourceNotFoundException If the {@link KeyVaultKey key} for the provided {@code name} does not exist.
-     */
-    @ServiceMethod(returns = ReturnType.SINGLE)
-    public Mono<ReleaseKeyResult> releaseKey(String name, String version, String target) {
-        try {
-            return releaseKeyWithResponse(name, version, target, new ReleaseKeyOptions())
-                .flatMap(FluxUtil::toMono);
-        } catch (RuntimeException e) {
-            return monoError(logger, e);
-        }
-    }
-
-    /**
-     * Releases a key.
-     *
-     * <p>The key must be exportable. This operation requires the 'keys/release' permission.</p>
-     *
-     * <p><strong>Code Samples</strong></p>
-     * <p>Releases a {@link KeyVaultKey key}. Subscribes to the call asynchronously and prints out the
-     * {@link Response HTTP Response} details and the signed object that contains the {@link KeyVaultKey released key}
-     * when a response has been received.</p>
-     * {@codesnippet com.azure.security.keyvault.keys.KeyAsyncClient.releaseKeyWithResponse#String-String-String-ReleaseKeyOptions}
-     *
-     * @param name The name of the key to release.
-     * @param version The version of the key to retrieve. If this is empty or {@code null}, this call is equivalent to
-     * calling {@link KeyAsyncClient#releaseKey(String, String)}, with the latest key version being released.
-     * @param target The attestation assertion for the target of the key release.
-     * @param options Additional {@link ReleaseKeyOptions options} for releasing a {@link KeyVaultKey key}.
-     *
-     * @return A {@link Mono} containing the {@link Response HTTP response} for this operation and the
-     * {@link ReleaseKeyResult} containing the released key.
-     *
-     * @throws IllegalArgumentException If {@code name} or {@code target} are {@code null} or empty.
-     * @throws ResourceNotFoundException If the {@link KeyVaultKey key} for the provided {@code name} does not exist.
-     */
-    @ServiceMethod(returns = ReturnType.SINGLE)
-    public Mono<Response<ReleaseKeyResult>> releaseKeyWithResponse(String name, String version, String target,
-                                                                   ReleaseKeyOptions options) {
-        try {
-            return withContext(context -> releaseKeyWithResponse(name, version, target, options, context));
-        } catch (RuntimeException e) {
-            return monoError(logger, e);
-        }
-    }
-
-    Mono<Response<ReleaseKeyResult>> releaseKeyWithResponse(String name, String version, String target,
-                                                            ReleaseKeyOptions options, Context context) {
-        try {
-            if (CoreUtils.isNullOrEmpty(name)) {
-                return monoError(logger, new IllegalArgumentException("'name' cannot be null or empty"));
-            }
-
-            if (CoreUtils.isNullOrEmpty(target)) {
-                return monoError(logger, new IllegalArgumentException("'target' cannot be null or empty"));
-            }
-
-            options = options == null ? new ReleaseKeyOptions() : options;
-
-            KeyReleaseParameters keyReleaseParameters = new KeyReleaseParameters()
-                .setTarget(target)
-                .setAlgorithm(options.getAlgorithm())
-                .setNonce(options.getNonce());
-
-            return service.release(vaultUrl, name, version, keyServiceVersion.getVersion(), keyReleaseParameters,
-                    "application/json", context.addData(AZ_TRACING_NAMESPACE_KEY, KEYVAULT_TRACING_NAMESPACE_VALUE))
-                .doOnRequest(ignored -> logger.verbose("Releasing key with name %s and version %s.", name, version))
-                .doOnSuccess(response -> logger.verbose("Released key with name %s and version %s.", name, version))
-                .doOnError(error -> logger.warning("Failed to release key - {}", error));
-        } catch (RuntimeException e) {
-            return monoError(logger, e);
-        }
-    }
-
-    /**
-     * Rotates a {@link KeyVaultKey key}. The rotate key operation will do so based on
-     * {@link KeyRotationPolicy key's rotation policy}. This operation requires the {@code keys/rotate} permission.
-     *
-     * <p><strong>Code Samples</strong></p>
-     * <p>Rotates a {@link KeyVaultKey key}. Prints out {@link KeyVaultKey rotated key} details.</p>
-     * {@codesnippet com.azure.security.keyvault.keys.KeyAsyncClient.rotateKey#String}
-     *
-     * @param name The name of {@link KeyVaultKey key} to be rotated. The system will generate a new version in the
-     * specified {@link KeyVaultKey key}.
-     *
-     * @return The new version of the rotated {@link KeyVaultKey key}.
-     *
-     * @throws IllegalArgumentException If {@code name} is {@code null} or empty.
-     * @throws ResourceNotFoundException If the {@link KeyVaultKey key} for the provided {@code name} does not exist.
-     */
-    @ServiceMethod(returns = ReturnType.SINGLE)
-    public Mono<KeyVaultKey> rotateKey(String name) {
-        try {
-            return rotateKeyWithResponse(name).flatMap(FluxUtil::toMono);
-        } catch (RuntimeException e) {
-            return monoError(logger, e);
-        }
-    }
-
-    /**
-     * Rotates a {@link KeyVaultKey key}. The rotate key operation will do so based on
-     * {@link KeyRotationPolicy key's rotation policy}. This operation requires the {@code keys/rotate} permission.
-     *
-     * <p><strong>Code Samples</strong></p>
-     * <p>Rotates a {@link KeyVaultKey key}. Subscribes to the call asynchronously and prints out the
-     * {@link Response HTTP Response} and {@link KeyVaultKey rotated key} details when a response has been received.</p>
-     * {@codesnippet com.azure.security.keyvault.keys.KeyAsyncClient.rotateKeyWithResponse#String}
-     *
-     * @param name The name of {@link KeyVaultKey key} to be rotated. The system will generate a new version in the
-     * specified {@link KeyVaultKey key}.
-     *
-     * @return A {@link Mono} containing the {@link Response HTTP response} for this operation and the new version of
-     * the rotated {@link KeyVaultKey key}.
-     *
-     * @throws IllegalArgumentException If {@code name} is {@code null} or empty.
-     * @throws ResourceNotFoundException If the {@link KeyVaultKey key} for the provided {@code name} does not exist.
-     */
-    @ServiceMethod(returns = ReturnType.SINGLE)
-    public Mono<Response<KeyVaultKey>> rotateKeyWithResponse(String name) {
-        try {
-            return withContext(context -> rotateKeyWithResponse(name, context));
-        } catch (RuntimeException e) {
-            return monoError(logger, e);
-        }
-    }
-
-    Mono<Response<KeyVaultKey>> rotateKeyWithResponse(String name, Context context) {
-        try {
-            if (CoreUtils.isNullOrEmpty(name)) {
-                return monoError(logger, new IllegalArgumentException("'name' cannot be null or empty"));
-            }
-
-            return service.rotateKey(vaultUrl, name, keyServiceVersion.getVersion(), "application/json",
-                    context.addData(AZ_TRACING_NAMESPACE_KEY, KEYVAULT_TRACING_NAMESPACE_VALUE))
-                .doOnRequest(ignored -> logger.verbose("Rotating key with name %s.", name))
-                .doOnSuccess(response -> logger.verbose("Rotated key with name %s.", name))
-                .doOnError(error -> logger.warning("Failed to rotate key - {}", error));
-        } catch (RuntimeException e) {
-            return monoError(logger, e);
-        }
-    }
-
-    /**
-     * Gets the {@link KeyRotationPolicy} for the {@link KeyVaultKey key} with the provided name. This operation
-     * requires the {@code keys/get} permission.
-     *
-     * <p><strong>Code Samples</strong></p>
-     * <p>Retrieves the {@link KeyRotationPolicy rotation policy} of a given {@link KeyVaultKey key}. Subscribes to the
-     * call asynchronously and prints out the {@link KeyRotationPolicy rotation policy key} details when a response
-     * has been received.</p>
-     * {@codesnippet com.azure.security.keyvault.keys.KeyAsyncClient.getKeyRotationPolicy#String}
-     *
-     * @param name The name of the {@link KeyVaultKey key}.
-     *
-     * @return A {@link Mono} containing the {@link KeyRotationPolicy} for the key.
-     *
-     * @throws IllegalArgumentException If {@code name} is {@code null} or empty.
-     * @throws ResourceNotFoundException If the {@link KeyVaultKey key} for the provided {@code name} does not exist.
-     */
-    @ServiceMethod(returns = ReturnType.SINGLE)
-    public Mono<KeyRotationPolicy> getKeyRotationPolicy(String name) {
-        try {
-            return getKeyRotationPolicyWithResponse(name).flatMap(FluxUtil::toMono);
-        } catch (RuntimeException e) {
-            return monoError(logger, e);
-        }
-    }
-
-    /**
-     * Gets the {@link KeyRotationPolicy} for the {@link KeyVaultKey key} with the provided name. This operation
-     * requires the {@code keys/get} permission.
-     *
-     * <p><strong>Code Samples</strong></p>
-     * <p>Retrieves the {@link KeyRotationPolicy rotation policy} of a given {@link KeyVaultKey key}. Subscribes to the
-     * call asynchronously and prints out the {@link Response HTTP Response} and
-     * {@link KeyRotationPolicy rotation policy key} details when a response has been received.</p>
-     * {@codesnippet com.azure.security.keyvault.keys.KeyAsyncClient.getKeyRotationPolicyWithResponse#String}
-     *
-     * @param name The name of the {@link KeyVaultKey key}.
-     *
-     * @return A {@link Mono} containing the {@link Response HTTP response} for this operation and the
-     * {@link KeyRotationPolicy} for the key.
-     *
-     * @throws IllegalArgumentException If {@code name} is {@code null} or empty.
-     * @throws ResourceNotFoundException If the {@link KeyVaultKey key} for the provided {@code name} does not exist.
-     */
-    @ServiceMethod(returns = ReturnType.SINGLE)
-    public Mono<Response<KeyRotationPolicy>> getKeyRotationPolicyWithResponse(String name) {
-        try {
-            return withContext(context -> getKeyRotationPolicyWithResponse(name, context));
-        } catch (RuntimeException e) {
-            return monoError(logger, e);
-        }
-    }
-
-    Mono<Response<KeyRotationPolicy>> getKeyRotationPolicyWithResponse(String name, Context context) {
-        try {
-            if (CoreUtils.isNullOrEmpty(name)) {
-                return monoError(logger, new IllegalArgumentException("'name' cannot be null or empty"));
-            }
-
-            return service.getKeyRotationPolicy(vaultUrl, name, keyServiceVersion.getVersion(), "application/json",
-                    context.addData(AZ_TRACING_NAMESPACE_KEY, KEYVAULT_TRACING_NAMESPACE_VALUE))
-                .doOnRequest(ignored -> logger.verbose("Retrieving key rotation policy for key with name.", name))
-                .doOnSuccess(response -> logger.verbose("Retrieved key rotation policy for key with name.", name))
-                .doOnError(error -> logger.warning("Failed to retrieve key rotation policy - {}", error))
-                .map(response -> new SimpleResponse<>(response, toKeyRotationPolicy(response.getValue())));
-        } catch (RuntimeException e) {
-            return monoError(logger, e);
-        }
-    }
-
-    /**
-     * Updates the {@link KeyRotationPolicy} of the key with the provided name. This operation requires the
-     * {@code keys/update} permission.
-     *
-     * <p><strong>Code Samples</strong></p>
-     * <p>Updates the {@link KeyRotationPolicy rotation policy} of a given {@link KeyVaultKey key}. Subscribes to the
-     * call asynchronously and prints out the {@link KeyRotationPolicy rotation policy key} details when a response
-     * has been received.</p>
-     * {@codesnippet com.azure.security.keyvault.keys.KeyAsyncClient.updateKeyRotationPolicy#String-KeyRotationPolicyProperties}
-     *
-     * @param name The name of the {@link KeyVaultKey key}.
-     * @param keyRotationPolicyProperties The {@link KeyRotationPolicyProperties} for the key.
-     *
-     * @return A {@link Mono} containing the {@link KeyRotationPolicy} for the key.
-     *
-     * @throws IllegalArgumentException If {@code name} is {@code null} or empty.
-     * @throws ResourceNotFoundException If the {@link KeyVaultKey key} for the provided {@code name} does not exist.
-     */
-    @ServiceMethod(returns = ReturnType.SINGLE)
-    public Mono<KeyRotationPolicy> updateKeyRotationPolicy(String name,
-                                                           KeyRotationPolicyProperties keyRotationPolicyProperties) {
-        try {
-            return updateKeyRotationPolicyWithResponse(name, keyRotationPolicyProperties).flatMap(FluxUtil::toMono);
-        } catch (RuntimeException e) {
-            return monoError(logger, e);
-        }
-    }
-
-    /**
-     * Updates the {@link KeyRotationPolicy} of the key with the provided name. This operation requires the
-     * {@code keys/update} permission.
-     *
-     * <p><strong>Code Samples</strong></p>
-     * <p>Updates the {@link KeyRotationPolicy rotation policy} of a given {@link KeyVaultKey key}. Subscribes to the
-     * call asynchronously and prints out the {@link Response HTTP Response} and
-     * {@link KeyRotationPolicy rotation policy key} details when a response has been received.</p>
-     * {@codesnippet com.azure.security.keyvault.keys.KeyAsyncClient.updateKeyRotationPolicyWithResponse#String-KeyRotationPolicyProperties}
-     *
-     * @param name The name of the {@link KeyVaultKey key}.
-     * @param keyRotationPolicyProperties The {@link KeyRotationPolicyProperties} for the key.
-     *
-     * @return A {@link Mono} containing the {@link Response HTTP response} for this operation and the
-     * {@link KeyRotationPolicy} for the key.
-     *
-     * @throws IllegalArgumentException If {@code name} is {@code null} or empty.
-     * @throws ResourceNotFoundException If the {@link KeyVaultKey key} for the provided {@code name} does not exist.
-     */
-    @ServiceMethod(returns = ReturnType.SINGLE)
-    public Mono<Response<KeyRotationPolicy>> updateKeyRotationPolicyWithResponse(String name, KeyRotationPolicyProperties keyRotationPolicyProperties) {
-        try {
-            return withContext(context ->
-                updateKeyRotationPolicyWithResponse(name, keyRotationPolicyProperties, context));
-        } catch (RuntimeException e) {
-            return monoError(logger, e);
-        }
-    }
-
-    Mono<Response<KeyRotationPolicy>> updateKeyRotationPolicyWithResponse(String name, KeyRotationPolicyProperties keyRotationPolicyProperties, Context context) {
-        try {
-            if (CoreUtils.isNullOrEmpty(name)) {
-                return monoError(logger, new IllegalArgumentException("'name' cannot be null or empty"));
-            }
-
-            List<LifetimeAction> lifetimeActions = new ArrayList<>();
-
-            for (KeyRotationLifetimeAction lifetimeAction : keyRotationPolicyProperties.getLifetimeActions()) {
-                lifetimeActions.add(new LifetimeAction()
-                    .setAction(new LifetimeActionsType()
-                        .setType(lifetimeAction.getType()))
-                    .setTrigger(new LifetimeActionTrigger()
-                        .setTimeAfterCreate(lifetimeAction.getTimeAfterCreate())
-                        .setTimeBeforeExpiry(lifetimeAction.getTimeBeforeExpiry())));
-            }
-
-            com.azure.security.keyvault.keys.implementation.models.KeyRotationPolicy keyRotationPolicy =
-                new com.azure.security.keyvault.keys.implementation.models.KeyRotationPolicy()
-                    .setAttributes(new KeyRotationPolicyAttributes()
-                        .setExpiryTime(keyRotationPolicyProperties.getExpiryTime()))
-                    .setLifetimeActions(lifetimeActions);
-
-            return service.updateKeyRotationPolicy(vaultUrl, name, keyServiceVersion.getVersion(), keyRotationPolicy,
-                    "application/json", context.addData(AZ_TRACING_NAMESPACE_KEY, KEYVAULT_TRACING_NAMESPACE_VALUE))
-                .doOnRequest(ignored -> logger.verbose("Updating key rotation policy for key with name.", name))
-                .doOnSuccess(response -> logger.verbose("Updated key rotation policy for key with name.", name))
-                .doOnError(error -> logger.warning("Failed to retrieve key rotation policy - {}", error))
-                .map(response -> new SimpleResponse<>(response, toKeyRotationPolicy(response.getValue())));
-        } catch (RuntimeException e) {
-            return monoError(logger, e);
-        }
-    }
-
-    private KeyRotationPolicy toKeyRotationPolicy(com.azure.security.keyvault.keys.implementation.models.KeyRotationPolicy keyRotationPolicy) {
-        if (keyRotationPolicy == null) {
-            return null;
-        }
-
-        List<KeyRotationLifetimeAction> keyRotationLifetimeActions = null;
-
-        if (keyRotationPolicy.getLifetimeActions() != null) {
-            keyRotationLifetimeActions = new ArrayList<>();
-
-            for (LifetimeAction lifetimeAction : keyRotationPolicy.getLifetimeActions()) {
-                keyRotationLifetimeActions.add(new KeyRotationLifetimeAction(lifetimeAction.getAction().getType())
-                    .setTimeBeforeExpiry(lifetimeAction.getTrigger().getTimeBeforeExpiry())
-                    .setTimeAfterCreate(lifetimeAction.getTrigger().getTimeAfterCreate()));
-            }
-        }
-
-        OffsetDateTime createdOn = null;
-        OffsetDateTime updatedOn = null;
-        String expiryTime = null;
-
-        if (keyRotationPolicy.getAttributes() != null) {
-            createdOn = OffsetDateTime.of(LocalDateTime.ofEpochSecond(keyRotationPolicy.getAttributes().getCreatedOn(),
-                0, ZoneOffset.UTC), ZoneOffset.UTC);
-            updatedOn = OffsetDateTime.of(LocalDateTime.ofEpochSecond(keyRotationPolicy.getAttributes().getUpdatedOn(),
-                0, ZoneOffset.UTC), ZoneOffset.UTC);
-            expiryTime = keyRotationPolicy.getAttributes().getExpiryTime();
-        }
-
-        return new KeyRotationPolicy(keyRotationPolicy.getId(), createdOn, updatedOn)
-            .setExpiryTime(expiryTime)
-            .setLifetimeActions(keyRotationLifetimeActions);
-    }
->>>>>>> a9ae08ca
 }
