// Copyright (c) Microsoft Corporation. All rights reserved.
// Licensed under the MIT License.

package com.azure.security.keyvault.keys;

import com.azure.core.annotation.ServiceClientBuilder;
import com.azure.core.credential.TokenCredential;
import com.azure.core.http.HttpClient;
import com.azure.core.http.HttpPipeline;
import com.azure.core.http.HttpPipelineBuilder;
<<<<<<< HEAD
=======
import com.azure.core.http.HttpPipelinePosition;
import com.azure.core.http.policy.AddHeadersPolicy;
>>>>>>> 078fd233
import com.azure.core.http.policy.HttpLogDetailLevel;
import com.azure.core.http.policy.HttpLogOptions;
import com.azure.core.http.policy.HttpLoggingPolicy;
import com.azure.core.http.policy.HttpPipelinePolicy;
import com.azure.core.http.policy.HttpPolicyProviders;
import com.azure.core.http.policy.RetryPolicy;
import com.azure.core.http.policy.UserAgentPolicy;
import com.azure.core.util.Configuration;
import com.azure.core.util.CoreUtils;
import com.azure.core.util.logging.ClientLogger;
import com.azure.security.keyvault.keys.implementation.KeyVaultCredentialPolicy;

import java.net.MalformedURLException;
import java.net.URL;
import java.util.ArrayList;
import java.util.List;
import java.util.Map;

/**
 * This class provides a fluent builder API to help aid the configuration and instantiation of the {@link KeyAsyncClient
 * secret async client} and {@link KeyClient secret sync client}, by calling
 * {@link KeyClientBuilder#buildAsyncClient() buildAsyncClient} and {@link KeyClientBuilder#buildClient() buildClient}
 * respectively. It constructs an instance of the desired client.
 *
 * <p> The minimal configuration options required by {@link KeyClientBuilder} to build {@link KeyAsyncClient} are
 * {@link String vaultUrl} and {@link TokenCredential credential}. </p>
 *
 * {@codesnippet com.azure.security.keyvault.keys.async.keyclient.instantiation}
 *
 * <p>The {@link HttpLogDetailLevel log detail level}, multiple custom {@link HttpLoggingPolicy policies} and custom
 * {@link HttpClient http client} can be optionally configured in the {@link KeyClientBuilder}.</p>
 *
 * {@codesnippet com.azure.security.keyvault.keys.async.keyclient.withhttpclient.instantiation}
 *
 * <p>Alternatively, custom {@link HttpPipeline http pipeline} with custom {@link HttpPipelinePolicy} policies and
 * {@link String vaultUrl} can be specified. It provides finer control over the construction of {@link KeyAsyncClient}
 * and {@link KeyClient}</p>
 *
 * {@codesnippet com.azure.security.keyvault.keys.async.keyclient.pipeline.instantiation}
 *
 * <p> The minimal configuration options required by {@link KeyClientBuilder secretClientBuilder} to build {@link
 * KeyClient} are {@link String vaultUrl} and {@link TokenCredential credential}. </p>
 *
 * {@codesnippet com.azure.security.keyvault.keys.keyclient.instantiation}
 *
 * @see KeyAsyncClient
 * @see KeyClient
 */
@ServiceClientBuilder(serviceClients = KeyClient.class)
public final class KeyClientBuilder {
    private final ClientLogger logger = new ClientLogger(KeyClientBuilder.class);
    // This is properties file's name.
    private static final String AZURE_KEY_VAULT_KEYS = "azure-key-vault-keys.properties";
    private static final String SDK_NAME = "name";
    private static final String SDK_VERSION = "version";

    private final List<HttpPipelinePolicy> perCallPolicies;
    private final List<HttpPipelinePolicy> perRetryPolicies;
    private final Map<String, String> properties;

    private TokenCredential credential;
    private HttpPipeline pipeline;
    private URL vaultUrl;
    private HttpClient httpClient;
    private HttpLogOptions httpLogOptions;
    private RetryPolicy retryPolicy;
    private Configuration configuration;
    private KeyServiceVersion version;

    /**
     * The constructor with defaults.
     */
    public KeyClientBuilder() {
        retryPolicy = new RetryPolicy();
        httpLogOptions = new HttpLogOptions();
        perCallPolicies = new ArrayList<>();
        perRetryPolicies = new ArrayList<>();
        properties = CoreUtils.getProperties(AZURE_KEY_VAULT_KEYS);
    }

    /**
     * Creates a {@link KeyClient} based on options set in the builder.
     * Every time {@code buildClient()} is called, a new instance of {@link KeyClient} is created.
     *
     * <p>If {@link KeyClientBuilder#pipeline(HttpPipeline) pipeline} is set, then the {@code pipeline} and
     * {@link KeyClientBuilder#vaultUrl(String) vaultUrl} are used to create the {@link KeyClientBuilder client}.
     * All other builder settings are ignored. If {@code pipeline} is not set, then {@link
     * KeyClientBuilder#credential(TokenCredential) key vault credential} and {@link
     * KeyClientBuilder#vaultUrl(String) key vault url} are required to build the {@link KeyClient client}.</p>
     *
     * @return A {@link KeyClient} with the options set from the builder.
     *
     * @throws IllegalStateException If {@link KeyClientBuilder#credential(TokenCredential)} or
     * {@link KeyClientBuilder#vaultUrl(String)} have not been set.
     */
    public KeyClient buildClient() {
        return new KeyClient(buildAsyncClient());
    }

    /**
     * Creates a {@link KeyAsyncClient} based on options set in the builder.
     * Every time {@code buildAsyncClient()} is called, a new instance of {@link KeyAsyncClient} is created.
     *
     * <p>If {@link KeyClientBuilder#pipeline(HttpPipeline) pipeline} is set, then the {@code pipeline} and
     * {@link KeyClientBuilder#vaultUrl(String) vaultUrl} are used to create the {@link KeyClientBuilder client}.
     * All other builder settings are ignored. If {@code pipeline} is not set, then {@link
     * KeyClientBuilder#credential(TokenCredential) key vault credential and {@link KeyClientBuilder#vaultUrl(String)}
     * key vault url are required to build the {@link KeyAsyncClient client}.}</p>
     *
     * @return A {@link KeyAsyncClient} with the options set from the builder.
     *
     * @throws IllegalStateException If {@link KeyClientBuilder#credential(TokenCredential)} or
     * {@link KeyClientBuilder#vaultUrl(String)} have not been set.
     */
    public KeyAsyncClient buildAsyncClient() {
        Configuration buildConfiguration =
            (configuration == null) ? Configuration.getGlobalConfiguration().clone() : configuration;
        URL buildEndpoint = getBuildEndpoint(buildConfiguration);

        if (buildEndpoint == null) {
            throw logger
                .logExceptionAsError(new IllegalStateException(KeyVaultErrorCodeStrings
                    .getErrorString(KeyVaultErrorCodeStrings.VAULT_END_POINT_REQUIRED)));
        }

        KeyServiceVersion serviceVersion = version != null ? version : KeyServiceVersion.getLatest();

        if (pipeline != null) {
            return new KeyAsyncClient(vaultUrl, pipeline, serviceVersion);
        }

        if (credential == null) {
            throw logger.logExceptionAsError(
                new IllegalStateException(KeyVaultErrorCodeStrings
                    .getErrorString(KeyVaultErrorCodeStrings.CREDENTIAL_REQUIRED)));
        }

        // Closest to API goes first, closest to wire goes last.
        final List<HttpPipelinePolicy> policies = new ArrayList<>();

        String clientName = properties.getOrDefault(SDK_NAME, "UnknownName");
        String clientVersion = properties.getOrDefault(SDK_VERSION, "UnknownVersion");
<<<<<<< HEAD
        policies.add(new UserAgentPolicy(httpLogOptions.getApplicationId(), clientName, clientVersion,
            buildConfiguration));
        HttpPolicyProviders.addBeforeRetryPolicies(policies);
        policies.add(retryPolicy);
        policies.add(new KeyVaultCredentialPolicy(credential));
        policies.addAll(this.policies);
=======

        policies.add(new UserAgentPolicy(CoreUtils.getApplicationId(clientOptions, httpLogOptions), clientName,
            clientVersion, buildConfiguration));

        if (clientOptions != null) {
            List<HttpHeader> httpHeaderList = new ArrayList<>();
            clientOptions.getHeaders().forEach(header ->
                httpHeaderList.add(new HttpHeader(header.getName(), header.getValue())));
            policies.add(new AddHeadersPolicy(new HttpHeaders(httpHeaderList)));
        }

        // Add per call additional policies.
        policies.addAll(perCallPolicies);
        HttpPolicyProviders.addBeforeRetryPolicies(policies);

        // Add retry policy.
        policies.add(retryPolicy);

        policies.add(new KeyVaultCredentialPolicy(credential));

        // Add per retry additional policies.
        policies.addAll(perRetryPolicies);

>>>>>>> 078fd233
        HttpPolicyProviders.addAfterRetryPolicies(policies);
        policies.add(new HttpLoggingPolicy(httpLogOptions));

        HttpPipeline pipeline = new HttpPipelineBuilder()
            .policies(policies.toArray(new HttpPipelinePolicy[0]))
            .httpClient(httpClient)
            .build();

        return new KeyAsyncClient(vaultUrl, pipeline, serviceVersion);
    }

    /**
     * Sets the vault endpoint URL to send HTTP requests to.
     *
<<<<<<< HEAD
     * @param vaultUrl The vault url is used as destination on Azure to send requests to.
     * @return the updated ServiceClientBuilder object.
     * @throws IllegalArgumentException if {@code vaultUrl} is null or it cannot be parsed into a valid URL.
=======
     * @param vaultUrl The vault url is used as destination on Azure to send requests to. If you have a key identifier,
     * create a new {@link KeyVaultKeyIdentifier} to parse it and obtain the {@code vaultUrl} and other
     * information.
     *
     * @return The updated {@link KeyClientBuilder} object.
     *
     * @throws IllegalArgumentException If {@code vaultUrl} cannot be parsed into a valid URL.
     * @throws NullPointerException If {@code vaultUrl} is {@code null}.
>>>>>>> 078fd233
     */
    public KeyClientBuilder vaultUrl(String vaultUrl) {
        if (vaultUrl == null) {
            throw logger.logExceptionAsError(new NullPointerException("'vaultUrl' cannot be null."));
        }

        try {
            this.vaultUrl = new URL(vaultUrl);
        } catch (MalformedURLException ex) {
            throw logger.logExceptionAsError(new IllegalArgumentException(
                "The Azure Key Vault url is malformed.", ex));
        }
        return this;
    }

    /**
     * Sets the credential to use when authenticating HTTP requests.
     *
     * @param credential The credential to use for authenticating HTTP requests.
     *
     * @return The updated {@link KeyClientBuilder} object.
     *
     * @throws NullPointerException If {@code credential} is {@code null}.
     */
    public KeyClientBuilder credential(TokenCredential credential) {
        if (credential == null) {
            throw logger.logExceptionAsError(new NullPointerException("'credential' cannot be null."));
        }

        this.credential = credential;

        return this;
    }

    /**
     * Sets the logging configuration for HTTP requests and responses.
     *
     * <p> If logLevel is not provided, default value of {@link HttpLogDetailLevel#NONE} is set.</p>
     *
     * @param logOptions The logging configuration to use when sending and receiving HTTP requests/responses.
     *
     * @return The updated {@link KeyClientBuilder} object.
     */
    public KeyClientBuilder httpLogOptions(HttpLogOptions logOptions) {
        httpLogOptions = logOptions;

        return this;
    }

    /**
     * Adds a policy to the set of existing policies that are executed after {@link KeyAsyncClient} and {@link
     * KeyClient} required policies.
     *
     * @param policy The {@link HttpPipelinePolicy policy} to be added.
     *
     * @return The updated {@link KeyClientBuilder} object.
     *
     * @throws NullPointerException If {@code policy} is {@code null}.
     */
    public KeyClientBuilder addPolicy(HttpPipelinePolicy policy) {
        if (policy == null) {
            throw logger.logExceptionAsError(new NullPointerException("'policy' cannot be null."));
        }

        if (policy.getPipelinePosition() == HttpPipelinePosition.PER_CALL) {
            perCallPolicies.add(policy);
        } else {
            perRetryPolicies.add(policy);
        }

        return this;
    }

    /**
     * Sets the HTTP client to use for sending and receiving requests to and from the service.
     *
     * @param client The HTTP client to use for requests.
     *
     * @return The updated {@link KeyClientBuilder} object.
     */
    public KeyClientBuilder httpClient(HttpClient client) {
        this.httpClient = client;

        return this;
    }

    /**
     * Sets the HTTP pipeline to use for the service client.
     *
     * If {@code pipeline} is set, all other settings are ignored, aside from
     * {@link KeyClientBuilder#vaultUrl(String) vaultUrl} to build {@link KeyClient} or {@link KeyAsyncClient}.
     *
     * @param pipeline The HTTP pipeline to use for sending service requests and receiving responses.
     *
     * @return The updated {@link KeyClientBuilder} object.
     */
    public KeyClientBuilder pipeline(HttpPipeline pipeline) {
        this.pipeline = pipeline;

        return this;
    }

    /**
     * Sets the {@link KeyServiceVersion} that is used when making API requests.
     * <p>
     * If a service version is not provided, the service version that will be used will be the latest known service
     * version based on the version of the client library being used. If no service version is specified, updating to a
     * newer version the client library will have the result of potentially moving to a newer service version.
     *
     * @param version {@link KeyServiceVersion} of the service to be used when making requests.
     *
     * @return The updated {@link KeyClientBuilder} object.
     */
    public KeyClientBuilder serviceVersion(KeyServiceVersion version) {
        this.version = version;

        return this;
    }

    /**
     * Sets the configuration store that is used during construction of the service client.
     *
     * The default configuration store is a clone of the {@link Configuration#getGlobalConfiguration() global
     * configuration store}, use {@link Configuration#NONE} to bypass using configuration settings during construction.
     *
     * @param configuration The configuration store used to get configuration details.
     *
     * @return The updated {@link KeyClientBuilder} object.
     */
    public KeyClientBuilder configuration(Configuration configuration) {
        this.configuration = configuration;

        return this;
    }

    /**
     * Sets the {@link RetryPolicy} that is used when each request is sent.
     *
     * The default retry policy will be used in the pipeline, if not provided.
     *
     * @param retryPolicy user's retry policy applied to each request.
     *
     * @return The updated {@link KeyClientBuilder} object.
     */
    public KeyClientBuilder retryPolicy(RetryPolicy retryPolicy) {
        this.retryPolicy = retryPolicy;

        return this;
    }

<<<<<<< HEAD
=======
    /**
     * Sets the {@link ClientOptions} which enables various options to be set on the client. For example setting an
     * {@code applicationId} using {@link ClientOptions#setApplicationId(String)} to configure
     * the {@link UserAgentPolicy} for telemetry/monitoring purposes.
     *
     * <p>More About <a href="https://azure.github.io/azure-sdk/general_azurecore.html#telemetry-policy">Azure Core:
     * Telemetry policy</a>
     *
     * @param clientOptions the {@link ClientOptions} to be set on the client.
     *
     * @return The updated {@link KeyClientBuilder} object.
     */
    public KeyClientBuilder clientOptions(ClientOptions clientOptions) {
        this.clientOptions = clientOptions;

        return this;
    }

>>>>>>> 078fd233
    private URL getBuildEndpoint(Configuration configuration) {
        if (vaultUrl != null) {
            return vaultUrl;
        }

        String configEndpoint = configuration.get("AZURE_KEYVAULT_ENDPOINT");
        if (CoreUtils.isNullOrEmpty(configEndpoint)) {
            return null;
        }

        try {
            return new URL(configEndpoint);
        } catch (MalformedURLException ex) {
            return null;
        }
    }
}<|MERGE_RESOLUTION|>--- conflicted
+++ resolved
@@ -8,11 +8,6 @@
 import com.azure.core.http.HttpClient;
 import com.azure.core.http.HttpPipeline;
 import com.azure.core.http.HttpPipelineBuilder;
-<<<<<<< HEAD
-=======
-import com.azure.core.http.HttpPipelinePosition;
-import com.azure.core.http.policy.AddHeadersPolicy;
->>>>>>> 078fd233
 import com.azure.core.http.policy.HttpLogDetailLevel;
 import com.azure.core.http.policy.HttpLogOptions;
 import com.azure.core.http.policy.HttpLoggingPolicy;
@@ -69,8 +64,7 @@
     private static final String SDK_NAME = "name";
     private static final String SDK_VERSION = "version";
 
-    private final List<HttpPipelinePolicy> perCallPolicies;
-    private final List<HttpPipelinePolicy> perRetryPolicies;
+    private final List<HttpPipelinePolicy> policies;
     private final Map<String, String> properties;
 
     private TokenCredential credential;
@@ -88,8 +82,7 @@
     public KeyClientBuilder() {
         retryPolicy = new RetryPolicy();
         httpLogOptions = new HttpLogOptions();
-        perCallPolicies = new ArrayList<>();
-        perRetryPolicies = new ArrayList<>();
+        policies = new ArrayList<>();
         properties = CoreUtils.getProperties(AZURE_KEY_VAULT_KEYS);
     }
 
@@ -155,38 +148,12 @@
 
         String clientName = properties.getOrDefault(SDK_NAME, "UnknownName");
         String clientVersion = properties.getOrDefault(SDK_VERSION, "UnknownVersion");
-<<<<<<< HEAD
         policies.add(new UserAgentPolicy(httpLogOptions.getApplicationId(), clientName, clientVersion,
             buildConfiguration));
         HttpPolicyProviders.addBeforeRetryPolicies(policies);
         policies.add(retryPolicy);
         policies.add(new KeyVaultCredentialPolicy(credential));
         policies.addAll(this.policies);
-=======
-
-        policies.add(new UserAgentPolicy(CoreUtils.getApplicationId(clientOptions, httpLogOptions), clientName,
-            clientVersion, buildConfiguration));
-
-        if (clientOptions != null) {
-            List<HttpHeader> httpHeaderList = new ArrayList<>();
-            clientOptions.getHeaders().forEach(header ->
-                httpHeaderList.add(new HttpHeader(header.getName(), header.getValue())));
-            policies.add(new AddHeadersPolicy(new HttpHeaders(httpHeaderList)));
-        }
-
-        // Add per call additional policies.
-        policies.addAll(perCallPolicies);
-        HttpPolicyProviders.addBeforeRetryPolicies(policies);
-
-        // Add retry policy.
-        policies.add(retryPolicy);
-
-        policies.add(new KeyVaultCredentialPolicy(credential));
-
-        // Add per retry additional policies.
-        policies.addAll(perRetryPolicies);
-
->>>>>>> 078fd233
         HttpPolicyProviders.addAfterRetryPolicies(policies);
         policies.add(new HttpLoggingPolicy(httpLogOptions));
 
@@ -201,26 +168,13 @@
     /**
      * Sets the vault endpoint URL to send HTTP requests to.
      *
-<<<<<<< HEAD
      * @param vaultUrl The vault url is used as destination on Azure to send requests to.
-     * @return the updated ServiceClientBuilder object.
-     * @throws IllegalArgumentException if {@code vaultUrl} is null or it cannot be parsed into a valid URL.
-=======
-     * @param vaultUrl The vault url is used as destination on Azure to send requests to. If you have a key identifier,
-     * create a new {@link KeyVaultKeyIdentifier} to parse it and obtain the {@code vaultUrl} and other
-     * information.
      *
      * @return The updated {@link KeyClientBuilder} object.
      *
      * @throws IllegalArgumentException If {@code vaultUrl} cannot be parsed into a valid URL.
-     * @throws NullPointerException If {@code vaultUrl} is {@code null}.
->>>>>>> 078fd233
      */
     public KeyClientBuilder vaultUrl(String vaultUrl) {
-        if (vaultUrl == null) {
-            throw logger.logExceptionAsError(new NullPointerException("'vaultUrl' cannot be null."));
-        }
-
         try {
             this.vaultUrl = new URL(vaultUrl);
         } catch (MalformedURLException ex) {
@@ -279,11 +233,7 @@
             throw logger.logExceptionAsError(new NullPointerException("'policy' cannot be null."));
         }
 
-        if (policy.getPipelinePosition() == HttpPipelinePosition.PER_CALL) {
-            perCallPolicies.add(policy);
-        } else {
-            perRetryPolicies.add(policy);
-        }
+        policies.add(policy);
 
         return this;
     }
@@ -296,6 +246,10 @@
      * @return The updated {@link KeyClientBuilder} object.
      */
     public KeyClientBuilder httpClient(HttpClient client) {
+        if (client == null) {
+            throw logger.logExceptionAsError(new NullPointerException("'client' cannot be null."));
+        }
+
         this.httpClient = client;
 
         return this;
@@ -312,6 +266,10 @@
      * @return The updated {@link KeyClientBuilder} object.
      */
     public KeyClientBuilder pipeline(HttpPipeline pipeline) {
+        if (pipeline == null) {
+            throw logger.logExceptionAsError(new NullPointerException("'pipeline' cannot be null."));
+        }
+
         this.pipeline = pipeline;
 
         return this;
@@ -360,32 +318,15 @@
      * @return The updated {@link KeyClientBuilder} object.
      */
     public KeyClientBuilder retryPolicy(RetryPolicy retryPolicy) {
+        if (retryPolicy == null) {
+            throw logger.logExceptionAsError(new NullPointerException("'retryPolicy' cannot be null."));
+        }
+
         this.retryPolicy = retryPolicy;
 
         return this;
     }
 
-<<<<<<< HEAD
-=======
-    /**
-     * Sets the {@link ClientOptions} which enables various options to be set on the client. For example setting an
-     * {@code applicationId} using {@link ClientOptions#setApplicationId(String)} to configure
-     * the {@link UserAgentPolicy} for telemetry/monitoring purposes.
-     *
-     * <p>More About <a href="https://azure.github.io/azure-sdk/general_azurecore.html#telemetry-policy">Azure Core:
-     * Telemetry policy</a>
-     *
-     * @param clientOptions the {@link ClientOptions} to be set on the client.
-     *
-     * @return The updated {@link KeyClientBuilder} object.
-     */
-    public KeyClientBuilder clientOptions(ClientOptions clientOptions) {
-        this.clientOptions = clientOptions;
-
-        return this;
-    }
-
->>>>>>> 078fd233
     private URL getBuildEndpoint(Configuration configuration) {
         if (vaultUrl != null) {
             return vaultUrl;
