--- conflicted
+++ resolved
@@ -1,79 +1,25 @@
 # Release History
 
-<<<<<<< HEAD
 ## 4.4.0-beta.1 (Unreleased)
 
-### Features Added
-=======
-## 4.4.0-beta.4 (Unreleased)
-
-### Features Added
-- Added new functions to key clients to enable key rotation:
-  - `KeyClient`
-    - `rotateKey(String name)`
-    - `rotateKeyWithResponse(String name, Context context)`
-    - `getKeyRotationPolicy(String name)`
-    - `getKeyRotationPolicyWithResponse(String name, Context context)`
-    - `updateKeyRotationPolicy(String name, KeyRotationPolicyProperties keyRotationPolicyProperties)`
-    - `updateKeyRotationPolicyWithResponse(String name, KeyRotationPolicyProperties keyRotationPolicyProperties, Context context)`
-  - `KeyAsyncClient`
-    - `rotateKey(String name)`
-    - `rotateKeyWithResponse(String name)`
-    - `getKeyRotationPolicy(String name)`
-    - `getKeyRotationPolicyWithResponse(String name)`
-    - `updateKeyRotationPolicy(String name, KeyRotationPolicyProperties keyRotationPolicyProperties)`
-    - `updateKeyRotationPolicyWithResponse(String name, KeyRotationPolicyProperties keyRotationPolicyProperties)`
-- Added convenience methods to create cryptography clients using key clients:
-  - `KeyClient.getCryptographyClient(String keyName)`
-  - `KeyClient.getCryptographyClient(String keyName, String keyVersion)`
-  - `KeyAsyncClient.getCryptographyAsyncClient(String keyName)`
-  - `KeyAsyncClient.getCryptographyAsyncClient(String keyName, String keyVersion)`
-- `CryptographyClientBuilder` does not require `keyIdentifier` to a include a key version. If no version is provided, cryptographic operations will be made using the latest version of the key.
+### Bugs Fixed
+- Fixed an issue that made clients send unnecessary unauthorized requests to obtain a bearer challenge from the service even when already possessing a valid bearer token.
+- Fixed issue that prevented creating a `CryptographyClient` or `CryptographyAsyncClient` with a key identifier that does not contain a key version.
+- Fixed issue that made `createOctKey()` operations ignore a `keySize` set in `CreateOctKeyOptions`, making said keys be created with the default service key size instead.
 
 ### Other Changes
 
-## 4.4.0-beta.3 (2021-09-10)
+#### Dependency Updates
+- Upgraded `azure-core` dependency to `1.21.0`
+- Upgraded `azure-core-http-netty` dependency to `1.11.1`
+
+## 4.3.3 (2021-09-10)
 
 ### Other Changes
 
 #### Dependency Updates
 - Upgraded `azure-core` dependency to `1.20.0`
 - Upgraded `azure-core-http-netty` dependency to `1.11.0`
-
-## 4.3.3 (2021-09-10)
-
-### Other Changes
-
-#### Dependency Updates
-- Upgraded `azure-core` dependency to `1.20.0`
-- Upgraded `azure-core-http-netty` dependency to `1.11.0`
->>>>>>> a9ae08ca
-
-### Breaking Changes
-
-### Bugs Fixed
-
-### Other Changes
-
-## 4.3.3 (2021-09-10)
-
-### Other Changes
-
-<<<<<<< HEAD
-#### Dependency Updates
-- Upgraded `azure-core` dependency to `1.20.0`
-- Upgraded `azure-core-http-netty` dependency to `1.11.0`
-=======
-## 4.3.2 (2021-08-12)
-
-### Other Changes
-
-#### Dependency Updates
-- Upgraded `azure-core` dependency to `1.19.0`
-- Upgraded `azure-core-http-netty` dependency to `1.10.2`
-
-## 4.4.0-beta.1 (2021-07-09)
->>>>>>> a9ae08ca
 
 ## 4.3.2 (2021-08-12)
 
