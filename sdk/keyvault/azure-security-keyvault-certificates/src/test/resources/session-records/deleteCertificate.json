{
  "networkCallRecords" : [ {
    "Method" : "POST",
<<<<<<< HEAD
    "Uri" : "https://cameravault.vault.azure.net/certificates/testCert5/create?api-version=7.0",
    "Headers" : {
      "User-Agent" : "azsdk-java-Azure-Keyvault/4.0.0-beta.6 (11.0.5; Mac OS X 10.14.3)",
=======
    "Uri" : "https://REDACTED.vault.azure.net/certificates/testCert5/create?api-version=7.1",
    "Headers" : {
      "User-Agent" : "azsdk-java-client_name/client_version (11.0.6; Windows 10; 10.0)",
>>>>>>> d795fdaf
      "Content-Type" : "application/json"
    },
    "Response" : {
      "X-Content-Type-Options" : "nosniff",
      "Pragma" : "no-cache",
      "StatusCode" : "202",
<<<<<<< HEAD
      "Date" : "Tue, 03 Dec 2019 13:16:24 GMT",
=======
      "Date" : "Tue, 04 Aug 2020 00:49:17 GMT",
>>>>>>> d795fdaf
      "Strict-Transport-Security" : "max-age=31536000;includeSubDomains",
      "Retry-After" : "0",
      "Cache-Control" : "no-cache",
      "X-AspNet-Version" : "4.0.30319",
<<<<<<< HEAD
      "x-ms-keyvault-region" : "centralus",
      "x-ms-keyvault-network-info" : "addr=182.68.240.118;act_addr_fam=InterNetwork;",
      "Expires" : "-1",
      "Content-Length" : "834",
      "x-ms-request-id" : "332dd62c-144f-4d8b-90d8-78af165a1ca3",
      "x-ms-keyvault-service-version" : "1.1.0.883",
      "Body" : "{\"id\":\"https://cameravault.vault.azure.net/certificates/testCert5/pending\",\"issuer\":{\"name\":\"Self\"},\"csr\":\"MIIBVDCB3AIBADASMRAwDgYDVQQDEwdkZWZhdWx0MHYwEAYHKoZIzj0CAQYFK4EEACIDYgAEqKmV2pcXmhMVF319PLCGP2rJIn8XNCeu8IeqEfhKbmGYXKE9YUOTkzOPlYuQ8XO2PvoGFZtPDUM9gA0R+xvEWfzcueoX3p2MAzA4j1XL8FVgvFapJzH7njPMKvRbr9g8oEswSQYJKoZIhvcNAQkOMTwwOjAOBgNVHQ8BAf8EBAMCAgwwHQYDVR0lBBYwFAYIKwYBBQUHAwEGCCsGAQUFBwMCMAkGA1UdEwQCMAAwCgYIKoZIzj0EAwMDZwAwZAIwOuCYeXhGpxLxQ64RhqW6Vig8gSghc4D51CRM8Wrcmh5UrhySPGpj1mnlF+7/Alk6AjA842l7WkNmGj0mylxfSrO777UnAsYa4lgjXMt4bYMz1+6UxNEZJQ/wi6htC9Sr6rQ=\",\"cancellation_requested\":false,\"status\":\"inProgress\",\"status_details\":\"Pending certificate created. Certificate request is in progress. This may take some time based on the issuer provider. Please check again later.\",\"request_id\":\"d21334c9ae694093934007402e1dbb8a\"}",
      "X-Powered-By" : "ASP.NET",
      "Content-Type" : "application/json; charset=utf-8",
      "Location" : "https://cameravault.vault.azure.net/certificates/testCert5/pending?api-version=7.0&request_id=d21334c9ae694093934007402e1dbb8a"
=======
      "x-ms-keyvault-region" : "westus",
      "x-ms-keyvault-network-info" : "conn_type=Ipv4;addr=174.127.169.154;act_addr_fam=InterNetwork;",
      "Expires" : "-1",
      "Content-Length" : "838",
      "x-ms-request-id" : "2ec6a98e-7e0e-4a93-9008-ea18b2f19f6c",
      "x-ms-keyvault-service-version" : "1.1.10.0",
      "Body" : "{\"id\":\"https://azure-kv-tests2.vault.azure.net/certificates/testCert5/pending\",\"issuer\":{\"name\":\"Self\"},\"csr\":\"MIIBVDCB3AIBADASMRAwDgYDVQQDEwdkZWZhdWx0MHYwEAYHKoZIzj0CAQYFK4EEACIDYgAE97uRUhj9vD9T/NwsXGMA6CZVFjjS38r/o8ReImy6FlA+m5P2ZFEphjljW954lUu/+VDGDb/TovrVamtNFPy+P4yCDNmyQ/mSweKlwh6l3lgI9FjmzB5SspzPX5SYLGYnoEswSQYJKoZIhvcNAQkOMTwwOjAOBgNVHQ8BAf8EBAMCAgwwHQYDVR0lBBYwFAYIKwYBBQUHAwEGCCsGAQUFBwMCMAkGA1UdEwQCMAAwCgYIKoZIzj0EAwMDZwAwZAIwL7lISKMJbs7iuDZ+PxymAWZ9YNfNgtiOK0F1SLx/CxMy8eNR7tU41omwU30DvmA0AjBhX90AIi2DXqk9MxLPQJdIRTC+xvsYUHAmuSPf400NjfEDJkwvcrMi9PanU/4xUXU=\",\"cancellation_requested\":false,\"status\":\"inProgress\",\"status_details\":\"Pending certificate created. Certificate request is in progress. This may take some time based on the issuer provider. Please check again later.\",\"request_id\":\"26d4e68d4afc494ab968f4a1c820c616\"}",
      "X-Powered-By" : "ASP.NET",
      "Content-Type" : "application/json; charset=utf-8",
      "Location" : "https://azure-kv-tests2.vault.azure.net/certificates/testCert5/pending?api-version=7.1&request_id=26d4e68d4afc494ab968f4a1c820c616"
>>>>>>> d795fdaf
    },
    "Exception" : null
  }, {
    "Method" : "GET",
<<<<<<< HEAD
    "Uri" : "https://cameravault.vault.azure.net/certificates/testCert5/pending?api-version=7.0",
    "Headers" : {
      "User-Agent" : "azsdk-java-Azure-Keyvault/4.0.0-beta.6 (11.0.5; Mac OS X 10.14.3)",
=======
    "Uri" : "https://REDACTED.vault.azure.net/certificates/testCert5/pending?api-version=7.1",
    "Headers" : {
      "User-Agent" : "azsdk-java-client_name/client_version (11.0.6; Windows 10; 10.0)",
>>>>>>> d795fdaf
      "Content-Type" : "application/json"
    },
    "Response" : {
      "X-Content-Type-Options" : "nosniff",
      "Pragma" : "no-cache",
      "StatusCode" : "200",
<<<<<<< HEAD
      "Date" : "Tue, 03 Dec 2019 13:16:25 GMT",
=======
      "Date" : "Tue, 04 Aug 2020 00:49:18 GMT",
>>>>>>> d795fdaf
      "Strict-Transport-Security" : "max-age=31536000;includeSubDomains",
      "Retry-After" : "0",
      "Cache-Control" : "no-cache",
      "X-AspNet-Version" : "4.0.30319",
<<<<<<< HEAD
      "x-ms-keyvault-region" : "centralus",
      "x-ms-keyvault-network-info" : "addr=182.68.240.118;act_addr_fam=InterNetwork;",
      "Expires" : "-1",
      "Content-Length" : "834",
      "x-ms-request-id" : "966c5291-3be5-48f4-ba0c-db6b33acb3d4",
      "x-ms-keyvault-service-version" : "1.1.0.883",
      "Body" : "{\"id\":\"https://cameravault.vault.azure.net/certificates/testCert5/pending\",\"issuer\":{\"name\":\"Self\"},\"csr\":\"MIIBVDCB3AIBADASMRAwDgYDVQQDEwdkZWZhdWx0MHYwEAYHKoZIzj0CAQYFK4EEACIDYgAEqKmV2pcXmhMVF319PLCGP2rJIn8XNCeu8IeqEfhKbmGYXKE9YUOTkzOPlYuQ8XO2PvoGFZtPDUM9gA0R+xvEWfzcueoX3p2MAzA4j1XL8FVgvFapJzH7njPMKvRbr9g8oEswSQYJKoZIhvcNAQkOMTwwOjAOBgNVHQ8BAf8EBAMCAgwwHQYDVR0lBBYwFAYIKwYBBQUHAwEGCCsGAQUFBwMCMAkGA1UdEwQCMAAwCgYIKoZIzj0EAwMDZwAwZAIwOuCYeXhGpxLxQ64RhqW6Vig8gSghc4D51CRM8Wrcmh5UrhySPGpj1mnlF+7/Alk6AjA842l7WkNmGj0mylxfSrO777UnAsYa4lgjXMt4bYMz1+6UxNEZJQ/wi6htC9Sr6rQ=\",\"cancellation_requested\":false,\"status\":\"inProgress\",\"status_details\":\"Pending certificate created. Certificate request is in progress. This may take some time based on the issuer provider. Please check again later.\",\"request_id\":\"d21334c9ae694093934007402e1dbb8a\"}",
=======
      "x-ms-keyvault-region" : "westus",
      "x-ms-keyvault-network-info" : "conn_type=Ipv4;addr=174.127.169.154;act_addr_fam=InterNetwork;",
      "Expires" : "-1",
      "Content-Length" : "838",
      "x-ms-request-id" : "55a1feb6-ac6a-4908-ae2e-667ca7ff8a62",
      "x-ms-keyvault-service-version" : "1.1.10.0",
      "Body" : "{\"id\":\"https://azure-kv-tests2.vault.azure.net/certificates/testCert5/pending\",\"issuer\":{\"name\":\"Self\"},\"csr\":\"MIIBVDCB3AIBADASMRAwDgYDVQQDEwdkZWZhdWx0MHYwEAYHKoZIzj0CAQYFK4EEACIDYgAE97uRUhj9vD9T/NwsXGMA6CZVFjjS38r/o8ReImy6FlA+m5P2ZFEphjljW954lUu/+VDGDb/TovrVamtNFPy+P4yCDNmyQ/mSweKlwh6l3lgI9FjmzB5SspzPX5SYLGYnoEswSQYJKoZIhvcNAQkOMTwwOjAOBgNVHQ8BAf8EBAMCAgwwHQYDVR0lBBYwFAYIKwYBBQUHAwEGCCsGAQUFBwMCMAkGA1UdEwQCMAAwCgYIKoZIzj0EAwMDZwAwZAIwL7lISKMJbs7iuDZ+PxymAWZ9YNfNgtiOK0F1SLx/CxMy8eNR7tU41omwU30DvmA0AjBhX90AIi2DXqk9MxLPQJdIRTC+xvsYUHAmuSPf400NjfEDJkwvcrMi9PanU/4xUXU=\",\"cancellation_requested\":false,\"status\":\"inProgress\",\"status_details\":\"Pending certificate created. Certificate request is in progress. This may take some time based on the issuer provider. Please check again later.\",\"request_id\":\"26d4e68d4afc494ab968f4a1c820c616\"}",
>>>>>>> d795fdaf
      "X-Powered-By" : "ASP.NET",
      "Content-Type" : "application/json; charset=utf-8"
    },
    "Exception" : null
  }, {
    "Method" : "GET",
<<<<<<< HEAD
    "Uri" : "https://cameravault.vault.azure.net/certificates/testCert5/pending?api-version=7.0",
    "Headers" : {
      "User-Agent" : "azsdk-java-Azure-Keyvault/4.0.0-beta.6 (11.0.5; Mac OS X 10.14.3)",
=======
    "Uri" : "https://REDACTED.vault.azure.net/certificates/testCert5/pending?api-version=7.1",
    "Headers" : {
      "User-Agent" : "azsdk-java-client_name/client_version (11.0.6; Windows 10; 10.0)",
>>>>>>> d795fdaf
      "Content-Type" : "application/json"
    },
    "Response" : {
      "X-Content-Type-Options" : "nosniff",
      "Pragma" : "no-cache",
      "StatusCode" : "200",
<<<<<<< HEAD
      "Date" : "Tue, 03 Dec 2019 13:16:26 GMT",
=======
      "Date" : "Tue, 04 Aug 2020 00:49:19 GMT",
>>>>>>> d795fdaf
      "Strict-Transport-Security" : "max-age=31536000;includeSubDomains",
      "Retry-After" : "0",
      "Cache-Control" : "no-cache",
      "X-AspNet-Version" : "4.0.30319",
<<<<<<< HEAD
      "x-ms-keyvault-region" : "centralus",
      "x-ms-keyvault-network-info" : "addr=182.68.240.118;act_addr_fam=InterNetwork;",
      "Expires" : "-1",
      "Content-Length" : "834",
      "x-ms-request-id" : "86c1d5e8-812a-4c00-b316-55cfe9c707b6",
      "x-ms-keyvault-service-version" : "1.1.0.883",
      "Body" : "{\"id\":\"https://cameravault.vault.azure.net/certificates/testCert5/pending\",\"issuer\":{\"name\":\"Self\"},\"csr\":\"MIIBVDCB3AIBADASMRAwDgYDVQQDEwdkZWZhdWx0MHYwEAYHKoZIzj0CAQYFK4EEACIDYgAEqKmV2pcXmhMVF319PLCGP2rJIn8XNCeu8IeqEfhKbmGYXKE9YUOTkzOPlYuQ8XO2PvoGFZtPDUM9gA0R+xvEWfzcueoX3p2MAzA4j1XL8FVgvFapJzH7njPMKvRbr9g8oEswSQYJKoZIhvcNAQkOMTwwOjAOBgNVHQ8BAf8EBAMCAgwwHQYDVR0lBBYwFAYIKwYBBQUHAwEGCCsGAQUFBwMCMAkGA1UdEwQCMAAwCgYIKoZIzj0EAwMDZwAwZAIwOuCYeXhGpxLxQ64RhqW6Vig8gSghc4D51CRM8Wrcmh5UrhySPGpj1mnlF+7/Alk6AjA842l7WkNmGj0mylxfSrO777UnAsYa4lgjXMt4bYMz1+6UxNEZJQ/wi6htC9Sr6rQ=\",\"cancellation_requested\":false,\"status\":\"inProgress\",\"status_details\":\"Pending certificate created. Certificate request is in progress. This may take some time based on the issuer provider. Please check again later.\",\"request_id\":\"d21334c9ae694093934007402e1dbb8a\"}",
=======
      "x-ms-keyvault-region" : "westus",
      "x-ms-keyvault-network-info" : "conn_type=Ipv4;addr=174.127.169.154;act_addr_fam=InterNetwork;",
      "Expires" : "-1",
      "Content-Length" : "838",
      "x-ms-request-id" : "c71e2bc8-1452-45d8-a3dd-7540873bb02b",
      "x-ms-keyvault-service-version" : "1.1.10.0",
      "Body" : "{\"id\":\"https://azure-kv-tests2.vault.azure.net/certificates/testCert5/pending\",\"issuer\":{\"name\":\"Self\"},\"csr\":\"MIIBVDCB3AIBADASMRAwDgYDVQQDEwdkZWZhdWx0MHYwEAYHKoZIzj0CAQYFK4EEACIDYgAE97uRUhj9vD9T/NwsXGMA6CZVFjjS38r/o8ReImy6FlA+m5P2ZFEphjljW954lUu/+VDGDb/TovrVamtNFPy+P4yCDNmyQ/mSweKlwh6l3lgI9FjmzB5SspzPX5SYLGYnoEswSQYJKoZIhvcNAQkOMTwwOjAOBgNVHQ8BAf8EBAMCAgwwHQYDVR0lBBYwFAYIKwYBBQUHAwEGCCsGAQUFBwMCMAkGA1UdEwQCMAAwCgYIKoZIzj0EAwMDZwAwZAIwL7lISKMJbs7iuDZ+PxymAWZ9YNfNgtiOK0F1SLx/CxMy8eNR7tU41omwU30DvmA0AjBhX90AIi2DXqk9MxLPQJdIRTC+xvsYUHAmuSPf400NjfEDJkwvcrMi9PanU/4xUXU=\",\"cancellation_requested\":false,\"status\":\"inProgress\",\"status_details\":\"Pending certificate created. Certificate request is in progress. This may take some time based on the issuer provider. Please check again later.\",\"request_id\":\"26d4e68d4afc494ab968f4a1c820c616\"}",
>>>>>>> d795fdaf
      "X-Powered-By" : "ASP.NET",
      "Content-Type" : "application/json; charset=utf-8"
    },
    "Exception" : null
  }, {
    "Method" : "GET",
<<<<<<< HEAD
    "Uri" : "https://cameravault.vault.azure.net/certificates/testCert5/pending?api-version=7.0",
    "Headers" : {
      "User-Agent" : "azsdk-java-Azure-Keyvault/4.0.0-beta.6 (11.0.5; Mac OS X 10.14.3)",
=======
    "Uri" : "https://REDACTED.vault.azure.net/certificates/testCert5/pending?api-version=7.1",
    "Headers" : {
      "User-Agent" : "azsdk-java-client_name/client_version (11.0.6; Windows 10; 10.0)",
>>>>>>> d795fdaf
      "Content-Type" : "application/json"
    },
    "Response" : {
      "X-Content-Type-Options" : "nosniff",
      "Pragma" : "no-cache",
      "StatusCode" : "200",
<<<<<<< HEAD
      "Date" : "Tue, 03 Dec 2019 13:16:27 GMT",
=======
      "Date" : "Tue, 04 Aug 2020 00:49:20 GMT",
>>>>>>> d795fdaf
      "Strict-Transport-Security" : "max-age=31536000;includeSubDomains",
      "Retry-After" : "0",
      "Cache-Control" : "no-cache",
      "X-AspNet-Version" : "4.0.30319",
<<<<<<< HEAD
      "x-ms-keyvault-region" : "centralus",
      "x-ms-keyvault-network-info" : "addr=182.68.240.118;act_addr_fam=InterNetwork;",
      "Expires" : "-1",
      "Content-Length" : "834",
      "x-ms-request-id" : "380ddae3-0d52-41d1-83ce-ff4a845f8a27",
      "x-ms-keyvault-service-version" : "1.1.0.883",
      "Body" : "{\"id\":\"https://cameravault.vault.azure.net/certificates/testCert5/pending\",\"issuer\":{\"name\":\"Self\"},\"csr\":\"MIIBVDCB3AIBADASMRAwDgYDVQQDEwdkZWZhdWx0MHYwEAYHKoZIzj0CAQYFK4EEACIDYgAEqKmV2pcXmhMVF319PLCGP2rJIn8XNCeu8IeqEfhKbmGYXKE9YUOTkzOPlYuQ8XO2PvoGFZtPDUM9gA0R+xvEWfzcueoX3p2MAzA4j1XL8FVgvFapJzH7njPMKvRbr9g8oEswSQYJKoZIhvcNAQkOMTwwOjAOBgNVHQ8BAf8EBAMCAgwwHQYDVR0lBBYwFAYIKwYBBQUHAwEGCCsGAQUFBwMCMAkGA1UdEwQCMAAwCgYIKoZIzj0EAwMDZwAwZAIwOuCYeXhGpxLxQ64RhqW6Vig8gSghc4D51CRM8Wrcmh5UrhySPGpj1mnlF+7/Alk6AjA842l7WkNmGj0mylxfSrO777UnAsYa4lgjXMt4bYMz1+6UxNEZJQ/wi6htC9Sr6rQ=\",\"cancellation_requested\":false,\"status\":\"inProgress\",\"status_details\":\"Pending certificate created. Certificate request is in progress. This may take some time based on the issuer provider. Please check again later.\",\"request_id\":\"d21334c9ae694093934007402e1dbb8a\"}",
=======
      "x-ms-keyvault-region" : "westus",
      "x-ms-keyvault-network-info" : "conn_type=Ipv4;addr=174.127.169.154;act_addr_fam=InterNetwork;",
      "Expires" : "-1",
      "Content-Length" : "838",
      "x-ms-request-id" : "57929e47-48f8-458a-8b94-198fdf9a66c4",
      "x-ms-keyvault-service-version" : "1.1.10.0",
      "Body" : "{\"id\":\"https://azure-kv-tests2.vault.azure.net/certificates/testCert5/pending\",\"issuer\":{\"name\":\"Self\"},\"csr\":\"MIIBVDCB3AIBADASMRAwDgYDVQQDEwdkZWZhdWx0MHYwEAYHKoZIzj0CAQYFK4EEACIDYgAE97uRUhj9vD9T/NwsXGMA6CZVFjjS38r/o8ReImy6FlA+m5P2ZFEphjljW954lUu/+VDGDb/TovrVamtNFPy+P4yCDNmyQ/mSweKlwh6l3lgI9FjmzB5SspzPX5SYLGYnoEswSQYJKoZIhvcNAQkOMTwwOjAOBgNVHQ8BAf8EBAMCAgwwHQYDVR0lBBYwFAYIKwYBBQUHAwEGCCsGAQUFBwMCMAkGA1UdEwQCMAAwCgYIKoZIzj0EAwMDZwAwZAIwL7lISKMJbs7iuDZ+PxymAWZ9YNfNgtiOK0F1SLx/CxMy8eNR7tU41omwU30DvmA0AjBhX90AIi2DXqk9MxLPQJdIRTC+xvsYUHAmuSPf400NjfEDJkwvcrMi9PanU/4xUXU=\",\"cancellation_requested\":false,\"status\":\"inProgress\",\"status_details\":\"Pending certificate created. Certificate request is in progress. This may take some time based on the issuer provider. Please check again later.\",\"request_id\":\"26d4e68d4afc494ab968f4a1c820c616\"}",
>>>>>>> d795fdaf
      "X-Powered-By" : "ASP.NET",
      "Content-Type" : "application/json; charset=utf-8"
    },
    "Exception" : null
  }, {
    "Method" : "GET",
<<<<<<< HEAD
    "Uri" : "https://cameravault.vault.azure.net/certificates/testCert5/pending?api-version=7.0",
    "Headers" : {
      "User-Agent" : "azsdk-java-Azure-Keyvault/4.0.0-beta.6 (11.0.5; Mac OS X 10.14.3)",
=======
    "Uri" : "https://REDACTED.vault.azure.net/certificates/testCert5/pending?api-version=7.1",
    "Headers" : {
      "User-Agent" : "azsdk-java-client_name/client_version (11.0.6; Windows 10; 10.0)",
>>>>>>> d795fdaf
      "Content-Type" : "application/json"
    },
    "Response" : {
      "X-Content-Type-Options" : "nosniff",
      "Pragma" : "no-cache",
      "StatusCode" : "200",
<<<<<<< HEAD
      "Date" : "Tue, 03 Dec 2019 13:16:29 GMT",
=======
      "Date" : "Tue, 04 Aug 2020 00:49:21 GMT",
>>>>>>> d795fdaf
      "Strict-Transport-Security" : "max-age=31536000;includeSubDomains",
      "Retry-After" : "0",
      "Cache-Control" : "no-cache",
      "X-AspNet-Version" : "4.0.30319",
<<<<<<< HEAD
      "x-ms-keyvault-region" : "centralus",
      "x-ms-keyvault-network-info" : "addr=182.68.240.118;act_addr_fam=InterNetwork;",
      "Expires" : "-1",
      "Content-Length" : "834",
      "x-ms-request-id" : "cf771f76-377b-41a0-9331-fd9d4cc642ed",
      "x-ms-keyvault-service-version" : "1.1.0.883",
      "Body" : "{\"id\":\"https://cameravault.vault.azure.net/certificates/testCert5/pending\",\"issuer\":{\"name\":\"Self\"},\"csr\":\"MIIBVDCB3AIBADASMRAwDgYDVQQDEwdkZWZhdWx0MHYwEAYHKoZIzj0CAQYFK4EEACIDYgAEqKmV2pcXmhMVF319PLCGP2rJIn8XNCeu8IeqEfhKbmGYXKE9YUOTkzOPlYuQ8XO2PvoGFZtPDUM9gA0R+xvEWfzcueoX3p2MAzA4j1XL8FVgvFapJzH7njPMKvRbr9g8oEswSQYJKoZIhvcNAQkOMTwwOjAOBgNVHQ8BAf8EBAMCAgwwHQYDVR0lBBYwFAYIKwYBBQUHAwEGCCsGAQUFBwMCMAkGA1UdEwQCMAAwCgYIKoZIzj0EAwMDZwAwZAIwOuCYeXhGpxLxQ64RhqW6Vig8gSghc4D51CRM8Wrcmh5UrhySPGpj1mnlF+7/Alk6AjA842l7WkNmGj0mylxfSrO777UnAsYa4lgjXMt4bYMz1+6UxNEZJQ/wi6htC9Sr6rQ=\",\"cancellation_requested\":false,\"status\":\"inProgress\",\"status_details\":\"Pending certificate created. Certificate request is in progress. This may take some time based on the issuer provider. Please check again later.\",\"request_id\":\"d21334c9ae694093934007402e1dbb8a\"}",
=======
      "x-ms-keyvault-region" : "westus",
      "x-ms-keyvault-network-info" : "conn_type=Ipv4;addr=174.127.169.154;act_addr_fam=InterNetwork;",
      "Expires" : "-1",
      "Content-Length" : "838",
      "x-ms-request-id" : "db7d3886-785a-4261-b5b0-fad91a02037c",
      "x-ms-keyvault-service-version" : "1.1.10.0",
      "Body" : "{\"id\":\"https://azure-kv-tests2.vault.azure.net/certificates/testCert5/pending\",\"issuer\":{\"name\":\"Self\"},\"csr\":\"MIIBVDCB3AIBADASMRAwDgYDVQQDEwdkZWZhdWx0MHYwEAYHKoZIzj0CAQYFK4EEACIDYgAE97uRUhj9vD9T/NwsXGMA6CZVFjjS38r/o8ReImy6FlA+m5P2ZFEphjljW954lUu/+VDGDb/TovrVamtNFPy+P4yCDNmyQ/mSweKlwh6l3lgI9FjmzB5SspzPX5SYLGYnoEswSQYJKoZIhvcNAQkOMTwwOjAOBgNVHQ8BAf8EBAMCAgwwHQYDVR0lBBYwFAYIKwYBBQUHAwEGCCsGAQUFBwMCMAkGA1UdEwQCMAAwCgYIKoZIzj0EAwMDZwAwZAIwL7lISKMJbs7iuDZ+PxymAWZ9YNfNgtiOK0F1SLx/CxMy8eNR7tU41omwU30DvmA0AjBhX90AIi2DXqk9MxLPQJdIRTC+xvsYUHAmuSPf400NjfEDJkwvcrMi9PanU/4xUXU=\",\"cancellation_requested\":false,\"status\":\"inProgress\",\"status_details\":\"Pending certificate created. Certificate request is in progress. This may take some time based on the issuer provider. Please check again later.\",\"request_id\":\"26d4e68d4afc494ab968f4a1c820c616\"}",
>>>>>>> d795fdaf
      "X-Powered-By" : "ASP.NET",
      "Content-Type" : "application/json; charset=utf-8"
    },
    "Exception" : null
  }, {
    "Method" : "GET",
<<<<<<< HEAD
    "Uri" : "https://cameravault.vault.azure.net/certificates/testCert5/pending?api-version=7.0",
    "Headers" : {
      "User-Agent" : "azsdk-java-Azure-Keyvault/4.0.0-beta.6 (11.0.5; Mac OS X 10.14.3)",
=======
    "Uri" : "https://REDACTED.vault.azure.net/certificates/testCert5/pending?api-version=7.1",
    "Headers" : {
      "User-Agent" : "azsdk-java-client_name/client_version (11.0.6; Windows 10; 10.0)",
>>>>>>> d795fdaf
      "Content-Type" : "application/json"
    },
    "Response" : {
      "X-Content-Type-Options" : "nosniff",
      "Pragma" : "no-cache",
      "StatusCode" : "200",
<<<<<<< HEAD
      "Date" : "Tue, 03 Dec 2019 13:16:30 GMT",
=======
      "Date" : "Tue, 04 Aug 2020 00:49:22 GMT",
>>>>>>> d795fdaf
      "Strict-Transport-Security" : "max-age=31536000;includeSubDomains",
      "Retry-After" : "0",
      "Cache-Control" : "no-cache",
      "X-AspNet-Version" : "4.0.30319",
<<<<<<< HEAD
      "x-ms-keyvault-region" : "centralus",
      "x-ms-keyvault-network-info" : "addr=182.68.240.118;act_addr_fam=InterNetwork;",
      "Expires" : "-1",
      "Content-Length" : "834",
      "x-ms-request-id" : "b7ca1f3c-7548-4518-8436-70cae1875db4",
      "x-ms-keyvault-service-version" : "1.1.0.883",
      "Body" : "{\"id\":\"https://cameravault.vault.azure.net/certificates/testCert5/pending\",\"issuer\":{\"name\":\"Self\"},\"csr\":\"MIIBVDCB3AIBADASMRAwDgYDVQQDEwdkZWZhdWx0MHYwEAYHKoZIzj0CAQYFK4EEACIDYgAEqKmV2pcXmhMVF319PLCGP2rJIn8XNCeu8IeqEfhKbmGYXKE9YUOTkzOPlYuQ8XO2PvoGFZtPDUM9gA0R+xvEWfzcueoX3p2MAzA4j1XL8FVgvFapJzH7njPMKvRbr9g8oEswSQYJKoZIhvcNAQkOMTwwOjAOBgNVHQ8BAf8EBAMCAgwwHQYDVR0lBBYwFAYIKwYBBQUHAwEGCCsGAQUFBwMCMAkGA1UdEwQCMAAwCgYIKoZIzj0EAwMDZwAwZAIwOuCYeXhGpxLxQ64RhqW6Vig8gSghc4D51CRM8Wrcmh5UrhySPGpj1mnlF+7/Alk6AjA842l7WkNmGj0mylxfSrO777UnAsYa4lgjXMt4bYMz1+6UxNEZJQ/wi6htC9Sr6rQ=\",\"cancellation_requested\":false,\"status\":\"inProgress\",\"status_details\":\"Pending certificate created. Certificate request is in progress. This may take some time based on the issuer provider. Please check again later.\",\"request_id\":\"d21334c9ae694093934007402e1dbb8a\"}",
=======
      "x-ms-keyvault-region" : "westus",
      "x-ms-keyvault-network-info" : "conn_type=Ipv4;addr=174.127.169.154;act_addr_fam=InterNetwork;",
      "Expires" : "-1",
      "Content-Length" : "838",
      "x-ms-request-id" : "d1d710c7-4cd3-46a4-a4f3-c317b1f73346",
      "x-ms-keyvault-service-version" : "1.1.10.0",
      "Body" : "{\"id\":\"https://azure-kv-tests2.vault.azure.net/certificates/testCert5/pending\",\"issuer\":{\"name\":\"Self\"},\"csr\":\"MIIBVDCB3AIBADASMRAwDgYDVQQDEwdkZWZhdWx0MHYwEAYHKoZIzj0CAQYFK4EEACIDYgAE97uRUhj9vD9T/NwsXGMA6CZVFjjS38r/o8ReImy6FlA+m5P2ZFEphjljW954lUu/+VDGDb/TovrVamtNFPy+P4yCDNmyQ/mSweKlwh6l3lgI9FjmzB5SspzPX5SYLGYnoEswSQYJKoZIhvcNAQkOMTwwOjAOBgNVHQ8BAf8EBAMCAgwwHQYDVR0lBBYwFAYIKwYBBQUHAwEGCCsGAQUFBwMCMAkGA1UdEwQCMAAwCgYIKoZIzj0EAwMDZwAwZAIwL7lISKMJbs7iuDZ+PxymAWZ9YNfNgtiOK0F1SLx/CxMy8eNR7tU41omwU30DvmA0AjBhX90AIi2DXqk9MxLPQJdIRTC+xvsYUHAmuSPf400NjfEDJkwvcrMi9PanU/4xUXU=\",\"cancellation_requested\":false,\"status\":\"inProgress\",\"status_details\":\"Pending certificate created. Certificate request is in progress. This may take some time based on the issuer provider. Please check again later.\",\"request_id\":\"26d4e68d4afc494ab968f4a1c820c616\"}",
>>>>>>> d795fdaf
      "X-Powered-By" : "ASP.NET",
      "Content-Type" : "application/json; charset=utf-8"
    },
    "Exception" : null
  }, {
    "Method" : "GET",
<<<<<<< HEAD
    "Uri" : "https://cameravault.vault.azure.net/certificates/testCert5/pending?api-version=7.0",
    "Headers" : {
      "User-Agent" : "azsdk-java-Azure-Keyvault/4.0.0-beta.6 (11.0.5; Mac OS X 10.14.3)",
=======
    "Uri" : "https://REDACTED.vault.azure.net/certificates/testCert5/pending?api-version=7.1",
    "Headers" : {
      "User-Agent" : "azsdk-java-client_name/client_version (11.0.6; Windows 10; 10.0)",
>>>>>>> d795fdaf
      "Content-Type" : "application/json"
    },
    "Response" : {
      "X-Content-Type-Options" : "nosniff",
      "Pragma" : "no-cache",
      "StatusCode" : "200",
<<<<<<< HEAD
      "Date" : "Tue, 03 Dec 2019 13:16:32 GMT",
=======
      "Date" : "Tue, 04 Aug 2020 00:49:24 GMT",
>>>>>>> d795fdaf
      "Strict-Transport-Security" : "max-age=31536000;includeSubDomains",
      "Retry-After" : "0",
      "Cache-Control" : "no-cache",
      "X-AspNet-Version" : "4.0.30319",
<<<<<<< HEAD
      "x-ms-keyvault-region" : "centralus",
      "x-ms-keyvault-network-info" : "addr=182.68.240.118;act_addr_fam=InterNetwork;",
      "Expires" : "-1",
      "Content-Length" : "834",
      "x-ms-request-id" : "82638179-acec-4903-b55a-8732692da58e",
      "x-ms-keyvault-service-version" : "1.1.0.883",
      "Body" : "{\"id\":\"https://cameravault.vault.azure.net/certificates/testCert5/pending\",\"issuer\":{\"name\":\"Self\"},\"csr\":\"MIIBVDCB3AIBADASMRAwDgYDVQQDEwdkZWZhdWx0MHYwEAYHKoZIzj0CAQYFK4EEACIDYgAEqKmV2pcXmhMVF319PLCGP2rJIn8XNCeu8IeqEfhKbmGYXKE9YUOTkzOPlYuQ8XO2PvoGFZtPDUM9gA0R+xvEWfzcueoX3p2MAzA4j1XL8FVgvFapJzH7njPMKvRbr9g8oEswSQYJKoZIhvcNAQkOMTwwOjAOBgNVHQ8BAf8EBAMCAgwwHQYDVR0lBBYwFAYIKwYBBQUHAwEGCCsGAQUFBwMCMAkGA1UdEwQCMAAwCgYIKoZIzj0EAwMDZwAwZAIwOuCYeXhGpxLxQ64RhqW6Vig8gSghc4D51CRM8Wrcmh5UrhySPGpj1mnlF+7/Alk6AjA842l7WkNmGj0mylxfSrO777UnAsYa4lgjXMt4bYMz1+6UxNEZJQ/wi6htC9Sr6rQ=\",\"cancellation_requested\":false,\"status\":\"inProgress\",\"status_details\":\"Pending certificate created. Certificate request is in progress. This may take some time based on the issuer provider. Please check again later.\",\"request_id\":\"d21334c9ae694093934007402e1dbb8a\"}",
=======
      "x-ms-keyvault-region" : "westus",
      "x-ms-keyvault-network-info" : "conn_type=Ipv4;addr=174.127.169.154;act_addr_fam=InterNetwork;",
      "Expires" : "-1",
      "Content-Length" : "838",
      "x-ms-request-id" : "43a52486-865a-4bf9-ae4a-11c7051b096a",
      "x-ms-keyvault-service-version" : "1.1.10.0",
      "Body" : "{\"id\":\"https://azure-kv-tests2.vault.azure.net/certificates/testCert5/pending\",\"issuer\":{\"name\":\"Self\"},\"csr\":\"MIIBVDCB3AIBADASMRAwDgYDVQQDEwdkZWZhdWx0MHYwEAYHKoZIzj0CAQYFK4EEACIDYgAE97uRUhj9vD9T/NwsXGMA6CZVFjjS38r/o8ReImy6FlA+m5P2ZFEphjljW954lUu/+VDGDb/TovrVamtNFPy+P4yCDNmyQ/mSweKlwh6l3lgI9FjmzB5SspzPX5SYLGYnoEswSQYJKoZIhvcNAQkOMTwwOjAOBgNVHQ8BAf8EBAMCAgwwHQYDVR0lBBYwFAYIKwYBBQUHAwEGCCsGAQUFBwMCMAkGA1UdEwQCMAAwCgYIKoZIzj0EAwMDZwAwZAIwL7lISKMJbs7iuDZ+PxymAWZ9YNfNgtiOK0F1SLx/CxMy8eNR7tU41omwU30DvmA0AjBhX90AIi2DXqk9MxLPQJdIRTC+xvsYUHAmuSPf400NjfEDJkwvcrMi9PanU/4xUXU=\",\"cancellation_requested\":false,\"status\":\"inProgress\",\"status_details\":\"Pending certificate created. Certificate request is in progress. This may take some time based on the issuer provider. Please check again later.\",\"request_id\":\"26d4e68d4afc494ab968f4a1c820c616\"}",
>>>>>>> d795fdaf
      "X-Powered-By" : "ASP.NET",
      "Content-Type" : "application/json; charset=utf-8"
    },
    "Exception" : null
  }, {
    "Method" : "GET",
<<<<<<< HEAD
    "Uri" : "https://cameravault.vault.azure.net/certificates/testCert5/pending?api-version=7.0",
    "Headers" : {
      "User-Agent" : "azsdk-java-Azure-Keyvault/4.0.0-beta.6 (11.0.5; Mac OS X 10.14.3)",
=======
    "Uri" : "https://REDACTED.vault.azure.net/certificates/testCert5/pending?api-version=7.1",
    "Headers" : {
      "User-Agent" : "azsdk-java-client_name/client_version (11.0.6; Windows 10; 10.0)",
>>>>>>> d795fdaf
      "Content-Type" : "application/json"
    },
    "Response" : {
      "X-Content-Type-Options" : "nosniff",
      "Pragma" : "no-cache",
      "StatusCode" : "200",
<<<<<<< HEAD
      "Date" : "Tue, 03 Dec 2019 13:16:33 GMT",
=======
      "Date" : "Tue, 04 Aug 2020 00:49:24 GMT",
>>>>>>> d795fdaf
      "Strict-Transport-Security" : "max-age=31536000;includeSubDomains",
      "Retry-After" : "0",
      "Cache-Control" : "no-cache",
      "X-AspNet-Version" : "4.0.30319",
<<<<<<< HEAD
      "x-ms-keyvault-region" : "centralus",
      "x-ms-keyvault-network-info" : "addr=182.68.240.118;act_addr_fam=InterNetwork;",
      "Expires" : "-1",
      "Content-Length" : "834",
      "x-ms-request-id" : "57fd7427-b9ce-4269-8cbe-bb11ed3c6a1a",
      "x-ms-keyvault-service-version" : "1.1.0.883",
      "Body" : "{\"id\":\"https://cameravault.vault.azure.net/certificates/testCert5/pending\",\"issuer\":{\"name\":\"Self\"},\"csr\":\"MIIBVDCB3AIBADASMRAwDgYDVQQDEwdkZWZhdWx0MHYwEAYHKoZIzj0CAQYFK4EEACIDYgAEqKmV2pcXmhMVF319PLCGP2rJIn8XNCeu8IeqEfhKbmGYXKE9YUOTkzOPlYuQ8XO2PvoGFZtPDUM9gA0R+xvEWfzcueoX3p2MAzA4j1XL8FVgvFapJzH7njPMKvRbr9g8oEswSQYJKoZIhvcNAQkOMTwwOjAOBgNVHQ8BAf8EBAMCAgwwHQYDVR0lBBYwFAYIKwYBBQUHAwEGCCsGAQUFBwMCMAkGA1UdEwQCMAAwCgYIKoZIzj0EAwMDZwAwZAIwOuCYeXhGpxLxQ64RhqW6Vig8gSghc4D51CRM8Wrcmh5UrhySPGpj1mnlF+7/Alk6AjA842l7WkNmGj0mylxfSrO777UnAsYa4lgjXMt4bYMz1+6UxNEZJQ/wi6htC9Sr6rQ=\",\"cancellation_requested\":false,\"status\":\"inProgress\",\"status_details\":\"Pending certificate created. Certificate request is in progress. This may take some time based on the issuer provider. Please check again later.\",\"request_id\":\"d21334c9ae694093934007402e1dbb8a\"}",
=======
      "x-ms-keyvault-region" : "westus",
      "x-ms-keyvault-network-info" : "conn_type=Ipv4;addr=174.127.169.154;act_addr_fam=InterNetwork;",
      "Expires" : "-1",
      "Content-Length" : "838",
      "x-ms-request-id" : "19d34abd-f5c7-4ab5-b872-a512b819e90f",
      "x-ms-keyvault-service-version" : "1.1.10.0",
      "Body" : "{\"id\":\"https://azure-kv-tests2.vault.azure.net/certificates/testCert5/pending\",\"issuer\":{\"name\":\"Self\"},\"csr\":\"MIIBVDCB3AIBADASMRAwDgYDVQQDEwdkZWZhdWx0MHYwEAYHKoZIzj0CAQYFK4EEACIDYgAE97uRUhj9vD9T/NwsXGMA6CZVFjjS38r/o8ReImy6FlA+m5P2ZFEphjljW954lUu/+VDGDb/TovrVamtNFPy+P4yCDNmyQ/mSweKlwh6l3lgI9FjmzB5SspzPX5SYLGYnoEswSQYJKoZIhvcNAQkOMTwwOjAOBgNVHQ8BAf8EBAMCAgwwHQYDVR0lBBYwFAYIKwYBBQUHAwEGCCsGAQUFBwMCMAkGA1UdEwQCMAAwCgYIKoZIzj0EAwMDZwAwZAIwL7lISKMJbs7iuDZ+PxymAWZ9YNfNgtiOK0F1SLx/CxMy8eNR7tU41omwU30DvmA0AjBhX90AIi2DXqk9MxLPQJdIRTC+xvsYUHAmuSPf400NjfEDJkwvcrMi9PanU/4xUXU=\",\"cancellation_requested\":false,\"status\":\"inProgress\",\"status_details\":\"Pending certificate created. Certificate request is in progress. This may take some time based on the issuer provider. Please check again later.\",\"request_id\":\"26d4e68d4afc494ab968f4a1c820c616\"}",
>>>>>>> d795fdaf
      "X-Powered-By" : "ASP.NET",
      "Content-Type" : "application/json; charset=utf-8"
    },
    "Exception" : null
  }, {
    "Method" : "GET",
<<<<<<< HEAD
    "Uri" : "https://cameravault.vault.azure.net/certificates/testCert5/pending?api-version=7.0",
    "Headers" : {
      "User-Agent" : "azsdk-java-Azure-Keyvault/4.0.0-beta.6 (11.0.5; Mac OS X 10.14.3)",
=======
    "Uri" : "https://REDACTED.vault.azure.net/certificates/testCert5/pending?api-version=7.1",
    "Headers" : {
      "User-Agent" : "azsdk-java-client_name/client_version (11.0.6; Windows 10; 10.0)",
>>>>>>> d795fdaf
      "Content-Type" : "application/json"
    },
    "Response" : {
      "X-Content-Type-Options" : "nosniff",
      "Pragma" : "no-cache",
      "StatusCode" : "200",
<<<<<<< HEAD
      "Date" : "Tue, 03 Dec 2019 13:16:34 GMT",
=======
      "Date" : "Tue, 04 Aug 2020 00:49:25 GMT",
>>>>>>> d795fdaf
      "Strict-Transport-Security" : "max-age=31536000;includeSubDomains",
      "Retry-After" : "0",
      "Cache-Control" : "no-cache",
      "X-AspNet-Version" : "4.0.30319",
<<<<<<< HEAD
      "x-ms-keyvault-region" : "centralus",
      "x-ms-keyvault-network-info" : "addr=182.68.240.118;act_addr_fam=InterNetwork;",
      "Expires" : "-1",
      "Content-Length" : "834",
      "x-ms-request-id" : "ed38e263-0819-4001-bd2e-e203e5c98151",
      "x-ms-keyvault-service-version" : "1.1.0.883",
      "Body" : "{\"id\":\"https://cameravault.vault.azure.net/certificates/testCert5/pending\",\"issuer\":{\"name\":\"Self\"},\"csr\":\"MIIBVDCB3AIBADASMRAwDgYDVQQDEwdkZWZhdWx0MHYwEAYHKoZIzj0CAQYFK4EEACIDYgAEqKmV2pcXmhMVF319PLCGP2rJIn8XNCeu8IeqEfhKbmGYXKE9YUOTkzOPlYuQ8XO2PvoGFZtPDUM9gA0R+xvEWfzcueoX3p2MAzA4j1XL8FVgvFapJzH7njPMKvRbr9g8oEswSQYJKoZIhvcNAQkOMTwwOjAOBgNVHQ8BAf8EBAMCAgwwHQYDVR0lBBYwFAYIKwYBBQUHAwEGCCsGAQUFBwMCMAkGA1UdEwQCMAAwCgYIKoZIzj0EAwMDZwAwZAIwOuCYeXhGpxLxQ64RhqW6Vig8gSghc4D51CRM8Wrcmh5UrhySPGpj1mnlF+7/Alk6AjA842l7WkNmGj0mylxfSrO777UnAsYa4lgjXMt4bYMz1+6UxNEZJQ/wi6htC9Sr6rQ=\",\"cancellation_requested\":false,\"status\":\"inProgress\",\"status_details\":\"Pending certificate created. Certificate request is in progress. This may take some time based on the issuer provider. Please check again later.\",\"request_id\":\"d21334c9ae694093934007402e1dbb8a\"}",
=======
      "x-ms-keyvault-region" : "westus",
      "x-ms-keyvault-network-info" : "conn_type=Ipv4;addr=174.127.169.154;act_addr_fam=InterNetwork;",
      "Expires" : "-1",
      "Content-Length" : "838",
      "x-ms-request-id" : "57309451-c83c-4441-925e-20fe87039cbc",
      "x-ms-keyvault-service-version" : "1.1.10.0",
      "Body" : "{\"id\":\"https://azure-kv-tests2.vault.azure.net/certificates/testCert5/pending\",\"issuer\":{\"name\":\"Self\"},\"csr\":\"MIIBVDCB3AIBADASMRAwDgYDVQQDEwdkZWZhdWx0MHYwEAYHKoZIzj0CAQYFK4EEACIDYgAE97uRUhj9vD9T/NwsXGMA6CZVFjjS38r/o8ReImy6FlA+m5P2ZFEphjljW954lUu/+VDGDb/TovrVamtNFPy+P4yCDNmyQ/mSweKlwh6l3lgI9FjmzB5SspzPX5SYLGYnoEswSQYJKoZIhvcNAQkOMTwwOjAOBgNVHQ8BAf8EBAMCAgwwHQYDVR0lBBYwFAYIKwYBBQUHAwEGCCsGAQUFBwMCMAkGA1UdEwQCMAAwCgYIKoZIzj0EAwMDZwAwZAIwL7lISKMJbs7iuDZ+PxymAWZ9YNfNgtiOK0F1SLx/CxMy8eNR7tU41omwU30DvmA0AjBhX90AIi2DXqk9MxLPQJdIRTC+xvsYUHAmuSPf400NjfEDJkwvcrMi9PanU/4xUXU=\",\"cancellation_requested\":false,\"status\":\"inProgress\",\"status_details\":\"Pending certificate created. Certificate request is in progress. This may take some time based on the issuer provider. Please check again later.\",\"request_id\":\"26d4e68d4afc494ab968f4a1c820c616\"}",
>>>>>>> d795fdaf
      "X-Powered-By" : "ASP.NET",
      "Content-Type" : "application/json; charset=utf-8"
    },
    "Exception" : null
  }, {
    "Method" : "GET",
<<<<<<< HEAD
    "Uri" : "https://cameravault.vault.azure.net/certificates/testCert5/pending?api-version=7.0",
    "Headers" : {
      "User-Agent" : "azsdk-java-Azure-Keyvault/4.0.0-beta.6 (11.0.5; Mac OS X 10.14.3)",
=======
    "Uri" : "https://REDACTED.vault.azure.net/certificates/testCert5/pending?api-version=7.1",
    "Headers" : {
      "User-Agent" : "azsdk-java-client_name/client_version (11.0.6; Windows 10; 10.0)",
>>>>>>> d795fdaf
      "Content-Type" : "application/json"
    },
    "Response" : {
      "X-Content-Type-Options" : "nosniff",
      "Pragma" : "no-cache",
      "StatusCode" : "200",
<<<<<<< HEAD
      "Date" : "Tue, 03 Dec 2019 13:16:35 GMT",
=======
      "Date" : "Tue, 04 Aug 2020 00:49:26 GMT",
>>>>>>> d795fdaf
      "Strict-Transport-Security" : "max-age=31536000;includeSubDomains",
      "Retry-After" : "0",
      "Cache-Control" : "no-cache",
      "X-AspNet-Version" : "4.0.30319",
<<<<<<< HEAD
      "x-ms-keyvault-region" : "centralus",
      "x-ms-keyvault-network-info" : "addr=182.68.240.118;act_addr_fam=InterNetwork;",
      "Expires" : "-1",
      "Content-Length" : "834",
      "x-ms-request-id" : "d6c69d7f-31be-42a9-9fbd-b4c1942e5ff4",
      "x-ms-keyvault-service-version" : "1.1.0.883",
      "Body" : "{\"id\":\"https://cameravault.vault.azure.net/certificates/testCert5/pending\",\"issuer\":{\"name\":\"Self\"},\"csr\":\"MIIBVDCB3AIBADASMRAwDgYDVQQDEwdkZWZhdWx0MHYwEAYHKoZIzj0CAQYFK4EEACIDYgAEqKmV2pcXmhMVF319PLCGP2rJIn8XNCeu8IeqEfhKbmGYXKE9YUOTkzOPlYuQ8XO2PvoGFZtPDUM9gA0R+xvEWfzcueoX3p2MAzA4j1XL8FVgvFapJzH7njPMKvRbr9g8oEswSQYJKoZIhvcNAQkOMTwwOjAOBgNVHQ8BAf8EBAMCAgwwHQYDVR0lBBYwFAYIKwYBBQUHAwEGCCsGAQUFBwMCMAkGA1UdEwQCMAAwCgYIKoZIzj0EAwMDZwAwZAIwOuCYeXhGpxLxQ64RhqW6Vig8gSghc4D51CRM8Wrcmh5UrhySPGpj1mnlF+7/Alk6AjA842l7WkNmGj0mylxfSrO777UnAsYa4lgjXMt4bYMz1+6UxNEZJQ/wi6htC9Sr6rQ=\",\"cancellation_requested\":false,\"status\":\"inProgress\",\"status_details\":\"Pending certificate created. Certificate request is in progress. This may take some time based on the issuer provider. Please check again later.\",\"request_id\":\"d21334c9ae694093934007402e1dbb8a\"}",
=======
      "x-ms-keyvault-region" : "westus",
      "x-ms-keyvault-network-info" : "conn_type=Ipv4;addr=174.127.169.154;act_addr_fam=InterNetwork;",
      "Expires" : "-1",
      "Content-Length" : "838",
      "x-ms-request-id" : "8b23fdc7-798b-44a3-bcaf-afe13a0a7681",
      "x-ms-keyvault-service-version" : "1.1.10.0",
      "Body" : "{\"id\":\"https://azure-kv-tests2.vault.azure.net/certificates/testCert5/pending\",\"issuer\":{\"name\":\"Self\"},\"csr\":\"MIIBVDCB3AIBADASMRAwDgYDVQQDEwdkZWZhdWx0MHYwEAYHKoZIzj0CAQYFK4EEACIDYgAE97uRUhj9vD9T/NwsXGMA6CZVFjjS38r/o8ReImy6FlA+m5P2ZFEphjljW954lUu/+VDGDb/TovrVamtNFPy+P4yCDNmyQ/mSweKlwh6l3lgI9FjmzB5SspzPX5SYLGYnoEswSQYJKoZIhvcNAQkOMTwwOjAOBgNVHQ8BAf8EBAMCAgwwHQYDVR0lBBYwFAYIKwYBBQUHAwEGCCsGAQUFBwMCMAkGA1UdEwQCMAAwCgYIKoZIzj0EAwMDZwAwZAIwL7lISKMJbs7iuDZ+PxymAWZ9YNfNgtiOK0F1SLx/CxMy8eNR7tU41omwU30DvmA0AjBhX90AIi2DXqk9MxLPQJdIRTC+xvsYUHAmuSPf400NjfEDJkwvcrMi9PanU/4xUXU=\",\"cancellation_requested\":false,\"status\":\"inProgress\",\"status_details\":\"Pending certificate created. Certificate request is in progress. This may take some time based on the issuer provider. Please check again later.\",\"request_id\":\"26d4e68d4afc494ab968f4a1c820c616\"}",
>>>>>>> d795fdaf
      "X-Powered-By" : "ASP.NET",
      "Content-Type" : "application/json; charset=utf-8"
    },
    "Exception" : null
  }, {
    "Method" : "GET",
<<<<<<< HEAD
    "Uri" : "https://cameravault.vault.azure.net/certificates/testCert5/pending?api-version=7.0",
    "Headers" : {
      "User-Agent" : "azsdk-java-Azure-Keyvault/4.0.0-beta.6 (11.0.5; Mac OS X 10.14.3)",
=======
    "Uri" : "https://REDACTED.vault.azure.net/certificates/testCert5/pending?api-version=7.1",
    "Headers" : {
      "User-Agent" : "azsdk-java-client_name/client_version (11.0.6; Windows 10; 10.0)",
      "Content-Type" : "application/json"
    },
    "Response" : {
      "X-Content-Type-Options" : "nosniff",
      "Pragma" : "no-cache",
      "StatusCode" : "200",
      "Date" : "Tue, 04 Aug 2020 00:49:27 GMT",
      "Strict-Transport-Security" : "max-age=31536000;includeSubDomains",
      "Retry-After" : "0",
      "Cache-Control" : "no-cache",
      "X-AspNet-Version" : "4.0.30319",
      "x-ms-keyvault-region" : "westus",
      "x-ms-keyvault-network-info" : "conn_type=Ipv4;addr=174.127.169.154;act_addr_fam=InterNetwork;",
      "Expires" : "-1",
      "Content-Length" : "838",
      "x-ms-request-id" : "b13f0cf0-092c-4bfd-b3d5-c0658d6d2c56",
      "x-ms-keyvault-service-version" : "1.1.10.0",
      "Body" : "{\"id\":\"https://azure-kv-tests2.vault.azure.net/certificates/testCert5/pending\",\"issuer\":{\"name\":\"Self\"},\"csr\":\"MIIBVDCB3AIBADASMRAwDgYDVQQDEwdkZWZhdWx0MHYwEAYHKoZIzj0CAQYFK4EEACIDYgAE97uRUhj9vD9T/NwsXGMA6CZVFjjS38r/o8ReImy6FlA+m5P2ZFEphjljW954lUu/+VDGDb/TovrVamtNFPy+P4yCDNmyQ/mSweKlwh6l3lgI9FjmzB5SspzPX5SYLGYnoEswSQYJKoZIhvcNAQkOMTwwOjAOBgNVHQ8BAf8EBAMCAgwwHQYDVR0lBBYwFAYIKwYBBQUHAwEGCCsGAQUFBwMCMAkGA1UdEwQCMAAwCgYIKoZIzj0EAwMDZwAwZAIwL7lISKMJbs7iuDZ+PxymAWZ9YNfNgtiOK0F1SLx/CxMy8eNR7tU41omwU30DvmA0AjBhX90AIi2DXqk9MxLPQJdIRTC+xvsYUHAmuSPf400NjfEDJkwvcrMi9PanU/4xUXU=\",\"cancellation_requested\":false,\"status\":\"inProgress\",\"status_details\":\"Pending certificate created. Certificate request is in progress. This may take some time based on the issuer provider. Please check again later.\",\"request_id\":\"26d4e68d4afc494ab968f4a1c820c616\"}",
      "X-Powered-By" : "ASP.NET",
      "Content-Type" : "application/json; charset=utf-8"
    },
    "Exception" : null
  }, {
    "Method" : "GET",
    "Uri" : "https://REDACTED.vault.azure.net/certificates/testCert5/pending?api-version=7.1",
    "Headers" : {
      "User-Agent" : "azsdk-java-client_name/client_version (11.0.6; Windows 10; 10.0)",
      "Content-Type" : "application/json"
    },
    "Response" : {
      "X-Content-Type-Options" : "nosniff",
      "Pragma" : "no-cache",
      "StatusCode" : "200",
      "Date" : "Tue, 04 Aug 2020 00:49:29 GMT",
      "Strict-Transport-Security" : "max-age=31536000;includeSubDomains",
      "Retry-After" : "0",
      "Cache-Control" : "no-cache",
      "X-AspNet-Version" : "4.0.30319",
      "x-ms-keyvault-region" : "westus",
      "x-ms-keyvault-network-info" : "conn_type=Ipv4;addr=174.127.169.154;act_addr_fam=InterNetwork;",
      "Expires" : "-1",
      "Content-Length" : "838",
      "x-ms-request-id" : "eb2a7471-6244-4245-8403-bef11f86f814",
      "x-ms-keyvault-service-version" : "1.1.10.0",
      "Body" : "{\"id\":\"https://azure-kv-tests2.vault.azure.net/certificates/testCert5/pending\",\"issuer\":{\"name\":\"Self\"},\"csr\":\"MIIBVDCB3AIBADASMRAwDgYDVQQDEwdkZWZhdWx0MHYwEAYHKoZIzj0CAQYFK4EEACIDYgAE97uRUhj9vD9T/NwsXGMA6CZVFjjS38r/o8ReImy6FlA+m5P2ZFEphjljW954lUu/+VDGDb/TovrVamtNFPy+P4yCDNmyQ/mSweKlwh6l3lgI9FjmzB5SspzPX5SYLGYnoEswSQYJKoZIhvcNAQkOMTwwOjAOBgNVHQ8BAf8EBAMCAgwwHQYDVR0lBBYwFAYIKwYBBQUHAwEGCCsGAQUFBwMCMAkGA1UdEwQCMAAwCgYIKoZIzj0EAwMDZwAwZAIwL7lISKMJbs7iuDZ+PxymAWZ9YNfNgtiOK0F1SLx/CxMy8eNR7tU41omwU30DvmA0AjBhX90AIi2DXqk9MxLPQJdIRTC+xvsYUHAmuSPf400NjfEDJkwvcrMi9PanU/4xUXU=\",\"cancellation_requested\":false,\"status\":\"inProgress\",\"status_details\":\"Pending certificate created. Certificate request is in progress. This may take some time based on the issuer provider. Please check again later.\",\"request_id\":\"26d4e68d4afc494ab968f4a1c820c616\"}",
      "X-Powered-By" : "ASP.NET",
      "Content-Type" : "application/json; charset=utf-8"
    },
    "Exception" : null
  }, {
    "Method" : "GET",
    "Uri" : "https://REDACTED.vault.azure.net/certificates/testCert5/pending?api-version=7.1",
    "Headers" : {
      "User-Agent" : "azsdk-java-client_name/client_version (11.0.6; Windows 10; 10.0)",
      "Content-Type" : "application/json"
    },
    "Response" : {
      "X-Content-Type-Options" : "nosniff",
      "Pragma" : "no-cache",
      "StatusCode" : "200",
      "Date" : "Tue, 04 Aug 2020 00:49:29 GMT",
      "Strict-Transport-Security" : "max-age=31536000;includeSubDomains",
      "Retry-After" : "0",
      "Cache-Control" : "no-cache",
      "X-AspNet-Version" : "4.0.30319",
      "x-ms-keyvault-region" : "westus",
      "x-ms-keyvault-network-info" : "conn_type=Ipv4;addr=174.127.169.154;act_addr_fam=InterNetwork;",
      "Expires" : "-1",
      "Content-Length" : "838",
      "x-ms-request-id" : "1ad5b36e-c5a3-48ce-b4ce-9c3d674374ed",
      "x-ms-keyvault-service-version" : "1.1.10.0",
      "Body" : "{\"id\":\"https://azure-kv-tests2.vault.azure.net/certificates/testCert5/pending\",\"issuer\":{\"name\":\"Self\"},\"csr\":\"MIIBVDCB3AIBADASMRAwDgYDVQQDEwdkZWZhdWx0MHYwEAYHKoZIzj0CAQYFK4EEACIDYgAE97uRUhj9vD9T/NwsXGMA6CZVFjjS38r/o8ReImy6FlA+m5P2ZFEphjljW954lUu/+VDGDb/TovrVamtNFPy+P4yCDNmyQ/mSweKlwh6l3lgI9FjmzB5SspzPX5SYLGYnoEswSQYJKoZIhvcNAQkOMTwwOjAOBgNVHQ8BAf8EBAMCAgwwHQYDVR0lBBYwFAYIKwYBBQUHAwEGCCsGAQUFBwMCMAkGA1UdEwQCMAAwCgYIKoZIzj0EAwMDZwAwZAIwL7lISKMJbs7iuDZ+PxymAWZ9YNfNgtiOK0F1SLx/CxMy8eNR7tU41omwU30DvmA0AjBhX90AIi2DXqk9MxLPQJdIRTC+xvsYUHAmuSPf400NjfEDJkwvcrMi9PanU/4xUXU=\",\"cancellation_requested\":false,\"status\":\"inProgress\",\"status_details\":\"Pending certificate created. Certificate request is in progress. This may take some time based on the issuer provider. Please check again later.\",\"request_id\":\"26d4e68d4afc494ab968f4a1c820c616\"}",
      "X-Powered-By" : "ASP.NET",
      "Content-Type" : "application/json; charset=utf-8"
    },
    "Exception" : null
  }, {
    "Method" : "GET",
    "Uri" : "https://REDACTED.vault.azure.net/certificates/testCert5/pending?api-version=7.1",
    "Headers" : {
      "User-Agent" : "azsdk-java-client_name/client_version (11.0.6; Windows 10; 10.0)",
      "Content-Type" : "application/json"
    },
    "Response" : {
      "X-Content-Type-Options" : "nosniff",
      "Pragma" : "no-cache",
      "StatusCode" : "200",
      "Date" : "Tue, 04 Aug 2020 00:49:30 GMT",
      "Strict-Transport-Security" : "max-age=31536000;includeSubDomains",
      "Retry-After" : "0",
      "Cache-Control" : "no-cache",
      "X-AspNet-Version" : "4.0.30319",
      "x-ms-keyvault-region" : "westus",
      "x-ms-keyvault-network-info" : "conn_type=Ipv4;addr=174.127.169.154;act_addr_fam=InterNetwork;",
      "Expires" : "-1",
      "Content-Length" : "838",
      "x-ms-request-id" : "b330c94a-f35a-44b0-a183-4bc0989a981f",
      "x-ms-keyvault-service-version" : "1.1.10.0",
      "Body" : "{\"id\":\"https://azure-kv-tests2.vault.azure.net/certificates/testCert5/pending\",\"issuer\":{\"name\":\"Self\"},\"csr\":\"MIIBVDCB3AIBADASMRAwDgYDVQQDEwdkZWZhdWx0MHYwEAYHKoZIzj0CAQYFK4EEACIDYgAE97uRUhj9vD9T/NwsXGMA6CZVFjjS38r/o8ReImy6FlA+m5P2ZFEphjljW954lUu/+VDGDb/TovrVamtNFPy+P4yCDNmyQ/mSweKlwh6l3lgI9FjmzB5SspzPX5SYLGYnoEswSQYJKoZIhvcNAQkOMTwwOjAOBgNVHQ8BAf8EBAMCAgwwHQYDVR0lBBYwFAYIKwYBBQUHAwEGCCsGAQUFBwMCMAkGA1UdEwQCMAAwCgYIKoZIzj0EAwMDZwAwZAIwL7lISKMJbs7iuDZ+PxymAWZ9YNfNgtiOK0F1SLx/CxMy8eNR7tU41omwU30DvmA0AjBhX90AIi2DXqk9MxLPQJdIRTC+xvsYUHAmuSPf400NjfEDJkwvcrMi9PanU/4xUXU=\",\"cancellation_requested\":false,\"status\":\"inProgress\",\"status_details\":\"Pending certificate created. Certificate request is in progress. This may take some time based on the issuer provider. Please check again later.\",\"request_id\":\"26d4e68d4afc494ab968f4a1c820c616\"}",
      "X-Powered-By" : "ASP.NET",
      "Content-Type" : "application/json; charset=utf-8"
    },
    "Exception" : null
  }, {
    "Method" : "GET",
    "Uri" : "https://REDACTED.vault.azure.net/certificates/testCert5/pending?api-version=7.1",
    "Headers" : {
      "User-Agent" : "azsdk-java-client_name/client_version (11.0.6; Windows 10; 10.0)",
      "Content-Type" : "application/json"
    },
    "Response" : {
      "X-Content-Type-Options" : "nosniff",
      "Pragma" : "no-cache",
      "StatusCode" : "200",
      "Date" : "Tue, 04 Aug 2020 00:49:31 GMT",
      "Strict-Transport-Security" : "max-age=31536000;includeSubDomains",
      "Retry-After" : "0",
      "Cache-Control" : "no-cache",
      "X-AspNet-Version" : "4.0.30319",
      "x-ms-keyvault-region" : "westus",
      "x-ms-keyvault-network-info" : "conn_type=Ipv4;addr=174.127.169.154;act_addr_fam=InterNetwork;",
      "Expires" : "-1",
      "Content-Length" : "838",
      "x-ms-request-id" : "2dd7c0aa-1268-47ac-b193-78c061ac647d",
      "x-ms-keyvault-service-version" : "1.1.10.0",
      "Body" : "{\"id\":\"https://azure-kv-tests2.vault.azure.net/certificates/testCert5/pending\",\"issuer\":{\"name\":\"Self\"},\"csr\":\"MIIBVDCB3AIBADASMRAwDgYDVQQDEwdkZWZhdWx0MHYwEAYHKoZIzj0CAQYFK4EEACIDYgAE97uRUhj9vD9T/NwsXGMA6CZVFjjS38r/o8ReImy6FlA+m5P2ZFEphjljW954lUu/+VDGDb/TovrVamtNFPy+P4yCDNmyQ/mSweKlwh6l3lgI9FjmzB5SspzPX5SYLGYnoEswSQYJKoZIhvcNAQkOMTwwOjAOBgNVHQ8BAf8EBAMCAgwwHQYDVR0lBBYwFAYIKwYBBQUHAwEGCCsGAQUFBwMCMAkGA1UdEwQCMAAwCgYIKoZIzj0EAwMDZwAwZAIwL7lISKMJbs7iuDZ+PxymAWZ9YNfNgtiOK0F1SLx/CxMy8eNR7tU41omwU30DvmA0AjBhX90AIi2DXqk9MxLPQJdIRTC+xvsYUHAmuSPf400NjfEDJkwvcrMi9PanU/4xUXU=\",\"cancellation_requested\":false,\"status\":\"inProgress\",\"status_details\":\"Pending certificate created. Certificate request is in progress. This may take some time based on the issuer provider. Please check again later.\",\"request_id\":\"26d4e68d4afc494ab968f4a1c820c616\"}",
      "X-Powered-By" : "ASP.NET",
      "Content-Type" : "application/json; charset=utf-8"
    },
    "Exception" : null
  }, {
    "Method" : "GET",
    "Uri" : "https://REDACTED.vault.azure.net/certificates/testCert5/pending?api-version=7.1",
    "Headers" : {
      "User-Agent" : "azsdk-java-client_name/client_version (11.0.6; Windows 10; 10.0)",
      "Content-Type" : "application/json"
    },
    "Response" : {
      "X-Content-Type-Options" : "nosniff",
      "Pragma" : "no-cache",
      "StatusCode" : "200",
      "Date" : "Tue, 04 Aug 2020 00:49:32 GMT",
      "Strict-Transport-Security" : "max-age=31536000;includeSubDomains",
      "Retry-After" : "0",
      "Cache-Control" : "no-cache",
      "X-AspNet-Version" : "4.0.30319",
      "x-ms-keyvault-region" : "westus",
      "x-ms-keyvault-network-info" : "conn_type=Ipv4;addr=174.127.169.154;act_addr_fam=InterNetwork;",
      "Expires" : "-1",
      "Content-Length" : "838",
      "x-ms-request-id" : "c622d0fb-02f0-4b12-b23e-20433158e9cf",
      "x-ms-keyvault-service-version" : "1.1.10.0",
      "Body" : "{\"id\":\"https://azure-kv-tests2.vault.azure.net/certificates/testCert5/pending\",\"issuer\":{\"name\":\"Self\"},\"csr\":\"MIIBVDCB3AIBADASMRAwDgYDVQQDEwdkZWZhdWx0MHYwEAYHKoZIzj0CAQYFK4EEACIDYgAE97uRUhj9vD9T/NwsXGMA6CZVFjjS38r/o8ReImy6FlA+m5P2ZFEphjljW954lUu/+VDGDb/TovrVamtNFPy+P4yCDNmyQ/mSweKlwh6l3lgI9FjmzB5SspzPX5SYLGYnoEswSQYJKoZIhvcNAQkOMTwwOjAOBgNVHQ8BAf8EBAMCAgwwHQYDVR0lBBYwFAYIKwYBBQUHAwEGCCsGAQUFBwMCMAkGA1UdEwQCMAAwCgYIKoZIzj0EAwMDZwAwZAIwL7lISKMJbs7iuDZ+PxymAWZ9YNfNgtiOK0F1SLx/CxMy8eNR7tU41omwU30DvmA0AjBhX90AIi2DXqk9MxLPQJdIRTC+xvsYUHAmuSPf400NjfEDJkwvcrMi9PanU/4xUXU=\",\"cancellation_requested\":false,\"status\":\"inProgress\",\"status_details\":\"Pending certificate created. Certificate request is in progress. This may take some time based on the issuer provider. Please check again later.\",\"request_id\":\"26d4e68d4afc494ab968f4a1c820c616\"}",
      "X-Powered-By" : "ASP.NET",
      "Content-Type" : "application/json; charset=utf-8"
    },
    "Exception" : null
  }, {
    "Method" : "GET",
    "Uri" : "https://REDACTED.vault.azure.net/certificates/testCert5/pending?api-version=7.1",
    "Headers" : {
      "User-Agent" : "azsdk-java-client_name/client_version (11.0.6; Windows 10; 10.0)",
      "Content-Type" : "application/json"
    },
    "Response" : {
      "X-Content-Type-Options" : "nosniff",
      "Pragma" : "no-cache",
      "StatusCode" : "200",
      "Date" : "Tue, 04 Aug 2020 00:49:34 GMT",
      "Strict-Transport-Security" : "max-age=31536000;includeSubDomains",
      "Retry-After" : "0",
      "Cache-Control" : "no-cache",
      "X-AspNet-Version" : "4.0.30319",
      "x-ms-keyvault-region" : "westus",
      "x-ms-keyvault-network-info" : "conn_type=Ipv4;addr=174.127.169.154;act_addr_fam=InterNetwork;",
      "Expires" : "-1",
      "Content-Length" : "838",
      "x-ms-request-id" : "0ab84058-e374-4dc4-9e08-fd71cee07c7e",
      "x-ms-keyvault-service-version" : "1.1.10.0",
      "Body" : "{\"id\":\"https://azure-kv-tests2.vault.azure.net/certificates/testCert5/pending\",\"issuer\":{\"name\":\"Self\"},\"csr\":\"MIIBVDCB3AIBADASMRAwDgYDVQQDEwdkZWZhdWx0MHYwEAYHKoZIzj0CAQYFK4EEACIDYgAE97uRUhj9vD9T/NwsXGMA6CZVFjjS38r/o8ReImy6FlA+m5P2ZFEphjljW954lUu/+VDGDb/TovrVamtNFPy+P4yCDNmyQ/mSweKlwh6l3lgI9FjmzB5SspzPX5SYLGYnoEswSQYJKoZIhvcNAQkOMTwwOjAOBgNVHQ8BAf8EBAMCAgwwHQYDVR0lBBYwFAYIKwYBBQUHAwEGCCsGAQUFBwMCMAkGA1UdEwQCMAAwCgYIKoZIzj0EAwMDZwAwZAIwL7lISKMJbs7iuDZ+PxymAWZ9YNfNgtiOK0F1SLx/CxMy8eNR7tU41omwU30DvmA0AjBhX90AIi2DXqk9MxLPQJdIRTC+xvsYUHAmuSPf400NjfEDJkwvcrMi9PanU/4xUXU=\",\"cancellation_requested\":false,\"status\":\"inProgress\",\"status_details\":\"Pending certificate created. Certificate request is in progress. This may take some time based on the issuer provider. Please check again later.\",\"request_id\":\"26d4e68d4afc494ab968f4a1c820c616\"}",
      "X-Powered-By" : "ASP.NET",
      "Content-Type" : "application/json; charset=utf-8"
    },
    "Exception" : null
  }, {
    "Method" : "GET",
    "Uri" : "https://REDACTED.vault.azure.net/certificates/testCert5/pending?api-version=7.1",
    "Headers" : {
      "User-Agent" : "azsdk-java-client_name/client_version (11.0.6; Windows 10; 10.0)",
      "Content-Type" : "application/json"
    },
    "Response" : {
      "X-Content-Type-Options" : "nosniff",
      "Pragma" : "no-cache",
      "StatusCode" : "200",
      "Date" : "Tue, 04 Aug 2020 00:49:34 GMT",
      "Strict-Transport-Security" : "max-age=31536000;includeSubDomains",
      "Retry-After" : "0",
      "Cache-Control" : "no-cache",
      "X-AspNet-Version" : "4.0.30319",
      "x-ms-keyvault-region" : "westus",
      "x-ms-keyvault-network-info" : "conn_type=Ipv4;addr=174.127.169.154;act_addr_fam=InterNetwork;",
      "Expires" : "-1",
      "Content-Length" : "838",
      "x-ms-request-id" : "53d32a54-52ca-4335-a18c-6c48287c8f3e",
      "x-ms-keyvault-service-version" : "1.1.10.0",
      "Body" : "{\"id\":\"https://azure-kv-tests2.vault.azure.net/certificates/testCert5/pending\",\"issuer\":{\"name\":\"Self\"},\"csr\":\"MIIBVDCB3AIBADASMRAwDgYDVQQDEwdkZWZhdWx0MHYwEAYHKoZIzj0CAQYFK4EEACIDYgAE97uRUhj9vD9T/NwsXGMA6CZVFjjS38r/o8ReImy6FlA+m5P2ZFEphjljW954lUu/+VDGDb/TovrVamtNFPy+P4yCDNmyQ/mSweKlwh6l3lgI9FjmzB5SspzPX5SYLGYnoEswSQYJKoZIhvcNAQkOMTwwOjAOBgNVHQ8BAf8EBAMCAgwwHQYDVR0lBBYwFAYIKwYBBQUHAwEGCCsGAQUFBwMCMAkGA1UdEwQCMAAwCgYIKoZIzj0EAwMDZwAwZAIwL7lISKMJbs7iuDZ+PxymAWZ9YNfNgtiOK0F1SLx/CxMy8eNR7tU41omwU30DvmA0AjBhX90AIi2DXqk9MxLPQJdIRTC+xvsYUHAmuSPf400NjfEDJkwvcrMi9PanU/4xUXU=\",\"cancellation_requested\":false,\"status\":\"inProgress\",\"status_details\":\"Pending certificate created. Certificate request is in progress. This may take some time based on the issuer provider. Please check again later.\",\"request_id\":\"26d4e68d4afc494ab968f4a1c820c616\"}",
      "X-Powered-By" : "ASP.NET",
      "Content-Type" : "application/json; charset=utf-8"
    },
    "Exception" : null
  }, {
    "Method" : "GET",
    "Uri" : "https://REDACTED.vault.azure.net/certificates/testCert5/pending?api-version=7.1",
    "Headers" : {
      "User-Agent" : "azsdk-java-client_name/client_version (11.0.6; Windows 10; 10.0)",
      "Content-Type" : "application/json"
    },
    "Response" : {
      "X-Content-Type-Options" : "nosniff",
      "Pragma" : "no-cache",
      "StatusCode" : "200",
      "Date" : "Tue, 04 Aug 2020 00:49:35 GMT",
      "Strict-Transport-Security" : "max-age=31536000;includeSubDomains",
      "Retry-After" : "0",
      "Cache-Control" : "no-cache",
      "X-AspNet-Version" : "4.0.30319",
      "x-ms-keyvault-region" : "westus",
      "x-ms-keyvault-network-info" : "conn_type=Ipv4;addr=174.127.169.154;act_addr_fam=InterNetwork;",
      "Expires" : "-1",
      "Content-Length" : "838",
      "x-ms-request-id" : "b36103ed-2d24-4afe-a17f-cbb9c48038ab",
      "x-ms-keyvault-service-version" : "1.1.10.0",
      "Body" : "{\"id\":\"https://azure-kv-tests2.vault.azure.net/certificates/testCert5/pending\",\"issuer\":{\"name\":\"Self\"},\"csr\":\"MIIBVDCB3AIBADASMRAwDgYDVQQDEwdkZWZhdWx0MHYwEAYHKoZIzj0CAQYFK4EEACIDYgAE97uRUhj9vD9T/NwsXGMA6CZVFjjS38r/o8ReImy6FlA+m5P2ZFEphjljW954lUu/+VDGDb/TovrVamtNFPy+P4yCDNmyQ/mSweKlwh6l3lgI9FjmzB5SspzPX5SYLGYnoEswSQYJKoZIhvcNAQkOMTwwOjAOBgNVHQ8BAf8EBAMCAgwwHQYDVR0lBBYwFAYIKwYBBQUHAwEGCCsGAQUFBwMCMAkGA1UdEwQCMAAwCgYIKoZIzj0EAwMDZwAwZAIwL7lISKMJbs7iuDZ+PxymAWZ9YNfNgtiOK0F1SLx/CxMy8eNR7tU41omwU30DvmA0AjBhX90AIi2DXqk9MxLPQJdIRTC+xvsYUHAmuSPf400NjfEDJkwvcrMi9PanU/4xUXU=\",\"cancellation_requested\":false,\"status\":\"inProgress\",\"status_details\":\"Pending certificate created. Certificate request is in progress. This may take some time based on the issuer provider. Please check again later.\",\"request_id\":\"26d4e68d4afc494ab968f4a1c820c616\"}",
      "X-Powered-By" : "ASP.NET",
      "Content-Type" : "application/json; charset=utf-8"
    },
    "Exception" : null
  }, {
    "Method" : "GET",
    "Uri" : "https://REDACTED.vault.azure.net/certificates/testCert5/pending?api-version=7.1",
    "Headers" : {
      "User-Agent" : "azsdk-java-client_name/client_version (11.0.6; Windows 10; 10.0)",
      "Content-Type" : "application/json"
    },
    "Response" : {
      "X-Content-Type-Options" : "nosniff",
      "Pragma" : "no-cache",
      "StatusCode" : "200",
      "Date" : "Tue, 04 Aug 2020 00:49:37 GMT",
      "Strict-Transport-Security" : "max-age=31536000;includeSubDomains",
      "Retry-After" : "0",
      "Cache-Control" : "no-cache",
      "X-AspNet-Version" : "4.0.30319",
      "x-ms-keyvault-region" : "westus",
      "x-ms-keyvault-network-info" : "conn_type=Ipv4;addr=174.127.169.154;act_addr_fam=InterNetwork;",
      "Expires" : "-1",
      "Content-Length" : "838",
      "x-ms-request-id" : "c7d3b7bc-2f13-443f-bc1e-4b314e181718",
      "x-ms-keyvault-service-version" : "1.1.10.0",
      "Body" : "{\"id\":\"https://azure-kv-tests2.vault.azure.net/certificates/testCert5/pending\",\"issuer\":{\"name\":\"Self\"},\"csr\":\"MIIBVDCB3AIBADASMRAwDgYDVQQDEwdkZWZhdWx0MHYwEAYHKoZIzj0CAQYFK4EEACIDYgAE97uRUhj9vD9T/NwsXGMA6CZVFjjS38r/o8ReImy6FlA+m5P2ZFEphjljW954lUu/+VDGDb/TovrVamtNFPy+P4yCDNmyQ/mSweKlwh6l3lgI9FjmzB5SspzPX5SYLGYnoEswSQYJKoZIhvcNAQkOMTwwOjAOBgNVHQ8BAf8EBAMCAgwwHQYDVR0lBBYwFAYIKwYBBQUHAwEGCCsGAQUFBwMCMAkGA1UdEwQCMAAwCgYIKoZIzj0EAwMDZwAwZAIwL7lISKMJbs7iuDZ+PxymAWZ9YNfNgtiOK0F1SLx/CxMy8eNR7tU41omwU30DvmA0AjBhX90AIi2DXqk9MxLPQJdIRTC+xvsYUHAmuSPf400NjfEDJkwvcrMi9PanU/4xUXU=\",\"cancellation_requested\":false,\"status\":\"inProgress\",\"status_details\":\"Pending certificate created. Certificate request is in progress. This may take some time based on the issuer provider. Please check again later.\",\"request_id\":\"26d4e68d4afc494ab968f4a1c820c616\"}",
      "X-Powered-By" : "ASP.NET",
      "Content-Type" : "application/json; charset=utf-8"
    },
    "Exception" : null
  }, {
    "Method" : "GET",
    "Uri" : "https://REDACTED.vault.azure.net/certificates/testCert5/pending?api-version=7.1",
    "Headers" : {
      "User-Agent" : "azsdk-java-client_name/client_version (11.0.6; Windows 10; 10.0)",
      "Content-Type" : "application/json"
    },
    "Response" : {
      "X-Content-Type-Options" : "nosniff",
      "Pragma" : "no-cache",
      "StatusCode" : "200",
      "Date" : "Tue, 04 Aug 2020 00:49:38 GMT",
      "Strict-Transport-Security" : "max-age=31536000;includeSubDomains",
      "Retry-After" : "0",
      "Cache-Control" : "no-cache",
      "X-AspNet-Version" : "4.0.30319",
      "x-ms-keyvault-region" : "westus",
      "x-ms-keyvault-network-info" : "conn_type=Ipv4;addr=174.127.169.154;act_addr_fam=InterNetwork;",
      "Expires" : "-1",
      "Content-Length" : "838",
      "x-ms-request-id" : "e7e3ec4a-778c-4165-969d-f19536514ac6",
      "x-ms-keyvault-service-version" : "1.1.10.0",
      "Body" : "{\"id\":\"https://azure-kv-tests2.vault.azure.net/certificates/testCert5/pending\",\"issuer\":{\"name\":\"Self\"},\"csr\":\"MIIBVDCB3AIBADASMRAwDgYDVQQDEwdkZWZhdWx0MHYwEAYHKoZIzj0CAQYFK4EEACIDYgAE97uRUhj9vD9T/NwsXGMA6CZVFjjS38r/o8ReImy6FlA+m5P2ZFEphjljW954lUu/+VDGDb/TovrVamtNFPy+P4yCDNmyQ/mSweKlwh6l3lgI9FjmzB5SspzPX5SYLGYnoEswSQYJKoZIhvcNAQkOMTwwOjAOBgNVHQ8BAf8EBAMCAgwwHQYDVR0lBBYwFAYIKwYBBQUHAwEGCCsGAQUFBwMCMAkGA1UdEwQCMAAwCgYIKoZIzj0EAwMDZwAwZAIwL7lISKMJbs7iuDZ+PxymAWZ9YNfNgtiOK0F1SLx/CxMy8eNR7tU41omwU30DvmA0AjBhX90AIi2DXqk9MxLPQJdIRTC+xvsYUHAmuSPf400NjfEDJkwvcrMi9PanU/4xUXU=\",\"cancellation_requested\":false,\"status\":\"inProgress\",\"status_details\":\"Pending certificate created. Certificate request is in progress. This may take some time based on the issuer provider. Please check again later.\",\"request_id\":\"26d4e68d4afc494ab968f4a1c820c616\"}",
      "X-Powered-By" : "ASP.NET",
      "Content-Type" : "application/json; charset=utf-8"
    },
    "Exception" : null
  }, {
    "Method" : "GET",
    "Uri" : "https://REDACTED.vault.azure.net/certificates/testCert5/pending?api-version=7.1",
    "Headers" : {
      "User-Agent" : "azsdk-java-client_name/client_version (11.0.6; Windows 10; 10.0)",
      "Content-Type" : "application/json"
    },
    "Response" : {
      "X-Content-Type-Options" : "nosniff",
      "Pragma" : "no-cache",
      "StatusCode" : "200",
      "Date" : "Tue, 04 Aug 2020 00:49:38 GMT",
      "Strict-Transport-Security" : "max-age=31536000;includeSubDomains",
      "Retry-After" : "0",
      "Cache-Control" : "no-cache",
      "X-AspNet-Version" : "4.0.30319",
      "x-ms-keyvault-region" : "westus",
      "x-ms-keyvault-network-info" : "conn_type=Ipv4;addr=174.127.169.154;act_addr_fam=InterNetwork;",
      "Expires" : "-1",
      "Content-Length" : "838",
      "x-ms-request-id" : "29b9dfcc-6a87-48cf-b401-2e1d602b58a6",
      "x-ms-keyvault-service-version" : "1.1.10.0",
      "Body" : "{\"id\":\"https://azure-kv-tests2.vault.azure.net/certificates/testCert5/pending\",\"issuer\":{\"name\":\"Self\"},\"csr\":\"MIIBVDCB3AIBADASMRAwDgYDVQQDEwdkZWZhdWx0MHYwEAYHKoZIzj0CAQYFK4EEACIDYgAE97uRUhj9vD9T/NwsXGMA6CZVFjjS38r/o8ReImy6FlA+m5P2ZFEphjljW954lUu/+VDGDb/TovrVamtNFPy+P4yCDNmyQ/mSweKlwh6l3lgI9FjmzB5SspzPX5SYLGYnoEswSQYJKoZIhvcNAQkOMTwwOjAOBgNVHQ8BAf8EBAMCAgwwHQYDVR0lBBYwFAYIKwYBBQUHAwEGCCsGAQUFBwMCMAkGA1UdEwQCMAAwCgYIKoZIzj0EAwMDZwAwZAIwL7lISKMJbs7iuDZ+PxymAWZ9YNfNgtiOK0F1SLx/CxMy8eNR7tU41omwU30DvmA0AjBhX90AIi2DXqk9MxLPQJdIRTC+xvsYUHAmuSPf400NjfEDJkwvcrMi9PanU/4xUXU=\",\"cancellation_requested\":false,\"status\":\"inProgress\",\"status_details\":\"Pending certificate created. Certificate request is in progress. This may take some time based on the issuer provider. Please check again later.\",\"request_id\":\"26d4e68d4afc494ab968f4a1c820c616\"}",
      "X-Powered-By" : "ASP.NET",
      "Content-Type" : "application/json; charset=utf-8"
    },
    "Exception" : null
  }, {
    "Method" : "GET",
    "Uri" : "https://REDACTED.vault.azure.net/certificates/testCert5/pending?api-version=7.1",
    "Headers" : {
      "User-Agent" : "azsdk-java-client_name/client_version (11.0.6; Windows 10; 10.0)",
      "Content-Type" : "application/json"
    },
    "Response" : {
      "X-Content-Type-Options" : "nosniff",
      "Pragma" : "no-cache",
      "StatusCode" : "200",
      "Date" : "Tue, 04 Aug 2020 00:49:39 GMT",
      "Strict-Transport-Security" : "max-age=31536000;includeSubDomains",
      "Retry-After" : "0",
      "Cache-Control" : "no-cache",
      "X-AspNet-Version" : "4.0.30319",
      "x-ms-keyvault-region" : "westus",
      "x-ms-keyvault-network-info" : "conn_type=Ipv4;addr=174.127.169.154;act_addr_fam=InterNetwork;",
      "Expires" : "-1",
      "Content-Length" : "838",
      "x-ms-request-id" : "2bd18c66-a7ae-4534-8349-8ab9b7daf490",
      "x-ms-keyvault-service-version" : "1.1.10.0",
      "Body" : "{\"id\":\"https://azure-kv-tests2.vault.azure.net/certificates/testCert5/pending\",\"issuer\":{\"name\":\"Self\"},\"csr\":\"MIIBVDCB3AIBADASMRAwDgYDVQQDEwdkZWZhdWx0MHYwEAYHKoZIzj0CAQYFK4EEACIDYgAE97uRUhj9vD9T/NwsXGMA6CZVFjjS38r/o8ReImy6FlA+m5P2ZFEphjljW954lUu/+VDGDb/TovrVamtNFPy+P4yCDNmyQ/mSweKlwh6l3lgI9FjmzB5SspzPX5SYLGYnoEswSQYJKoZIhvcNAQkOMTwwOjAOBgNVHQ8BAf8EBAMCAgwwHQYDVR0lBBYwFAYIKwYBBQUHAwEGCCsGAQUFBwMCMAkGA1UdEwQCMAAwCgYIKoZIzj0EAwMDZwAwZAIwL7lISKMJbs7iuDZ+PxymAWZ9YNfNgtiOK0F1SLx/CxMy8eNR7tU41omwU30DvmA0AjBhX90AIi2DXqk9MxLPQJdIRTC+xvsYUHAmuSPf400NjfEDJkwvcrMi9PanU/4xUXU=\",\"cancellation_requested\":false,\"status\":\"inProgress\",\"status_details\":\"Pending certificate created. Certificate request is in progress. This may take some time based on the issuer provider. Please check again later.\",\"request_id\":\"26d4e68d4afc494ab968f4a1c820c616\"}",
      "X-Powered-By" : "ASP.NET",
      "Content-Type" : "application/json; charset=utf-8"
    },
    "Exception" : null
  }, {
    "Method" : "GET",
    "Uri" : "https://REDACTED.vault.azure.net/certificates/testCert5/pending?api-version=7.1",
    "Headers" : {
      "User-Agent" : "azsdk-java-client_name/client_version (11.0.6; Windows 10; 10.0)",
      "Content-Type" : "application/json"
    },
    "Response" : {
      "X-Content-Type-Options" : "nosniff",
      "Pragma" : "no-cache",
      "StatusCode" : "200",
      "Date" : "Tue, 04 Aug 2020 00:49:41 GMT",
      "Strict-Transport-Security" : "max-age=31536000;includeSubDomains",
      "Retry-After" : "0",
      "Cache-Control" : "no-cache",
      "X-AspNet-Version" : "4.0.30319",
      "x-ms-keyvault-region" : "westus",
      "x-ms-keyvault-network-info" : "conn_type=Ipv4;addr=174.127.169.154;act_addr_fam=InterNetwork;",
      "Expires" : "-1",
      "Content-Length" : "838",
      "x-ms-request-id" : "35143e7f-0f70-4b49-9fff-6e14a25fa876",
      "x-ms-keyvault-service-version" : "1.1.10.0",
      "Body" : "{\"id\":\"https://azure-kv-tests2.vault.azure.net/certificates/testCert5/pending\",\"issuer\":{\"name\":\"Self\"},\"csr\":\"MIIBVDCB3AIBADASMRAwDgYDVQQDEwdkZWZhdWx0MHYwEAYHKoZIzj0CAQYFK4EEACIDYgAE97uRUhj9vD9T/NwsXGMA6CZVFjjS38r/o8ReImy6FlA+m5P2ZFEphjljW954lUu/+VDGDb/TovrVamtNFPy+P4yCDNmyQ/mSweKlwh6l3lgI9FjmzB5SspzPX5SYLGYnoEswSQYJKoZIhvcNAQkOMTwwOjAOBgNVHQ8BAf8EBAMCAgwwHQYDVR0lBBYwFAYIKwYBBQUHAwEGCCsGAQUFBwMCMAkGA1UdEwQCMAAwCgYIKoZIzj0EAwMDZwAwZAIwL7lISKMJbs7iuDZ+PxymAWZ9YNfNgtiOK0F1SLx/CxMy8eNR7tU41omwU30DvmA0AjBhX90AIi2DXqk9MxLPQJdIRTC+xvsYUHAmuSPf400NjfEDJkwvcrMi9PanU/4xUXU=\",\"cancellation_requested\":false,\"status\":\"inProgress\",\"status_details\":\"Pending certificate created. Certificate request is in progress. This may take some time based on the issuer provider. Please check again later.\",\"request_id\":\"26d4e68d4afc494ab968f4a1c820c616\"}",
      "X-Powered-By" : "ASP.NET",
      "Content-Type" : "application/json; charset=utf-8"
    },
    "Exception" : null
  }, {
    "Method" : "GET",
    "Uri" : "https://REDACTED.vault.azure.net/certificates/testCert5/pending?api-version=7.1",
    "Headers" : {
      "User-Agent" : "azsdk-java-client_name/client_version (11.0.6; Windows 10; 10.0)",
      "Content-Type" : "application/json"
    },
    "Response" : {
      "X-Content-Type-Options" : "nosniff",
      "Pragma" : "no-cache",
      "StatusCode" : "200",
      "Date" : "Tue, 04 Aug 2020 00:49:42 GMT",
      "Strict-Transport-Security" : "max-age=31536000;includeSubDomains",
      "Retry-After" : "0",
      "Cache-Control" : "no-cache",
      "X-AspNet-Version" : "4.0.30319",
      "x-ms-keyvault-region" : "westus",
      "x-ms-keyvault-network-info" : "conn_type=Ipv4;addr=174.127.169.154;act_addr_fam=InterNetwork;",
      "Expires" : "-1",
      "Content-Length" : "838",
      "x-ms-request-id" : "08623803-178d-42a4-bb66-877f1dfea4d1",
      "x-ms-keyvault-service-version" : "1.1.10.0",
      "Body" : "{\"id\":\"https://azure-kv-tests2.vault.azure.net/certificates/testCert5/pending\",\"issuer\":{\"name\":\"Self\"},\"csr\":\"MIIBVDCB3AIBADASMRAwDgYDVQQDEwdkZWZhdWx0MHYwEAYHKoZIzj0CAQYFK4EEACIDYgAE97uRUhj9vD9T/NwsXGMA6CZVFjjS38r/o8ReImy6FlA+m5P2ZFEphjljW954lUu/+VDGDb/TovrVamtNFPy+P4yCDNmyQ/mSweKlwh6l3lgI9FjmzB5SspzPX5SYLGYnoEswSQYJKoZIhvcNAQkOMTwwOjAOBgNVHQ8BAf8EBAMCAgwwHQYDVR0lBBYwFAYIKwYBBQUHAwEGCCsGAQUFBwMCMAkGA1UdEwQCMAAwCgYIKoZIzj0EAwMDZwAwZAIwL7lISKMJbs7iuDZ+PxymAWZ9YNfNgtiOK0F1SLx/CxMy8eNR7tU41omwU30DvmA0AjBhX90AIi2DXqk9MxLPQJdIRTC+xvsYUHAmuSPf400NjfEDJkwvcrMi9PanU/4xUXU=\",\"cancellation_requested\":false,\"status\":\"inProgress\",\"status_details\":\"Pending certificate created. Certificate request is in progress. This may take some time based on the issuer provider. Please check again later.\",\"request_id\":\"26d4e68d4afc494ab968f4a1c820c616\"}",
      "X-Powered-By" : "ASP.NET",
      "Content-Type" : "application/json; charset=utf-8"
    },
    "Exception" : null
  }, {
    "Method" : "GET",
    "Uri" : "https://REDACTED.vault.azure.net/certificates/testCert5/pending?api-version=7.1",
    "Headers" : {
      "User-Agent" : "azsdk-java-client_name/client_version (11.0.6; Windows 10; 10.0)",
      "Content-Type" : "application/json"
    },
    "Response" : {
      "X-Content-Type-Options" : "nosniff",
      "Pragma" : "no-cache",
      "StatusCode" : "200",
      "Date" : "Tue, 04 Aug 2020 00:49:44 GMT",
      "Strict-Transport-Security" : "max-age=31536000;includeSubDomains",
      "Retry-After" : "0",
      "Cache-Control" : "no-cache",
      "X-AspNet-Version" : "4.0.30319",
      "x-ms-keyvault-region" : "westus",
      "x-ms-keyvault-network-info" : "conn_type=Ipv4;addr=174.127.169.154;act_addr_fam=InterNetwork;",
      "Expires" : "-1",
      "Content-Length" : "838",
      "x-ms-request-id" : "de7df73d-d5cb-4bdb-ad5a-6819c2c66ee3",
      "x-ms-keyvault-service-version" : "1.1.10.0",
      "Body" : "{\"id\":\"https://azure-kv-tests2.vault.azure.net/certificates/testCert5/pending\",\"issuer\":{\"name\":\"Self\"},\"csr\":\"MIIBVDCB3AIBADASMRAwDgYDVQQDEwdkZWZhdWx0MHYwEAYHKoZIzj0CAQYFK4EEACIDYgAE97uRUhj9vD9T/NwsXGMA6CZVFjjS38r/o8ReImy6FlA+m5P2ZFEphjljW954lUu/+VDGDb/TovrVamtNFPy+P4yCDNmyQ/mSweKlwh6l3lgI9FjmzB5SspzPX5SYLGYnoEswSQYJKoZIhvcNAQkOMTwwOjAOBgNVHQ8BAf8EBAMCAgwwHQYDVR0lBBYwFAYIKwYBBQUHAwEGCCsGAQUFBwMCMAkGA1UdEwQCMAAwCgYIKoZIzj0EAwMDZwAwZAIwL7lISKMJbs7iuDZ+PxymAWZ9YNfNgtiOK0F1SLx/CxMy8eNR7tU41omwU30DvmA0AjBhX90AIi2DXqk9MxLPQJdIRTC+xvsYUHAmuSPf400NjfEDJkwvcrMi9PanU/4xUXU=\",\"cancellation_requested\":false,\"status\":\"inProgress\",\"status_details\":\"Pending certificate created. Certificate request is in progress. This may take some time based on the issuer provider. Please check again later.\",\"request_id\":\"26d4e68d4afc494ab968f4a1c820c616\"}",
      "X-Powered-By" : "ASP.NET",
      "Content-Type" : "application/json; charset=utf-8"
    },
    "Exception" : null
  }, {
    "Method" : "GET",
    "Uri" : "https://REDACTED.vault.azure.net/certificates/testCert5/pending?api-version=7.1",
    "Headers" : {
      "User-Agent" : "azsdk-java-client_name/client_version (11.0.6; Windows 10; 10.0)",
      "Content-Type" : "application/json"
    },
    "Response" : {
      "X-Content-Type-Options" : "nosniff",
      "Pragma" : "no-cache",
      "StatusCode" : "200",
      "Date" : "Tue, 04 Aug 2020 00:49:44 GMT",
      "Strict-Transport-Security" : "max-age=31536000;includeSubDomains",
      "Retry-After" : "0",
      "Cache-Control" : "no-cache",
      "X-AspNet-Version" : "4.0.30319",
      "x-ms-keyvault-region" : "westus",
      "x-ms-keyvault-network-info" : "conn_type=Ipv4;addr=174.127.169.154;act_addr_fam=InterNetwork;",
      "Expires" : "-1",
      "Content-Length" : "838",
      "x-ms-request-id" : "154739fb-a526-4abb-90e8-6af40d228fe0",
      "x-ms-keyvault-service-version" : "1.1.10.0",
      "Body" : "{\"id\":\"https://azure-kv-tests2.vault.azure.net/certificates/testCert5/pending\",\"issuer\":{\"name\":\"Self\"},\"csr\":\"MIIBVDCB3AIBADASMRAwDgYDVQQDEwdkZWZhdWx0MHYwEAYHKoZIzj0CAQYFK4EEACIDYgAE97uRUhj9vD9T/NwsXGMA6CZVFjjS38r/o8ReImy6FlA+m5P2ZFEphjljW954lUu/+VDGDb/TovrVamtNFPy+P4yCDNmyQ/mSweKlwh6l3lgI9FjmzB5SspzPX5SYLGYnoEswSQYJKoZIhvcNAQkOMTwwOjAOBgNVHQ8BAf8EBAMCAgwwHQYDVR0lBBYwFAYIKwYBBQUHAwEGCCsGAQUFBwMCMAkGA1UdEwQCMAAwCgYIKoZIzj0EAwMDZwAwZAIwL7lISKMJbs7iuDZ+PxymAWZ9YNfNgtiOK0F1SLx/CxMy8eNR7tU41omwU30DvmA0AjBhX90AIi2DXqk9MxLPQJdIRTC+xvsYUHAmuSPf400NjfEDJkwvcrMi9PanU/4xUXU=\",\"cancellation_requested\":false,\"status\":\"inProgress\",\"status_details\":\"Pending certificate created. Certificate request is in progress. This may take some time based on the issuer provider. Please check again later.\",\"request_id\":\"26d4e68d4afc494ab968f4a1c820c616\"}",
      "X-Powered-By" : "ASP.NET",
      "Content-Type" : "application/json; charset=utf-8"
    },
    "Exception" : null
  }, {
    "Method" : "GET",
    "Uri" : "https://REDACTED.vault.azure.net/certificates/testCert5/pending?api-version=7.1",
    "Headers" : {
      "User-Agent" : "azsdk-java-client_name/client_version (11.0.6; Windows 10; 10.0)",
      "Content-Type" : "application/json"
    },
    "Response" : {
      "X-Content-Type-Options" : "nosniff",
      "Pragma" : "no-cache",
      "StatusCode" : "200",
      "Date" : "Tue, 04 Aug 2020 00:49:46 GMT",
      "Strict-Transport-Security" : "max-age=31536000;includeSubDomains",
      "Retry-After" : "0",
      "Cache-Control" : "no-cache",
      "X-AspNet-Version" : "4.0.30319",
      "x-ms-keyvault-region" : "westus",
      "x-ms-keyvault-network-info" : "conn_type=Ipv4;addr=174.127.169.154;act_addr_fam=InterNetwork;",
      "Expires" : "-1",
      "Content-Length" : "838",
      "x-ms-request-id" : "40d970db-1a05-46d8-b05f-f9843d8cc7d3",
      "x-ms-keyvault-service-version" : "1.1.10.0",
      "Body" : "{\"id\":\"https://azure-kv-tests2.vault.azure.net/certificates/testCert5/pending\",\"issuer\":{\"name\":\"Self\"},\"csr\":\"MIIBVDCB3AIBADASMRAwDgYDVQQDEwdkZWZhdWx0MHYwEAYHKoZIzj0CAQYFK4EEACIDYgAE97uRUhj9vD9T/NwsXGMA6CZVFjjS38r/o8ReImy6FlA+m5P2ZFEphjljW954lUu/+VDGDb/TovrVamtNFPy+P4yCDNmyQ/mSweKlwh6l3lgI9FjmzB5SspzPX5SYLGYnoEswSQYJKoZIhvcNAQkOMTwwOjAOBgNVHQ8BAf8EBAMCAgwwHQYDVR0lBBYwFAYIKwYBBQUHAwEGCCsGAQUFBwMCMAkGA1UdEwQCMAAwCgYIKoZIzj0EAwMDZwAwZAIwL7lISKMJbs7iuDZ+PxymAWZ9YNfNgtiOK0F1SLx/CxMy8eNR7tU41omwU30DvmA0AjBhX90AIi2DXqk9MxLPQJdIRTC+xvsYUHAmuSPf400NjfEDJkwvcrMi9PanU/4xUXU=\",\"cancellation_requested\":false,\"status\":\"inProgress\",\"status_details\":\"Pending certificate created. Certificate request is in progress. This may take some time based on the issuer provider. Please check again later.\",\"request_id\":\"26d4e68d4afc494ab968f4a1c820c616\"}",
      "X-Powered-By" : "ASP.NET",
      "Content-Type" : "application/json; charset=utf-8"
    },
    "Exception" : null
  }, {
    "Method" : "GET",
    "Uri" : "https://REDACTED.vault.azure.net/certificates/testCert5/pending?api-version=7.1",
    "Headers" : {
      "User-Agent" : "azsdk-java-client_name/client_version (11.0.6; Windows 10; 10.0)",
      "Content-Type" : "application/json"
    },
    "Response" : {
      "X-Content-Type-Options" : "nosniff",
      "Pragma" : "no-cache",
      "StatusCode" : "200",
      "Date" : "Tue, 04 Aug 2020 00:49:46 GMT",
      "Strict-Transport-Security" : "max-age=31536000;includeSubDomains",
      "Retry-After" : "0",
      "Cache-Control" : "no-cache",
      "X-AspNet-Version" : "4.0.30319",
      "x-ms-keyvault-region" : "westus",
      "x-ms-keyvault-network-info" : "conn_type=Ipv4;addr=174.127.169.154;act_addr_fam=InterNetwork;",
      "Expires" : "-1",
      "Content-Length" : "838",
      "x-ms-request-id" : "b1c6109e-10aa-4a4a-87e3-c0d1426bd71f",
      "x-ms-keyvault-service-version" : "1.1.10.0",
      "Body" : "{\"id\":\"https://azure-kv-tests2.vault.azure.net/certificates/testCert5/pending\",\"issuer\":{\"name\":\"Self\"},\"csr\":\"MIIBVDCB3AIBADASMRAwDgYDVQQDEwdkZWZhdWx0MHYwEAYHKoZIzj0CAQYFK4EEACIDYgAE97uRUhj9vD9T/NwsXGMA6CZVFjjS38r/o8ReImy6FlA+m5P2ZFEphjljW954lUu/+VDGDb/TovrVamtNFPy+P4yCDNmyQ/mSweKlwh6l3lgI9FjmzB5SspzPX5SYLGYnoEswSQYJKoZIhvcNAQkOMTwwOjAOBgNVHQ8BAf8EBAMCAgwwHQYDVR0lBBYwFAYIKwYBBQUHAwEGCCsGAQUFBwMCMAkGA1UdEwQCMAAwCgYIKoZIzj0EAwMDZwAwZAIwL7lISKMJbs7iuDZ+PxymAWZ9YNfNgtiOK0F1SLx/CxMy8eNR7tU41omwU30DvmA0AjBhX90AIi2DXqk9MxLPQJdIRTC+xvsYUHAmuSPf400NjfEDJkwvcrMi9PanU/4xUXU=\",\"cancellation_requested\":false,\"status\":\"inProgress\",\"status_details\":\"Pending certificate created. Certificate request is in progress. This may take some time based on the issuer provider. Please check again later.\",\"request_id\":\"26d4e68d4afc494ab968f4a1c820c616\"}",
      "X-Powered-By" : "ASP.NET",
      "Content-Type" : "application/json; charset=utf-8"
    },
    "Exception" : null
  }, {
    "Method" : "GET",
    "Uri" : "https://REDACTED.vault.azure.net/certificates/testCert5/pending?api-version=7.1",
    "Headers" : {
      "User-Agent" : "azsdk-java-client_name/client_version (11.0.6; Windows 10; 10.0)",
      "Content-Type" : "application/json"
    },
    "Response" : {
      "X-Content-Type-Options" : "nosniff",
      "Pragma" : "no-cache",
      "StatusCode" : "200",
      "Date" : "Tue, 04 Aug 2020 00:49:48 GMT",
      "Strict-Transport-Security" : "max-age=31536000;includeSubDomains",
      "Retry-After" : "0",
      "Cache-Control" : "no-cache",
      "X-AspNet-Version" : "4.0.30319",
      "x-ms-keyvault-region" : "westus",
      "x-ms-keyvault-network-info" : "conn_type=Ipv4;addr=174.127.169.154;act_addr_fam=InterNetwork;",
      "Expires" : "-1",
      "Content-Length" : "838",
      "x-ms-request-id" : "56fa75a1-191a-40e3-85e5-7a4750d0d847",
      "x-ms-keyvault-service-version" : "1.1.10.0",
      "Body" : "{\"id\":\"https://azure-kv-tests2.vault.azure.net/certificates/testCert5/pending\",\"issuer\":{\"name\":\"Self\"},\"csr\":\"MIIBVDCB3AIBADASMRAwDgYDVQQDEwdkZWZhdWx0MHYwEAYHKoZIzj0CAQYFK4EEACIDYgAE97uRUhj9vD9T/NwsXGMA6CZVFjjS38r/o8ReImy6FlA+m5P2ZFEphjljW954lUu/+VDGDb/TovrVamtNFPy+P4yCDNmyQ/mSweKlwh6l3lgI9FjmzB5SspzPX5SYLGYnoEswSQYJKoZIhvcNAQkOMTwwOjAOBgNVHQ8BAf8EBAMCAgwwHQYDVR0lBBYwFAYIKwYBBQUHAwEGCCsGAQUFBwMCMAkGA1UdEwQCMAAwCgYIKoZIzj0EAwMDZwAwZAIwL7lISKMJbs7iuDZ+PxymAWZ9YNfNgtiOK0F1SLx/CxMy8eNR7tU41omwU30DvmA0AjBhX90AIi2DXqk9MxLPQJdIRTC+xvsYUHAmuSPf400NjfEDJkwvcrMi9PanU/4xUXU=\",\"cancellation_requested\":false,\"status\":\"inProgress\",\"status_details\":\"Pending certificate created. Certificate request is in progress. This may take some time based on the issuer provider. Please check again later.\",\"request_id\":\"26d4e68d4afc494ab968f4a1c820c616\"}",
      "X-Powered-By" : "ASP.NET",
      "Content-Type" : "application/json; charset=utf-8"
    },
    "Exception" : null
  }, {
    "Method" : "GET",
    "Uri" : "https://REDACTED.vault.azure.net/certificates/testCert5/pending?api-version=7.1",
    "Headers" : {
      "User-Agent" : "azsdk-java-client_name/client_version (11.0.6; Windows 10; 10.0)",
      "Content-Type" : "application/json"
    },
    "Response" : {
      "X-Content-Type-Options" : "nosniff",
      "Pragma" : "no-cache",
      "StatusCode" : "200",
      "Date" : "Tue, 04 Aug 2020 00:49:49 GMT",
      "Strict-Transport-Security" : "max-age=31536000;includeSubDomains",
      "Retry-After" : "0",
      "Cache-Control" : "no-cache",
      "X-AspNet-Version" : "4.0.30319",
      "x-ms-keyvault-region" : "westus",
      "x-ms-keyvault-network-info" : "conn_type=Ipv4;addr=174.127.169.154;act_addr_fam=InterNetwork;",
      "Expires" : "-1",
      "Content-Length" : "838",
      "x-ms-request-id" : "bb3870d3-036e-4764-b39e-9337baaa23f2",
      "x-ms-keyvault-service-version" : "1.1.10.0",
      "Body" : "{\"id\":\"https://azure-kv-tests2.vault.azure.net/certificates/testCert5/pending\",\"issuer\":{\"name\":\"Self\"},\"csr\":\"MIIBVDCB3AIBADASMRAwDgYDVQQDEwdkZWZhdWx0MHYwEAYHKoZIzj0CAQYFK4EEACIDYgAE97uRUhj9vD9T/NwsXGMA6CZVFjjS38r/o8ReImy6FlA+m5P2ZFEphjljW954lUu/+VDGDb/TovrVamtNFPy+P4yCDNmyQ/mSweKlwh6l3lgI9FjmzB5SspzPX5SYLGYnoEswSQYJKoZIhvcNAQkOMTwwOjAOBgNVHQ8BAf8EBAMCAgwwHQYDVR0lBBYwFAYIKwYBBQUHAwEGCCsGAQUFBwMCMAkGA1UdEwQCMAAwCgYIKoZIzj0EAwMDZwAwZAIwL7lISKMJbs7iuDZ+PxymAWZ9YNfNgtiOK0F1SLx/CxMy8eNR7tU41omwU30DvmA0AjBhX90AIi2DXqk9MxLPQJdIRTC+xvsYUHAmuSPf400NjfEDJkwvcrMi9PanU/4xUXU=\",\"cancellation_requested\":false,\"status\":\"inProgress\",\"status_details\":\"Pending certificate created. Certificate request is in progress. This may take some time based on the issuer provider. Please check again later.\",\"request_id\":\"26d4e68d4afc494ab968f4a1c820c616\"}",
      "X-Powered-By" : "ASP.NET",
      "Content-Type" : "application/json; charset=utf-8"
    },
    "Exception" : null
  }, {
    "Method" : "GET",
    "Uri" : "https://REDACTED.vault.azure.net/certificates/testCert5/pending?api-version=7.1",
    "Headers" : {
      "User-Agent" : "azsdk-java-client_name/client_version (11.0.6; Windows 10; 10.0)",
      "Content-Type" : "application/json"
    },
    "Response" : {
      "X-Content-Type-Options" : "nosniff",
      "Pragma" : "no-cache",
      "StatusCode" : "200",
      "Date" : "Tue, 04 Aug 2020 00:49:50 GMT",
      "Strict-Transport-Security" : "max-age=31536000;includeSubDomains",
      "Retry-After" : "0",
      "Cache-Control" : "no-cache",
      "X-AspNet-Version" : "4.0.30319",
      "x-ms-keyvault-region" : "westus",
      "x-ms-keyvault-network-info" : "conn_type=Ipv4;addr=174.127.169.154;act_addr_fam=InterNetwork;",
      "Expires" : "-1",
      "Content-Length" : "838",
      "x-ms-request-id" : "8601e2b7-ef86-4a19-9823-14bba69e46b8",
      "x-ms-keyvault-service-version" : "1.1.10.0",
      "Body" : "{\"id\":\"https://azure-kv-tests2.vault.azure.net/certificates/testCert5/pending\",\"issuer\":{\"name\":\"Self\"},\"csr\":\"MIIBVDCB3AIBADASMRAwDgYDVQQDEwdkZWZhdWx0MHYwEAYHKoZIzj0CAQYFK4EEACIDYgAE97uRUhj9vD9T/NwsXGMA6CZVFjjS38r/o8ReImy6FlA+m5P2ZFEphjljW954lUu/+VDGDb/TovrVamtNFPy+P4yCDNmyQ/mSweKlwh6l3lgI9FjmzB5SspzPX5SYLGYnoEswSQYJKoZIhvcNAQkOMTwwOjAOBgNVHQ8BAf8EBAMCAgwwHQYDVR0lBBYwFAYIKwYBBQUHAwEGCCsGAQUFBwMCMAkGA1UdEwQCMAAwCgYIKoZIzj0EAwMDZwAwZAIwL7lISKMJbs7iuDZ+PxymAWZ9YNfNgtiOK0F1SLx/CxMy8eNR7tU41omwU30DvmA0AjBhX90AIi2DXqk9MxLPQJdIRTC+xvsYUHAmuSPf400NjfEDJkwvcrMi9PanU/4xUXU=\",\"cancellation_requested\":false,\"status\":\"inProgress\",\"status_details\":\"Pending certificate created. Certificate request is in progress. This may take some time based on the issuer provider. Please check again later.\",\"request_id\":\"26d4e68d4afc494ab968f4a1c820c616\"}",
      "X-Powered-By" : "ASP.NET",
      "Content-Type" : "application/json; charset=utf-8"
    },
    "Exception" : null
  }, {
    "Method" : "GET",
    "Uri" : "https://REDACTED.vault.azure.net/certificates/testCert5/pending?api-version=7.1",
    "Headers" : {
      "User-Agent" : "azsdk-java-client_name/client_version (11.0.6; Windows 10; 10.0)",
      "Content-Type" : "application/json"
    },
    "Response" : {
      "X-Content-Type-Options" : "nosniff",
      "Pragma" : "no-cache",
      "StatusCode" : "200",
      "Date" : "Tue, 04 Aug 2020 00:49:50 GMT",
      "Strict-Transport-Security" : "max-age=31536000;includeSubDomains",
      "Retry-After" : "0",
      "Cache-Control" : "no-cache",
      "X-AspNet-Version" : "4.0.30319",
      "x-ms-keyvault-region" : "westus",
      "x-ms-keyvault-network-info" : "conn_type=Ipv4;addr=174.127.169.154;act_addr_fam=InterNetwork;",
      "Expires" : "-1",
      "Content-Length" : "838",
      "x-ms-request-id" : "29157616-e515-438e-b48f-d8491de4792e",
      "x-ms-keyvault-service-version" : "1.1.10.0",
      "Body" : "{\"id\":\"https://azure-kv-tests2.vault.azure.net/certificates/testCert5/pending\",\"issuer\":{\"name\":\"Self\"},\"csr\":\"MIIBVDCB3AIBADASMRAwDgYDVQQDEwdkZWZhdWx0MHYwEAYHKoZIzj0CAQYFK4EEACIDYgAE97uRUhj9vD9T/NwsXGMA6CZVFjjS38r/o8ReImy6FlA+m5P2ZFEphjljW954lUu/+VDGDb/TovrVamtNFPy+P4yCDNmyQ/mSweKlwh6l3lgI9FjmzB5SspzPX5SYLGYnoEswSQYJKoZIhvcNAQkOMTwwOjAOBgNVHQ8BAf8EBAMCAgwwHQYDVR0lBBYwFAYIKwYBBQUHAwEGCCsGAQUFBwMCMAkGA1UdEwQCMAAwCgYIKoZIzj0EAwMDZwAwZAIwL7lISKMJbs7iuDZ+PxymAWZ9YNfNgtiOK0F1SLx/CxMy8eNR7tU41omwU30DvmA0AjBhX90AIi2DXqk9MxLPQJdIRTC+xvsYUHAmuSPf400NjfEDJkwvcrMi9PanU/4xUXU=\",\"cancellation_requested\":false,\"status\":\"inProgress\",\"status_details\":\"Pending certificate created. Certificate request is in progress. This may take some time based on the issuer provider. Please check again later.\",\"request_id\":\"26d4e68d4afc494ab968f4a1c820c616\"}",
      "X-Powered-By" : "ASP.NET",
      "Content-Type" : "application/json; charset=utf-8"
    },
    "Exception" : null
  }, {
    "Method" : "GET",
    "Uri" : "https://REDACTED.vault.azure.net/certificates/testCert5/pending?api-version=7.1",
    "Headers" : {
      "User-Agent" : "azsdk-java-client_name/client_version (11.0.6; Windows 10; 10.0)",
      "Content-Type" : "application/json"
    },
    "Response" : {
      "X-Content-Type-Options" : "nosniff",
      "Pragma" : "no-cache",
      "StatusCode" : "200",
      "Date" : "Tue, 04 Aug 2020 00:49:52 GMT",
      "Strict-Transport-Security" : "max-age=31536000;includeSubDomains",
      "Retry-After" : "0",
      "Cache-Control" : "no-cache",
      "X-AspNet-Version" : "4.0.30319",
      "x-ms-keyvault-region" : "westus",
      "x-ms-keyvault-network-info" : "conn_type=Ipv4;addr=174.127.169.154;act_addr_fam=InterNetwork;",
      "Expires" : "-1",
      "Content-Length" : "838",
      "x-ms-request-id" : "94afe3b6-665f-47a3-85f3-de19baf13aac",
      "x-ms-keyvault-service-version" : "1.1.10.0",
      "Body" : "{\"id\":\"https://azure-kv-tests2.vault.azure.net/certificates/testCert5/pending\",\"issuer\":{\"name\":\"Self\"},\"csr\":\"MIIBVDCB3AIBADASMRAwDgYDVQQDEwdkZWZhdWx0MHYwEAYHKoZIzj0CAQYFK4EEACIDYgAE97uRUhj9vD9T/NwsXGMA6CZVFjjS38r/o8ReImy6FlA+m5P2ZFEphjljW954lUu/+VDGDb/TovrVamtNFPy+P4yCDNmyQ/mSweKlwh6l3lgI9FjmzB5SspzPX5SYLGYnoEswSQYJKoZIhvcNAQkOMTwwOjAOBgNVHQ8BAf8EBAMCAgwwHQYDVR0lBBYwFAYIKwYBBQUHAwEGCCsGAQUFBwMCMAkGA1UdEwQCMAAwCgYIKoZIzj0EAwMDZwAwZAIwL7lISKMJbs7iuDZ+PxymAWZ9YNfNgtiOK0F1SLx/CxMy8eNR7tU41omwU30DvmA0AjBhX90AIi2DXqk9MxLPQJdIRTC+xvsYUHAmuSPf400NjfEDJkwvcrMi9PanU/4xUXU=\",\"cancellation_requested\":false,\"status\":\"inProgress\",\"status_details\":\"Pending certificate created. Certificate request is in progress. This may take some time based on the issuer provider. Please check again later.\",\"request_id\":\"26d4e68d4afc494ab968f4a1c820c616\"}",
      "X-Powered-By" : "ASP.NET",
      "Content-Type" : "application/json; charset=utf-8"
    },
    "Exception" : null
  }, {
    "Method" : "GET",
    "Uri" : "https://REDACTED.vault.azure.net/certificates/testCert5/pending?api-version=7.1",
    "Headers" : {
      "User-Agent" : "azsdk-java-client_name/client_version (11.0.6; Windows 10; 10.0)",
      "Content-Type" : "application/json"
    },
    "Response" : {
      "X-Content-Type-Options" : "nosniff",
      "Pragma" : "no-cache",
      "StatusCode" : "200",
      "Date" : "Tue, 04 Aug 2020 00:49:53 GMT",
      "Strict-Transport-Security" : "max-age=31536000;includeSubDomains",
      "Retry-After" : "0",
      "Cache-Control" : "no-cache",
      "X-AspNet-Version" : "4.0.30319",
      "x-ms-keyvault-region" : "westus",
      "x-ms-keyvault-network-info" : "conn_type=Ipv4;addr=174.127.169.154;act_addr_fam=InterNetwork;",
      "Expires" : "-1",
      "Content-Length" : "838",
      "x-ms-request-id" : "e6f82dad-9cae-4794-a9eb-8cb92862e639",
      "x-ms-keyvault-service-version" : "1.1.10.0",
      "Body" : "{\"id\":\"https://azure-kv-tests2.vault.azure.net/certificates/testCert5/pending\",\"issuer\":{\"name\":\"Self\"},\"csr\":\"MIIBVDCB3AIBADASMRAwDgYDVQQDEwdkZWZhdWx0MHYwEAYHKoZIzj0CAQYFK4EEACIDYgAE97uRUhj9vD9T/NwsXGMA6CZVFjjS38r/o8ReImy6FlA+m5P2ZFEphjljW954lUu/+VDGDb/TovrVamtNFPy+P4yCDNmyQ/mSweKlwh6l3lgI9FjmzB5SspzPX5SYLGYnoEswSQYJKoZIhvcNAQkOMTwwOjAOBgNVHQ8BAf8EBAMCAgwwHQYDVR0lBBYwFAYIKwYBBQUHAwEGCCsGAQUFBwMCMAkGA1UdEwQCMAAwCgYIKoZIzj0EAwMDZwAwZAIwL7lISKMJbs7iuDZ+PxymAWZ9YNfNgtiOK0F1SLx/CxMy8eNR7tU41omwU30DvmA0AjBhX90AIi2DXqk9MxLPQJdIRTC+xvsYUHAmuSPf400NjfEDJkwvcrMi9PanU/4xUXU=\",\"cancellation_requested\":false,\"status\":\"inProgress\",\"status_details\":\"Pending certificate created. Certificate request is in progress. This may take some time based on the issuer provider. Please check again later.\",\"request_id\":\"26d4e68d4afc494ab968f4a1c820c616\"}",
      "X-Powered-By" : "ASP.NET",
      "Content-Type" : "application/json; charset=utf-8"
    },
    "Exception" : null
  }, {
    "Method" : "GET",
    "Uri" : "https://REDACTED.vault.azure.net/certificates/testCert5/pending?api-version=7.1",
    "Headers" : {
      "User-Agent" : "azsdk-java-client_name/client_version (11.0.6; Windows 10; 10.0)",
      "Content-Type" : "application/json"
    },
    "Response" : {
      "X-Content-Type-Options" : "nosniff",
      "Pragma" : "no-cache",
      "StatusCode" : "200",
      "Date" : "Tue, 04 Aug 2020 00:49:53 GMT",
      "Strict-Transport-Security" : "max-age=31536000;includeSubDomains",
      "Retry-After" : "0",
      "Cache-Control" : "no-cache",
      "X-AspNet-Version" : "4.0.30319",
      "x-ms-keyvault-region" : "westus",
      "x-ms-keyvault-network-info" : "conn_type=Ipv4;addr=174.127.169.154;act_addr_fam=InterNetwork;",
      "Expires" : "-1",
      "Content-Length" : "838",
      "x-ms-request-id" : "837def87-69fe-4759-8343-9ba7b99a9aa6",
      "x-ms-keyvault-service-version" : "1.1.10.0",
      "Body" : "{\"id\":\"https://azure-kv-tests2.vault.azure.net/certificates/testCert5/pending\",\"issuer\":{\"name\":\"Self\"},\"csr\":\"MIIBVDCB3AIBADASMRAwDgYDVQQDEwdkZWZhdWx0MHYwEAYHKoZIzj0CAQYFK4EEACIDYgAE97uRUhj9vD9T/NwsXGMA6CZVFjjS38r/o8ReImy6FlA+m5P2ZFEphjljW954lUu/+VDGDb/TovrVamtNFPy+P4yCDNmyQ/mSweKlwh6l3lgI9FjmzB5SspzPX5SYLGYnoEswSQYJKoZIhvcNAQkOMTwwOjAOBgNVHQ8BAf8EBAMCAgwwHQYDVR0lBBYwFAYIKwYBBQUHAwEGCCsGAQUFBwMCMAkGA1UdEwQCMAAwCgYIKoZIzj0EAwMDZwAwZAIwL7lISKMJbs7iuDZ+PxymAWZ9YNfNgtiOK0F1SLx/CxMy8eNR7tU41omwU30DvmA0AjBhX90AIi2DXqk9MxLPQJdIRTC+xvsYUHAmuSPf400NjfEDJkwvcrMi9PanU/4xUXU=\",\"cancellation_requested\":false,\"status\":\"inProgress\",\"status_details\":\"Pending certificate created. Certificate request is in progress. This may take some time based on the issuer provider. Please check again later.\",\"request_id\":\"26d4e68d4afc494ab968f4a1c820c616\"}",
      "X-Powered-By" : "ASP.NET",
      "Content-Type" : "application/json; charset=utf-8"
    },
    "Exception" : null
  }, {
    "Method" : "GET",
    "Uri" : "https://REDACTED.vault.azure.net/certificates/testCert5/pending?api-version=7.1",
    "Headers" : {
      "User-Agent" : "azsdk-java-client_name/client_version (11.0.6; Windows 10; 10.0)",
      "Content-Type" : "application/json"
    },
    "Response" : {
      "X-Content-Type-Options" : "nosniff",
      "Pragma" : "no-cache",
      "StatusCode" : "200",
      "Date" : "Tue, 04 Aug 2020 00:49:54 GMT",
      "Strict-Transport-Security" : "max-age=31536000;includeSubDomains",
      "Retry-After" : "0",
      "Cache-Control" : "no-cache",
      "X-AspNet-Version" : "4.0.30319",
      "x-ms-keyvault-region" : "westus",
      "x-ms-keyvault-network-info" : "conn_type=Ipv4;addr=174.127.169.154;act_addr_fam=InterNetwork;",
      "Expires" : "-1",
      "Content-Length" : "838",
      "x-ms-request-id" : "62c24936-9b3c-4c9a-88d7-9f9756767ad4",
      "x-ms-keyvault-service-version" : "1.1.10.0",
      "Body" : "{\"id\":\"https://azure-kv-tests2.vault.azure.net/certificates/testCert5/pending\",\"issuer\":{\"name\":\"Self\"},\"csr\":\"MIIBVDCB3AIBADASMRAwDgYDVQQDEwdkZWZhdWx0MHYwEAYHKoZIzj0CAQYFK4EEACIDYgAE97uRUhj9vD9T/NwsXGMA6CZVFjjS38r/o8ReImy6FlA+m5P2ZFEphjljW954lUu/+VDGDb/TovrVamtNFPy+P4yCDNmyQ/mSweKlwh6l3lgI9FjmzB5SspzPX5SYLGYnoEswSQYJKoZIhvcNAQkOMTwwOjAOBgNVHQ8BAf8EBAMCAgwwHQYDVR0lBBYwFAYIKwYBBQUHAwEGCCsGAQUFBwMCMAkGA1UdEwQCMAAwCgYIKoZIzj0EAwMDZwAwZAIwL7lISKMJbs7iuDZ+PxymAWZ9YNfNgtiOK0F1SLx/CxMy8eNR7tU41omwU30DvmA0AjBhX90AIi2DXqk9MxLPQJdIRTC+xvsYUHAmuSPf400NjfEDJkwvcrMi9PanU/4xUXU=\",\"cancellation_requested\":false,\"status\":\"inProgress\",\"status_details\":\"Pending certificate created. Certificate request is in progress. This may take some time based on the issuer provider. Please check again later.\",\"request_id\":\"26d4e68d4afc494ab968f4a1c820c616\"}",
      "X-Powered-By" : "ASP.NET",
      "Content-Type" : "application/json; charset=utf-8"
    },
    "Exception" : null
  }, {
    "Method" : "GET",
    "Uri" : "https://REDACTED.vault.azure.net/certificates/testCert5/pending?api-version=7.1",
    "Headers" : {
      "User-Agent" : "azsdk-java-client_name/client_version (11.0.6; Windows 10; 10.0)",
      "Content-Type" : "application/json"
    },
    "Response" : {
      "X-Content-Type-Options" : "nosniff",
      "Pragma" : "no-cache",
      "StatusCode" : "200",
      "Date" : "Tue, 04 Aug 2020 00:49:55 GMT",
      "Strict-Transport-Security" : "max-age=31536000;includeSubDomains",
      "Retry-After" : "0",
      "Cache-Control" : "no-cache",
      "X-AspNet-Version" : "4.0.30319",
      "x-ms-keyvault-region" : "westus",
      "x-ms-keyvault-network-info" : "conn_type=Ipv4;addr=174.127.169.154;act_addr_fam=InterNetwork;",
      "Expires" : "-1",
      "Content-Length" : "838",
      "x-ms-request-id" : "f7ee2ac7-4186-4620-aa2c-c5a9053d5f6a",
      "x-ms-keyvault-service-version" : "1.1.10.0",
      "Body" : "{\"id\":\"https://azure-kv-tests2.vault.azure.net/certificates/testCert5/pending\",\"issuer\":{\"name\":\"Self\"},\"csr\":\"MIIBVDCB3AIBADASMRAwDgYDVQQDEwdkZWZhdWx0MHYwEAYHKoZIzj0CAQYFK4EEACIDYgAE97uRUhj9vD9T/NwsXGMA6CZVFjjS38r/o8ReImy6FlA+m5P2ZFEphjljW954lUu/+VDGDb/TovrVamtNFPy+P4yCDNmyQ/mSweKlwh6l3lgI9FjmzB5SspzPX5SYLGYnoEswSQYJKoZIhvcNAQkOMTwwOjAOBgNVHQ8BAf8EBAMCAgwwHQYDVR0lBBYwFAYIKwYBBQUHAwEGCCsGAQUFBwMCMAkGA1UdEwQCMAAwCgYIKoZIzj0EAwMDZwAwZAIwL7lISKMJbs7iuDZ+PxymAWZ9YNfNgtiOK0F1SLx/CxMy8eNR7tU41omwU30DvmA0AjBhX90AIi2DXqk9MxLPQJdIRTC+xvsYUHAmuSPf400NjfEDJkwvcrMi9PanU/4xUXU=\",\"cancellation_requested\":false,\"status\":\"inProgress\",\"status_details\":\"Pending certificate created. Certificate request is in progress. This may take some time based on the issuer provider. Please check again later.\",\"request_id\":\"26d4e68d4afc494ab968f4a1c820c616\"}",
      "X-Powered-By" : "ASP.NET",
      "Content-Type" : "application/json; charset=utf-8"
    },
    "Exception" : null
  }, {
    "Method" : "GET",
    "Uri" : "https://REDACTED.vault.azure.net/certificates/testCert5/pending?api-version=7.1",
    "Headers" : {
      "User-Agent" : "azsdk-java-client_name/client_version (11.0.6; Windows 10; 10.0)",
      "Content-Type" : "application/json"
    },
    "Response" : {
      "X-Content-Type-Options" : "nosniff",
      "Pragma" : "no-cache",
      "StatusCode" : "200",
      "Date" : "Tue, 04 Aug 2020 00:49:57 GMT",
      "Strict-Transport-Security" : "max-age=31536000;includeSubDomains",
      "Retry-After" : "0",
      "Cache-Control" : "no-cache",
      "X-AspNet-Version" : "4.0.30319",
      "x-ms-keyvault-region" : "westus",
      "x-ms-keyvault-network-info" : "conn_type=Ipv4;addr=174.127.169.154;act_addr_fam=InterNetwork;",
      "Expires" : "-1",
      "Content-Length" : "838",
      "x-ms-request-id" : "6e219d17-e720-4266-872b-3d4f6ea0848d",
      "x-ms-keyvault-service-version" : "1.1.10.0",
      "Body" : "{\"id\":\"https://azure-kv-tests2.vault.azure.net/certificates/testCert5/pending\",\"issuer\":{\"name\":\"Self\"},\"csr\":\"MIIBVDCB3AIBADASMRAwDgYDVQQDEwdkZWZhdWx0MHYwEAYHKoZIzj0CAQYFK4EEACIDYgAE97uRUhj9vD9T/NwsXGMA6CZVFjjS38r/o8ReImy6FlA+m5P2ZFEphjljW954lUu/+VDGDb/TovrVamtNFPy+P4yCDNmyQ/mSweKlwh6l3lgI9FjmzB5SspzPX5SYLGYnoEswSQYJKoZIhvcNAQkOMTwwOjAOBgNVHQ8BAf8EBAMCAgwwHQYDVR0lBBYwFAYIKwYBBQUHAwEGCCsGAQUFBwMCMAkGA1UdEwQCMAAwCgYIKoZIzj0EAwMDZwAwZAIwL7lISKMJbs7iuDZ+PxymAWZ9YNfNgtiOK0F1SLx/CxMy8eNR7tU41omwU30DvmA0AjBhX90AIi2DXqk9MxLPQJdIRTC+xvsYUHAmuSPf400NjfEDJkwvcrMi9PanU/4xUXU=\",\"cancellation_requested\":false,\"status\":\"inProgress\",\"status_details\":\"Pending certificate created. Certificate request is in progress. This may take some time based on the issuer provider. Please check again later.\",\"request_id\":\"26d4e68d4afc494ab968f4a1c820c616\"}",
      "X-Powered-By" : "ASP.NET",
      "Content-Type" : "application/json; charset=utf-8"
    },
    "Exception" : null
  }, {
    "Method" : "GET",
    "Uri" : "https://REDACTED.vault.azure.net/certificates/testCert5/pending?api-version=7.1",
    "Headers" : {
      "User-Agent" : "azsdk-java-client_name/client_version (11.0.6; Windows 10; 10.0)",
      "Content-Type" : "application/json"
    },
    "Response" : {
      "X-Content-Type-Options" : "nosniff",
      "Pragma" : "no-cache",
      "StatusCode" : "200",
      "Date" : "Tue, 04 Aug 2020 00:49:58 GMT",
      "Strict-Transport-Security" : "max-age=31536000;includeSubDomains",
      "Retry-After" : "0",
      "Cache-Control" : "no-cache",
      "X-AspNet-Version" : "4.0.30319",
      "x-ms-keyvault-region" : "westus",
      "x-ms-keyvault-network-info" : "conn_type=Ipv4;addr=174.127.169.154;act_addr_fam=InterNetwork;",
      "Expires" : "-1",
      "Content-Length" : "838",
      "x-ms-request-id" : "10f6ea50-6314-4012-8456-159150f74663",
      "x-ms-keyvault-service-version" : "1.1.10.0",
      "Body" : "{\"id\":\"https://azure-kv-tests2.vault.azure.net/certificates/testCert5/pending\",\"issuer\":{\"name\":\"Self\"},\"csr\":\"MIIBVDCB3AIBADASMRAwDgYDVQQDEwdkZWZhdWx0MHYwEAYHKoZIzj0CAQYFK4EEACIDYgAE97uRUhj9vD9T/NwsXGMA6CZVFjjS38r/o8ReImy6FlA+m5P2ZFEphjljW954lUu/+VDGDb/TovrVamtNFPy+P4yCDNmyQ/mSweKlwh6l3lgI9FjmzB5SspzPX5SYLGYnoEswSQYJKoZIhvcNAQkOMTwwOjAOBgNVHQ8BAf8EBAMCAgwwHQYDVR0lBBYwFAYIKwYBBQUHAwEGCCsGAQUFBwMCMAkGA1UdEwQCMAAwCgYIKoZIzj0EAwMDZwAwZAIwL7lISKMJbs7iuDZ+PxymAWZ9YNfNgtiOK0F1SLx/CxMy8eNR7tU41omwU30DvmA0AjBhX90AIi2DXqk9MxLPQJdIRTC+xvsYUHAmuSPf400NjfEDJkwvcrMi9PanU/4xUXU=\",\"cancellation_requested\":false,\"status\":\"inProgress\",\"status_details\":\"Pending certificate created. Certificate request is in progress. This may take some time based on the issuer provider. Please check again later.\",\"request_id\":\"26d4e68d4afc494ab968f4a1c820c616\"}",
      "X-Powered-By" : "ASP.NET",
      "Content-Type" : "application/json; charset=utf-8"
    },
    "Exception" : null
  }, {
    "Method" : "GET",
    "Uri" : "https://REDACTED.vault.azure.net/certificates/testCert5/pending?api-version=7.1",
    "Headers" : {
      "User-Agent" : "azsdk-java-client_name/client_version (11.0.6; Windows 10; 10.0)",
      "Content-Type" : "application/json"
    },
    "Response" : {
      "X-Content-Type-Options" : "nosniff",
      "Pragma" : "no-cache",
      "StatusCode" : "200",
      "Date" : "Tue, 04 Aug 2020 00:49:58 GMT",
      "Strict-Transport-Security" : "max-age=31536000;includeSubDomains",
      "Retry-After" : "0",
      "Cache-Control" : "no-cache",
      "X-AspNet-Version" : "4.0.30319",
      "x-ms-keyvault-region" : "westus",
      "x-ms-keyvault-network-info" : "conn_type=Ipv4;addr=174.127.169.154;act_addr_fam=InterNetwork;",
      "Expires" : "-1",
      "Content-Length" : "838",
      "x-ms-request-id" : "c5d5ca30-adb0-45ac-99cd-2b7e88451dbe",
      "x-ms-keyvault-service-version" : "1.1.10.0",
      "Body" : "{\"id\":\"https://azure-kv-tests2.vault.azure.net/certificates/testCert5/pending\",\"issuer\":{\"name\":\"Self\"},\"csr\":\"MIIBVDCB3AIBADASMRAwDgYDVQQDEwdkZWZhdWx0MHYwEAYHKoZIzj0CAQYFK4EEACIDYgAE97uRUhj9vD9T/NwsXGMA6CZVFjjS38r/o8ReImy6FlA+m5P2ZFEphjljW954lUu/+VDGDb/TovrVamtNFPy+P4yCDNmyQ/mSweKlwh6l3lgI9FjmzB5SspzPX5SYLGYnoEswSQYJKoZIhvcNAQkOMTwwOjAOBgNVHQ8BAf8EBAMCAgwwHQYDVR0lBBYwFAYIKwYBBQUHAwEGCCsGAQUFBwMCMAkGA1UdEwQCMAAwCgYIKoZIzj0EAwMDZwAwZAIwL7lISKMJbs7iuDZ+PxymAWZ9YNfNgtiOK0F1SLx/CxMy8eNR7tU41omwU30DvmA0AjBhX90AIi2DXqk9MxLPQJdIRTC+xvsYUHAmuSPf400NjfEDJkwvcrMi9PanU/4xUXU=\",\"cancellation_requested\":false,\"status\":\"inProgress\",\"status_details\":\"Pending certificate created. Certificate request is in progress. This may take some time based on the issuer provider. Please check again later.\",\"request_id\":\"26d4e68d4afc494ab968f4a1c820c616\"}",
      "X-Powered-By" : "ASP.NET",
      "Content-Type" : "application/json; charset=utf-8"
    },
    "Exception" : null
  }, {
    "Method" : "GET",
    "Uri" : "https://REDACTED.vault.azure.net/certificates/testCert5/pending?api-version=7.1",
    "Headers" : {
      "User-Agent" : "azsdk-java-client_name/client_version (11.0.6; Windows 10; 10.0)",
      "Content-Type" : "application/json"
    },
    "Response" : {
      "X-Content-Type-Options" : "nosniff",
      "Pragma" : "no-cache",
      "StatusCode" : "200",
      "Date" : "Tue, 04 Aug 2020 00:49:59 GMT",
      "Strict-Transport-Security" : "max-age=31536000;includeSubDomains",
      "Retry-After" : "0",
      "Cache-Control" : "no-cache",
      "X-AspNet-Version" : "4.0.30319",
      "x-ms-keyvault-region" : "westus",
      "x-ms-keyvault-network-info" : "conn_type=Ipv4;addr=174.127.169.154;act_addr_fam=InterNetwork;",
      "Expires" : "-1",
      "Content-Length" : "838",
      "x-ms-request-id" : "729e33bf-6bc6-436a-a7a6-3ffd314ea180",
      "x-ms-keyvault-service-version" : "1.1.10.0",
      "Body" : "{\"id\":\"https://azure-kv-tests2.vault.azure.net/certificates/testCert5/pending\",\"issuer\":{\"name\":\"Self\"},\"csr\":\"MIIBVDCB3AIBADASMRAwDgYDVQQDEwdkZWZhdWx0MHYwEAYHKoZIzj0CAQYFK4EEACIDYgAE97uRUhj9vD9T/NwsXGMA6CZVFjjS38r/o8ReImy6FlA+m5P2ZFEphjljW954lUu/+VDGDb/TovrVamtNFPy+P4yCDNmyQ/mSweKlwh6l3lgI9FjmzB5SspzPX5SYLGYnoEswSQYJKoZIhvcNAQkOMTwwOjAOBgNVHQ8BAf8EBAMCAgwwHQYDVR0lBBYwFAYIKwYBBQUHAwEGCCsGAQUFBwMCMAkGA1UdEwQCMAAwCgYIKoZIzj0EAwMDZwAwZAIwL7lISKMJbs7iuDZ+PxymAWZ9YNfNgtiOK0F1SLx/CxMy8eNR7tU41omwU30DvmA0AjBhX90AIi2DXqk9MxLPQJdIRTC+xvsYUHAmuSPf400NjfEDJkwvcrMi9PanU/4xUXU=\",\"cancellation_requested\":false,\"status\":\"inProgress\",\"status_details\":\"Pending certificate created. Certificate request is in progress. This may take some time based on the issuer provider. Please check again later.\",\"request_id\":\"26d4e68d4afc494ab968f4a1c820c616\"}",
      "X-Powered-By" : "ASP.NET",
      "Content-Type" : "application/json; charset=utf-8"
    },
    "Exception" : null
  }, {
    "Method" : "GET",
    "Uri" : "https://REDACTED.vault.azure.net/certificates/testCert5/pending?api-version=7.1",
    "Headers" : {
      "User-Agent" : "azsdk-java-client_name/client_version (11.0.6; Windows 10; 10.0)",
      "Content-Type" : "application/json"
    },
    "Response" : {
      "X-Content-Type-Options" : "nosniff",
      "Pragma" : "no-cache",
      "StatusCode" : "200",
      "Date" : "Tue, 04 Aug 2020 00:50:01 GMT",
      "Strict-Transport-Security" : "max-age=31536000;includeSubDomains",
      "Retry-After" : "0",
      "Cache-Control" : "no-cache",
      "X-AspNet-Version" : "4.0.30319",
      "x-ms-keyvault-region" : "westus",
      "x-ms-keyvault-network-info" : "conn_type=Ipv4;addr=174.127.169.154;act_addr_fam=InterNetwork;",
      "Expires" : "-1",
      "Content-Length" : "838",
      "x-ms-request-id" : "7cfb5090-104b-4025-bc1d-bfc4e5a36778",
      "x-ms-keyvault-service-version" : "1.1.10.0",
      "Body" : "{\"id\":\"https://azure-kv-tests2.vault.azure.net/certificates/testCert5/pending\",\"issuer\":{\"name\":\"Self\"},\"csr\":\"MIIBVDCB3AIBADASMRAwDgYDVQQDEwdkZWZhdWx0MHYwEAYHKoZIzj0CAQYFK4EEACIDYgAE97uRUhj9vD9T/NwsXGMA6CZVFjjS38r/o8ReImy6FlA+m5P2ZFEphjljW954lUu/+VDGDb/TovrVamtNFPy+P4yCDNmyQ/mSweKlwh6l3lgI9FjmzB5SspzPX5SYLGYnoEswSQYJKoZIhvcNAQkOMTwwOjAOBgNVHQ8BAf8EBAMCAgwwHQYDVR0lBBYwFAYIKwYBBQUHAwEGCCsGAQUFBwMCMAkGA1UdEwQCMAAwCgYIKoZIzj0EAwMDZwAwZAIwL7lISKMJbs7iuDZ+PxymAWZ9YNfNgtiOK0F1SLx/CxMy8eNR7tU41omwU30DvmA0AjBhX90AIi2DXqk9MxLPQJdIRTC+xvsYUHAmuSPf400NjfEDJkwvcrMi9PanU/4xUXU=\",\"cancellation_requested\":false,\"status\":\"inProgress\",\"status_details\":\"Pending certificate created. Certificate request is in progress. This may take some time based on the issuer provider. Please check again later.\",\"request_id\":\"26d4e68d4afc494ab968f4a1c820c616\"}",
      "X-Powered-By" : "ASP.NET",
      "Content-Type" : "application/json; charset=utf-8"
    },
    "Exception" : null
  }, {
    "Method" : "GET",
    "Uri" : "https://REDACTED.vault.azure.net/certificates/testCert5/pending?api-version=7.1",
    "Headers" : {
      "User-Agent" : "azsdk-java-client_name/client_version (11.0.6; Windows 10; 10.0)",
      "Content-Type" : "application/json"
    },
    "Response" : {
      "X-Content-Type-Options" : "nosniff",
      "Pragma" : "no-cache",
      "StatusCode" : "200",
      "Date" : "Tue, 04 Aug 2020 00:50:02 GMT",
      "Strict-Transport-Security" : "max-age=31536000;includeSubDomains",
      "Retry-After" : "0",
      "Cache-Control" : "no-cache",
      "X-AspNet-Version" : "4.0.30319",
      "x-ms-keyvault-region" : "westus",
      "x-ms-keyvault-network-info" : "conn_type=Ipv4;addr=174.127.169.154;act_addr_fam=InterNetwork;",
      "Expires" : "-1",
      "Content-Length" : "838",
      "x-ms-request-id" : "4c6c412b-865d-477c-8da0-e671d67f28a0",
      "x-ms-keyvault-service-version" : "1.1.10.0",
      "Body" : "{\"id\":\"https://azure-kv-tests2.vault.azure.net/certificates/testCert5/pending\",\"issuer\":{\"name\":\"Self\"},\"csr\":\"MIIBVDCB3AIBADASMRAwDgYDVQQDEwdkZWZhdWx0MHYwEAYHKoZIzj0CAQYFK4EEACIDYgAE97uRUhj9vD9T/NwsXGMA6CZVFjjS38r/o8ReImy6FlA+m5P2ZFEphjljW954lUu/+VDGDb/TovrVamtNFPy+P4yCDNmyQ/mSweKlwh6l3lgI9FjmzB5SspzPX5SYLGYnoEswSQYJKoZIhvcNAQkOMTwwOjAOBgNVHQ8BAf8EBAMCAgwwHQYDVR0lBBYwFAYIKwYBBQUHAwEGCCsGAQUFBwMCMAkGA1UdEwQCMAAwCgYIKoZIzj0EAwMDZwAwZAIwL7lISKMJbs7iuDZ+PxymAWZ9YNfNgtiOK0F1SLx/CxMy8eNR7tU41omwU30DvmA0AjBhX90AIi2DXqk9MxLPQJdIRTC+xvsYUHAmuSPf400NjfEDJkwvcrMi9PanU/4xUXU=\",\"cancellation_requested\":false,\"status\":\"inProgress\",\"status_details\":\"Pending certificate created. Certificate request is in progress. This may take some time based on the issuer provider. Please check again later.\",\"request_id\":\"26d4e68d4afc494ab968f4a1c820c616\"}",
      "X-Powered-By" : "ASP.NET",
      "Content-Type" : "application/json; charset=utf-8"
    },
    "Exception" : null
  }, {
    "Method" : "GET",
    "Uri" : "https://REDACTED.vault.azure.net/certificates/testCert5/pending?api-version=7.1",
    "Headers" : {
      "User-Agent" : "azsdk-java-client_name/client_version (11.0.6; Windows 10; 10.0)",
      "Content-Type" : "application/json"
    },
    "Response" : {
      "X-Content-Type-Options" : "nosniff",
      "Pragma" : "no-cache",
      "StatusCode" : "200",
      "Date" : "Tue, 04 Aug 2020 00:50:03 GMT",
      "Strict-Transport-Security" : "max-age=31536000;includeSubDomains",
      "Retry-After" : "0",
      "Cache-Control" : "no-cache",
      "X-AspNet-Version" : "4.0.30319",
      "x-ms-keyvault-region" : "westus",
      "x-ms-keyvault-network-info" : "conn_type=Ipv4;addr=174.127.169.154;act_addr_fam=InterNetwork;",
      "Expires" : "-1",
      "Content-Length" : "838",
      "x-ms-request-id" : "23f8708f-750b-4c35-b00c-03402595f1c2",
      "x-ms-keyvault-service-version" : "1.1.10.0",
      "Body" : "{\"id\":\"https://azure-kv-tests2.vault.azure.net/certificates/testCert5/pending\",\"issuer\":{\"name\":\"Self\"},\"csr\":\"MIIBVDCB3AIBADASMRAwDgYDVQQDEwdkZWZhdWx0MHYwEAYHKoZIzj0CAQYFK4EEACIDYgAE97uRUhj9vD9T/NwsXGMA6CZVFjjS38r/o8ReImy6FlA+m5P2ZFEphjljW954lUu/+VDGDb/TovrVamtNFPy+P4yCDNmyQ/mSweKlwh6l3lgI9FjmzB5SspzPX5SYLGYnoEswSQYJKoZIhvcNAQkOMTwwOjAOBgNVHQ8BAf8EBAMCAgwwHQYDVR0lBBYwFAYIKwYBBQUHAwEGCCsGAQUFBwMCMAkGA1UdEwQCMAAwCgYIKoZIzj0EAwMDZwAwZAIwL7lISKMJbs7iuDZ+PxymAWZ9YNfNgtiOK0F1SLx/CxMy8eNR7tU41omwU30DvmA0AjBhX90AIi2DXqk9MxLPQJdIRTC+xvsYUHAmuSPf400NjfEDJkwvcrMi9PanU/4xUXU=\",\"cancellation_requested\":false,\"status\":\"inProgress\",\"status_details\":\"Pending certificate created. Certificate request is in progress. This may take some time based on the issuer provider. Please check again later.\",\"request_id\":\"26d4e68d4afc494ab968f4a1c820c616\"}",
      "X-Powered-By" : "ASP.NET",
      "Content-Type" : "application/json; charset=utf-8"
    },
    "Exception" : null
  }, {
    "Method" : "GET",
    "Uri" : "https://REDACTED.vault.azure.net/certificates/testCert5/pending?api-version=7.1",
    "Headers" : {
      "User-Agent" : "azsdk-java-client_name/client_version (11.0.6; Windows 10; 10.0)",
      "Content-Type" : "application/json"
    },
    "Response" : {
      "X-Content-Type-Options" : "nosniff",
      "Pragma" : "no-cache",
      "StatusCode" : "200",
      "Date" : "Tue, 04 Aug 2020 00:50:04 GMT",
      "Strict-Transport-Security" : "max-age=31536000;includeSubDomains",
      "Retry-After" : "0",
      "Cache-Control" : "no-cache",
      "X-AspNet-Version" : "4.0.30319",
      "x-ms-keyvault-region" : "westus",
      "x-ms-keyvault-network-info" : "conn_type=Ipv4;addr=174.127.169.154;act_addr_fam=InterNetwork;",
      "Expires" : "-1",
      "Content-Length" : "838",
      "x-ms-request-id" : "de5f1e21-3140-4a7a-841c-ee079ab6bf75",
      "x-ms-keyvault-service-version" : "1.1.10.0",
      "Body" : "{\"id\":\"https://azure-kv-tests2.vault.azure.net/certificates/testCert5/pending\",\"issuer\":{\"name\":\"Self\"},\"csr\":\"MIIBVDCB3AIBADASMRAwDgYDVQQDEwdkZWZhdWx0MHYwEAYHKoZIzj0CAQYFK4EEACIDYgAE97uRUhj9vD9T/NwsXGMA6CZVFjjS38r/o8ReImy6FlA+m5P2ZFEphjljW954lUu/+VDGDb/TovrVamtNFPy+P4yCDNmyQ/mSweKlwh6l3lgI9FjmzB5SspzPX5SYLGYnoEswSQYJKoZIhvcNAQkOMTwwOjAOBgNVHQ8BAf8EBAMCAgwwHQYDVR0lBBYwFAYIKwYBBQUHAwEGCCsGAQUFBwMCMAkGA1UdEwQCMAAwCgYIKoZIzj0EAwMDZwAwZAIwL7lISKMJbs7iuDZ+PxymAWZ9YNfNgtiOK0F1SLx/CxMy8eNR7tU41omwU30DvmA0AjBhX90AIi2DXqk9MxLPQJdIRTC+xvsYUHAmuSPf400NjfEDJkwvcrMi9PanU/4xUXU=\",\"cancellation_requested\":false,\"status\":\"inProgress\",\"status_details\":\"Pending certificate created. Certificate request is in progress. This may take some time based on the issuer provider. Please check again later.\",\"request_id\":\"26d4e68d4afc494ab968f4a1c820c616\"}",
      "X-Powered-By" : "ASP.NET",
      "Content-Type" : "application/json; charset=utf-8"
    },
    "Exception" : null
  }, {
    "Method" : "GET",
    "Uri" : "https://REDACTED.vault.azure.net/certificates/testCert5/pending?api-version=7.1",
    "Headers" : {
      "User-Agent" : "azsdk-java-client_name/client_version (11.0.6; Windows 10; 10.0)",
>>>>>>> d795fdaf
      "Content-Type" : "application/json"
    },
    "Response" : {
      "X-Content-Type-Options" : "nosniff",
      "Pragma" : "no-cache",
      "retry-after" : "0",
      "StatusCode" : "200",
<<<<<<< HEAD
      "Date" : "Tue, 03 Dec 2019 13:16:37 GMT",
      "Strict-Transport-Security" : "max-age=31536000;includeSubDomains",
      "Cache-Control" : "no-cache",
      "X-AspNet-Version" : "4.0.30319",
      "x-ms-keyvault-region" : "centralus",
      "x-ms-keyvault-network-info" : "addr=182.68.240.118;act_addr_fam=InterNetwork;",
      "Expires" : "-1",
      "Content-Length" : "739",
      "x-ms-request-id" : "a2820aa4-ba0b-43d1-be86-42fa685d4d3b",
      "x-ms-keyvault-service-version" : "1.1.0.883",
      "Body" : "{\"id\":\"https://cameravault.vault.azure.net/certificates/testCert5/pending\",\"issuer\":{\"name\":\"Self\"},\"csr\":\"MIIBVDCB3AIBADASMRAwDgYDVQQDEwdkZWZhdWx0MHYwEAYHKoZIzj0CAQYFK4EEACIDYgAEqKmV2pcXmhMVF319PLCGP2rJIn8XNCeu8IeqEfhKbmGYXKE9YUOTkzOPlYuQ8XO2PvoGFZtPDUM9gA0R+xvEWfzcueoX3p2MAzA4j1XL8FVgvFapJzH7njPMKvRbr9g8oEswSQYJKoZIhvcNAQkOMTwwOjAOBgNVHQ8BAf8EBAMCAgwwHQYDVR0lBBYwFAYIKwYBBQUHAwEGCCsGAQUFBwMCMAkGA1UdEwQCMAAwCgYIKoZIzj0EAwMDZwAwZAIwOuCYeXhGpxLxQ64RhqW6Vig8gSghc4D51CRM8Wrcmh5UrhySPGpj1mnlF+7/Alk6AjA842l7WkNmGj0mylxfSrO777UnAsYa4lgjXMt4bYMz1+6UxNEZJQ/wi6htC9Sr6rQ=\",\"cancellation_requested\":false,\"status\":\"completed\",\"target\":\"https://cameravault.vault.azure.net/certificates/testCert5\",\"request_id\":\"d21334c9ae694093934007402e1dbb8a\"}",
=======
      "Date" : "Tue, 04 Aug 2020 00:50:04 GMT",
      "Strict-Transport-Security" : "max-age=31536000;includeSubDomains",
      "Cache-Control" : "no-cache",
      "X-AspNet-Version" : "4.0.30319",
      "x-ms-keyvault-region" : "westus",
      "x-ms-keyvault-network-info" : "conn_type=Ipv4;addr=174.127.169.154;act_addr_fam=InterNetwork;",
      "Expires" : "-1",
      "Content-Length" : "747",
      "x-ms-request-id" : "f42259b9-8117-43b9-8f02-f5056b99b029",
      "x-ms-keyvault-service-version" : "1.1.10.0",
      "Body" : "{\"id\":\"https://azure-kv-tests2.vault.azure.net/certificates/testCert5/pending\",\"issuer\":{\"name\":\"Self\"},\"csr\":\"MIIBVDCB3AIBADASMRAwDgYDVQQDEwdkZWZhdWx0MHYwEAYHKoZIzj0CAQYFK4EEACIDYgAE97uRUhj9vD9T/NwsXGMA6CZVFjjS38r/o8ReImy6FlA+m5P2ZFEphjljW954lUu/+VDGDb/TovrVamtNFPy+P4yCDNmyQ/mSweKlwh6l3lgI9FjmzB5SspzPX5SYLGYnoEswSQYJKoZIhvcNAQkOMTwwOjAOBgNVHQ8BAf8EBAMCAgwwHQYDVR0lBBYwFAYIKwYBBQUHAwEGCCsGAQUFBwMCMAkGA1UdEwQCMAAwCgYIKoZIzj0EAwMDZwAwZAIwL7lISKMJbs7iuDZ+PxymAWZ9YNfNgtiOK0F1SLx/CxMy8eNR7tU41omwU30DvmA0AjBhX90AIi2DXqk9MxLPQJdIRTC+xvsYUHAmuSPf400NjfEDJkwvcrMi9PanU/4xUXU=\",\"cancellation_requested\":false,\"status\":\"completed\",\"target\":\"https://azure-kv-tests2.vault.azure.net/certificates/testCert5\",\"request_id\":\"26d4e68d4afc494ab968f4a1c820c616\"}",
>>>>>>> d795fdaf
      "X-Powered-By" : "ASP.NET",
      "Content-Type" : "application/json; charset=utf-8"
    },
    "Exception" : null
  }, {
    "Method" : "DELETE",
<<<<<<< HEAD
    "Uri" : "https://cameravault.vault.azure.net/certificates/testCert5?api-version=7.0",
    "Headers" : {
      "User-Agent" : "azsdk-java-Azure-Keyvault/4.0.0-beta.6 (11.0.5; Mac OS X 10.14.3)",
=======
    "Uri" : "https://REDACTED.vault.azure.net/certificates/testCert5?api-version=7.1",
    "Headers" : {
      "User-Agent" : "azsdk-java-client_name/client_version (11.0.6; Windows 10; 10.0)",
>>>>>>> d795fdaf
      "Content-Type" : "application/json"
    },
    "Response" : {
      "X-Content-Type-Options" : "nosniff",
      "Pragma" : "no-cache",
      "retry-after" : "0",
      "StatusCode" : "200",
<<<<<<< HEAD
      "Date" : "Tue, 03 Dec 2019 13:16:37 GMT",
      "Strict-Transport-Security" : "max-age=31536000;includeSubDomains",
      "Cache-Control" : "no-cache",
      "X-AspNet-Version" : "4.0.30319",
      "x-ms-keyvault-region" : "centralus",
      "x-ms-keyvault-network-info" : "addr=182.68.240.118;act_addr_fam=InterNetwork;",
      "Expires" : "-1",
      "Content-Length" : "1982",
      "x-ms-request-id" : "2cad4f8b-fc93-4b88-be55-2dd4dc85786f",
      "x-ms-keyvault-service-version" : "1.1.0.883",
      "Body" : "{\"recoveryId\":\"https://cameravault.vault.azure.net/deletedcertificates/testCert5\",\"deletedDate\":1575378998,\"scheduledPurgeDate\":1583154998,\"id\":\"https://cameravault.vault.azure.net/certificates/testCert5/caadb065542d477c8abfec66f4b34d18\",\"kid\":\"https://cameravault.vault.azure.net/keys/testCert5/caadb065542d477c8abfec66f4b34d18\",\"sid\":\"https://cameravault.vault.azure.net/secrets/testCert5/caadb065542d477c8abfec66f4b34d18\",\"x5t\":\"Oy_aMx4WMMwYGwkLj8h51wS4tfE\",\"cer\":\"MIIB3DCCAWGgAwIBAgIQdyEkOqNxQC+B7L78qXjc/zAKBggqhkjOPQQDAzASMRAwDgYDVQQDEwdkZWZhdWx0MB4XDTE5MTIwMzEzMDYzNloXDTIxMTIwMzEzMTYzNlowEjEQMA4GA1UEAxMHZGVmYXVsdDB2MBAGByqGSM49AgEGBSuBBAAiA2IABKipldqXF5oTFRd9fTywhj9qySJ/FzQnrvCHqhH4Sm5hmFyhPWFDk5Mzj5WLkPFztj76BhWbTw1DPYANEfsbxFn83LnqF96djAMwOI9Vy/BVYLxWqScx+54zzCr0W6/YPKN8MHowDgYDVR0PAQH/BAQDAgIMMAkGA1UdEwQCMAAwHQYDVR0lBBYwFAYIKwYBBQUHAwEGCCsGAQUFBwMCMB8GA1UdIwQYMBaAFKlz5yJAIEDPCuDGPjJdy+uRotr7MB0GA1UdDgQWBBSpc+ciQCBAzwrgxj4yXcvrkaLa+zAKBggqhkjOPQQDAwNpADBmAjEAj3tAbZdOz6CIaiJ5Q0pkA94/cEmkB/gY2DPnmIVdaI6lEbli4JWdO9GCd6yDEtRVAjEAjNLyGpmmwDtp24Ofz17tdshsMsPxuCQ/aMiMlnJ4HeWYWbAPtyBP9kUzR6bfU8Bo\",\"attributes\":{\"enabled\":true,\"nbf\":1575378396,\"exp\":1638537396,\"created\":1575378997,\"updated\":1575378997,\"recoveryLevel\":\"Recoverable+Purgeable\"},\"policy\":{\"id\":\"https://cameravault.vault.azure.net/certificates/testCert5/policy\",\"key_props\":{\"exportable\":true,\"kty\":\"EC\",\"key_size\":384,\"reuse_key\":true,\"crv\":\"P-384\"},\"secret_props\":{\"contentType\":\"application/x-pkcs12\"},\"x509_props\":{\"subject\":\"CN=default\",\"sans\":{},\"ekus\":[\"1.3.6.1.5.5.7.3.1\",\"1.3.6.1.5.5.7.3.2\"],\"key_usage\":[\"keyAgreement\",\"keyCertSign\"],\"validity_months\":24,\"basic_constraints\":{\"ca\":false}},\"lifetime_actions\":[{\"trigger\":{\"days_before_expiry\":40},\"action\":{\"action_type\":\"AutoRenew\"}}],\"issuer\":{\"name\":\"Self\",\"cert_transparency\":false},\"attributes\":{\"enabled\":true,\"created\":1575378984,\"updated\":1575378984}},\"pending\":{\"id\":\"https://cameravault.vault.azure.net/certificates/testCert5/pending\"}}",
=======
      "Date" : "Tue, 04 Aug 2020 00:50:05 GMT",
      "Strict-Transport-Security" : "max-age=31536000;includeSubDomains",
      "Cache-Control" : "no-cache",
      "X-AspNet-Version" : "4.0.30319",
      "x-ms-keyvault-region" : "westus",
      "x-ms-keyvault-network-info" : "conn_type=Ipv4;addr=174.127.169.154;act_addr_fam=InterNetwork;",
      "Expires" : "-1",
      "Content-Length" : "2027",
      "x-ms-request-id" : "05e9de21-be9e-41b9-adfd-c4f5783be5ab",
      "x-ms-keyvault-service-version" : "1.1.10.0",
      "Body" : "{\"recoveryId\":\"https://azure-kv-tests2.vault.azure.net/deletedcertificates/testCert5\",\"deletedDate\":1596502206,\"scheduledPurgeDate\":1604278206,\"id\":\"https://azure-kv-tests2.vault.azure.net/certificates/testCert5/a3576a38ae954062bed9d562c9d56633\",\"kid\":\"https://azure-kv-tests2.vault.azure.net/keys/testCert5/a3576a38ae954062bed9d562c9d56633\",\"sid\":\"https://azure-kv-tests2.vault.azure.net/secrets/testCert5/a3576a38ae954062bed9d562c9d56633\",\"x5t\":\"CEgoLSp0VCqgOi0e1AKe8rUE524\",\"cer\":\"MIIB3DCCAWGgAwIBAgIQPs6TADBbQUGoi+IPrVdJGzAKBggqhkjOPQQDAzASMRAwDgYDVQQDEwdkZWZhdWx0MB4XDTIwMDgwNDAwNDAwNFoXDTIyMDgwNDAwNTAwNFowEjEQMA4GA1UEAxMHZGVmYXVsdDB2MBAGByqGSM49AgEGBSuBBAAiA2IABPe7kVIY/bw/U/zcLFxjAOgmVRY40t/K/6PEXiJsuhZQPpuT9mRRKYY5Y1veeJVLv/lQxg2/06L61WprTRT8vj+MggzZskP5ksHipcIepd5YCPRY5sweUrKcz1+UmCxmJ6N8MHowDgYDVR0PAQH/BAQDAgIMMAkGA1UdEwQCMAAwHQYDVR0lBBYwFAYIKwYBBQUHAwEGCCsGAQUFBwMCMB8GA1UdIwQYMBaAFAaf9UanVinruVxHbkuOE7/69VlyMB0GA1UdDgQWBBQGn/VGp1Yp67lcR25LjhO/+vVZcjAKBggqhkjOPQQDAwNpADBmAjEA9gDHW5IyojVDR3zrz2uwyAtJXzJjNbicUIcaeHtV7Zf82LA4AyJ1PyiGqobmsS3OAjEA/vf0oebdnyaG0URjIqIiMzqdepqfZ/g4bsvldKP1f+24tycq0n6aJVVEMtABB9St\",\"attributes\":{\"enabled\":true,\"nbf\":1596501604,\"exp\":1659574204,\"created\":1596502204,\"updated\":1596502204,\"recoveryLevel\":\"Recoverable+Purgeable\",\"recoverableDays\":90},\"policy\":{\"id\":\"https://azure-kv-tests2.vault.azure.net/certificates/testCert5/policy\",\"key_props\":{\"exportable\":true,\"kty\":\"EC\",\"key_size\":384,\"reuse_key\":true,\"crv\":\"P-384\"},\"secret_props\":{\"contentType\":\"application/x-pkcs12\"},\"x509_props\":{\"subject\":\"CN=default\",\"sans\":{},\"ekus\":[\"1.3.6.1.5.5.7.3.1\",\"1.3.6.1.5.5.7.3.2\"],\"key_usage\":[\"keyAgreement\",\"keyCertSign\"],\"validity_months\":24,\"basic_constraints\":{\"ca\":false}},\"lifetime_actions\":[{\"trigger\":{\"days_before_expiry\":40},\"action\":{\"action_type\":\"AutoRenew\"}}],\"issuer\":{\"name\":\"Self\",\"cert_transparency\":false},\"attributes\":{\"enabled\":true,\"created\":1596502157,\"updated\":1596502157}},\"pending\":{\"id\":\"https://azure-kv-tests2.vault.azure.net/certificates/testCert5/pending\"}}",
      "X-Powered-By" : "ASP.NET",
      "Content-Type" : "application/json; charset=utf-8"
    },
    "Exception" : null
  }, {
    "Method" : "GET",
    "Uri" : "https://REDACTED.vault.azure.net/deletedcertificates/testCert5?api-version=7.1",
    "Headers" : {
      "User-Agent" : "azsdk-java-client_name/client_version (11.0.6; Windows 10; 10.0)",
      "Content-Type" : "application/json"
    },
    "Response" : {
      "X-Content-Type-Options" : "nosniff",
      "Pragma" : "no-cache",
      "retry-after" : "0",
      "StatusCode" : "404",
      "Date" : "Tue, 04 Aug 2020 00:50:05 GMT",
      "Strict-Transport-Security" : "max-age=31536000;includeSubDomains",
      "Cache-Control" : "no-cache",
      "X-AspNet-Version" : "4.0.30319",
      "x-ms-keyvault-region" : "westus",
      "x-ms-keyvault-network-info" : "conn_type=Ipv4;addr=174.127.169.154;act_addr_fam=InterNetwork;",
      "Expires" : "-1",
      "Content-Length" : "93",
      "x-ms-request-id" : "28d65b78-f6b3-49d3-a4a1-a309d50b9900",
      "x-ms-keyvault-service-version" : "1.1.10.0",
      "Body" : "{\"error\":{\"code\":\"CertificateNotFound\",\"message\":\"Deleted Certificate not found: testCert5\"}}",
      "X-Powered-By" : "ASP.NET",
      "Content-Type" : "application/json; charset=utf-8"
    },
    "Exception" : null
  }, {
    "Method" : "GET",
    "Uri" : "https://REDACTED.vault.azure.net/deletedcertificates/testCert5?api-version=7.1",
    "Headers" : {
      "User-Agent" : "azsdk-java-client_name/client_version (11.0.6; Windows 10; 10.0)",
      "Content-Type" : "application/json"
    },
    "Response" : {
      "X-Content-Type-Options" : "nosniff",
      "Pragma" : "no-cache",
      "retry-after" : "0",
      "StatusCode" : "404",
      "Date" : "Tue, 04 Aug 2020 00:50:06 GMT",
      "Strict-Transport-Security" : "max-age=31536000;includeSubDomains",
      "Cache-Control" : "no-cache",
      "X-AspNet-Version" : "4.0.30319",
      "x-ms-keyvault-region" : "westus",
      "x-ms-keyvault-network-info" : "conn_type=Ipv4;addr=174.127.169.154;act_addr_fam=InterNetwork;",
      "Expires" : "-1",
      "Content-Length" : "93",
      "x-ms-request-id" : "f1698232-9a56-4154-a3f0-02fde8608bb3",
      "x-ms-keyvault-service-version" : "1.1.10.0",
      "Body" : "{\"error\":{\"code\":\"CertificateNotFound\",\"message\":\"Deleted Certificate not found: testCert5\"}}",
      "X-Powered-By" : "ASP.NET",
      "Content-Type" : "application/json; charset=utf-8"
    },
    "Exception" : null
  }, {
    "Method" : "GET",
    "Uri" : "https://REDACTED.vault.azure.net/deletedcertificates/testCert5?api-version=7.1",
    "Headers" : {
      "User-Agent" : "azsdk-java-client_name/client_version (11.0.6; Windows 10; 10.0)",
      "Content-Type" : "application/json"
    },
    "Response" : {
      "X-Content-Type-Options" : "nosniff",
      "Pragma" : "no-cache",
      "retry-after" : "0",
      "StatusCode" : "404",
      "Date" : "Tue, 04 Aug 2020 00:50:07 GMT",
      "Strict-Transport-Security" : "max-age=31536000;includeSubDomains",
      "Cache-Control" : "no-cache",
      "X-AspNet-Version" : "4.0.30319",
      "x-ms-keyvault-region" : "westus",
      "x-ms-keyvault-network-info" : "conn_type=Ipv4;addr=174.127.169.154;act_addr_fam=InterNetwork;",
      "Expires" : "-1",
      "Content-Length" : "93",
      "x-ms-request-id" : "5d2dda12-daae-4dc6-a68e-8ec92ed42392",
      "x-ms-keyvault-service-version" : "1.1.10.0",
      "Body" : "{\"error\":{\"code\":\"CertificateNotFound\",\"message\":\"Deleted Certificate not found: testCert5\"}}",
      "X-Powered-By" : "ASP.NET",
      "Content-Type" : "application/json; charset=utf-8"
    },
    "Exception" : null
  }, {
    "Method" : "GET",
    "Uri" : "https://REDACTED.vault.azure.net/deletedcertificates/testCert5?api-version=7.1",
    "Headers" : {
      "User-Agent" : "azsdk-java-client_name/client_version (11.0.6; Windows 10; 10.0)",
      "Content-Type" : "application/json"
    },
    "Response" : {
      "X-Content-Type-Options" : "nosniff",
      "Pragma" : "no-cache",
      "retry-after" : "0",
      "StatusCode" : "404",
      "Date" : "Tue, 04 Aug 2020 00:50:08 GMT",
      "Strict-Transport-Security" : "max-age=31536000;includeSubDomains",
      "Cache-Control" : "no-cache",
      "X-AspNet-Version" : "4.0.30319",
      "x-ms-keyvault-region" : "westus",
      "x-ms-keyvault-network-info" : "conn_type=Ipv4;addr=174.127.169.154;act_addr_fam=InterNetwork;",
      "Expires" : "-1",
      "Content-Length" : "93",
      "x-ms-request-id" : "5c007816-a7d7-487e-9935-fae30ea6c4eb",
      "x-ms-keyvault-service-version" : "1.1.10.0",
      "Body" : "{\"error\":{\"code\":\"CertificateNotFound\",\"message\":\"Deleted Certificate not found: testCert5\"}}",
      "X-Powered-By" : "ASP.NET",
      "Content-Type" : "application/json; charset=utf-8"
    },
    "Exception" : null
  }, {
    "Method" : "GET",
    "Uri" : "https://REDACTED.vault.azure.net/deletedcertificates/testCert5?api-version=7.1",
    "Headers" : {
      "User-Agent" : "azsdk-java-client_name/client_version (11.0.6; Windows 10; 10.0)",
      "Content-Type" : "application/json"
    },
    "Response" : {
      "X-Content-Type-Options" : "nosniff",
      "Pragma" : "no-cache",
      "retry-after" : "0",
      "StatusCode" : "404",
      "Date" : "Tue, 04 Aug 2020 00:50:10 GMT",
      "Strict-Transport-Security" : "max-age=31536000;includeSubDomains",
      "Cache-Control" : "no-cache",
      "X-AspNet-Version" : "4.0.30319",
      "x-ms-keyvault-region" : "westus",
      "x-ms-keyvault-network-info" : "conn_type=Ipv4;addr=174.127.169.154;act_addr_fam=InterNetwork;",
      "Expires" : "-1",
      "Content-Length" : "93",
      "x-ms-request-id" : "72ce1a05-6e8b-4a01-adb8-a1e3d54b1c76",
      "x-ms-keyvault-service-version" : "1.1.10.0",
      "Body" : "{\"error\":{\"code\":\"CertificateNotFound\",\"message\":\"Deleted Certificate not found: testCert5\"}}",
>>>>>>> d795fdaf
      "X-Powered-By" : "ASP.NET",
      "Content-Type" : "application/json; charset=utf-8"
    },
    "Exception" : null
  }, {
    "Method" : "GET",
<<<<<<< HEAD
    "Uri" : "https://cameravault.vault.azure.net/deletedcertificates/testCert5?api-version=7.0",
    "Headers" : {
      "User-Agent" : "azsdk-java-Azure-Keyvault/4.0.0-beta.6 (11.0.5; Mac OS X 10.14.3)",
=======
    "Uri" : "https://REDACTED.vault.azure.net/deletedcertificates/testCert5?api-version=7.1",
    "Headers" : {
      "User-Agent" : "azsdk-java-client_name/client_version (11.0.6; Windows 10; 10.0)",
>>>>>>> d795fdaf
      "Content-Type" : "application/json"
    },
    "Response" : {
      "X-Content-Type-Options" : "nosniff",
      "Pragma" : "no-cache",
      "retry-after" : "0",
      "StatusCode" : "404",
<<<<<<< HEAD
      "Date" : "Tue, 03 Dec 2019 13:16:38 GMT",
      "Strict-Transport-Security" : "max-age=31536000;includeSubDomains",
      "Cache-Control" : "no-cache",
      "X-AspNet-Version" : "4.0.30319",
      "x-ms-keyvault-region" : "centralus",
      "x-ms-keyvault-network-info" : "addr=182.68.240.118;act_addr_fam=InterNetwork;",
      "Expires" : "-1",
      "Content-Length" : "93",
      "x-ms-request-id" : "3d023a6b-bb8f-4053-9ac8-d24ff84da791",
      "x-ms-keyvault-service-version" : "1.1.0.883",
=======
      "Date" : "Tue, 04 Aug 2020 00:50:11 GMT",
      "Strict-Transport-Security" : "max-age=31536000;includeSubDomains",
      "Cache-Control" : "no-cache",
      "X-AspNet-Version" : "4.0.30319",
      "x-ms-keyvault-region" : "westus",
      "x-ms-keyvault-network-info" : "conn_type=Ipv4;addr=174.127.169.154;act_addr_fam=InterNetwork;",
      "Expires" : "-1",
      "Content-Length" : "93",
      "x-ms-request-id" : "75a65a01-e4c3-45ba-bf47-9284fcbb5147",
      "x-ms-keyvault-service-version" : "1.1.10.0",
>>>>>>> d795fdaf
      "Body" : "{\"error\":{\"code\":\"CertificateNotFound\",\"message\":\"Deleted Certificate not found: testCert5\"}}",
      "X-Powered-By" : "ASP.NET",
      "Content-Type" : "application/json; charset=utf-8"
    },
    "Exception" : null
  }, {
    "Method" : "GET",
<<<<<<< HEAD
    "Uri" : "https://cameravault.vault.azure.net/deletedcertificates/testCert5?api-version=7.0",
    "Headers" : {
      "User-Agent" : "azsdk-java-Azure-Keyvault/4.0.0-beta.6 (11.0.5; Mac OS X 10.14.3)",
=======
    "Uri" : "https://REDACTED.vault.azure.net/deletedcertificates/testCert5?api-version=7.1",
    "Headers" : {
      "User-Agent" : "azsdk-java-client_name/client_version (11.0.6; Windows 10; 10.0)",
>>>>>>> d795fdaf
      "Content-Type" : "application/json"
    },
    "Response" : {
      "X-Content-Type-Options" : "nosniff",
      "Pragma" : "no-cache",
      "retry-after" : "0",
      "StatusCode" : "404",
<<<<<<< HEAD
      "Date" : "Tue, 03 Dec 2019 13:16:39 GMT",
      "Strict-Transport-Security" : "max-age=31536000;includeSubDomains",
      "Cache-Control" : "no-cache",
      "X-AspNet-Version" : "4.0.30319",
      "x-ms-keyvault-region" : "centralus",
      "x-ms-keyvault-network-info" : "addr=182.68.240.118;act_addr_fam=InterNetwork;",
      "Expires" : "-1",
      "Content-Length" : "93",
      "x-ms-request-id" : "06ac975e-d40b-4fa8-ac5a-c5e5ac636b9a",
      "x-ms-keyvault-service-version" : "1.1.0.883",
=======
      "Date" : "Tue, 04 Aug 2020 00:50:12 GMT",
      "Strict-Transport-Security" : "max-age=31536000;includeSubDomains",
      "Cache-Control" : "no-cache",
      "X-AspNet-Version" : "4.0.30319",
      "x-ms-keyvault-region" : "westus",
      "x-ms-keyvault-network-info" : "conn_type=Ipv4;addr=174.127.169.154;act_addr_fam=InterNetwork;",
      "Expires" : "-1",
      "Content-Length" : "93",
      "x-ms-request-id" : "ed22d521-ef6b-479f-8b18-35137065cf1e",
      "x-ms-keyvault-service-version" : "1.1.10.0",
>>>>>>> d795fdaf
      "Body" : "{\"error\":{\"code\":\"CertificateNotFound\",\"message\":\"Deleted Certificate not found: testCert5\"}}",
      "X-Powered-By" : "ASP.NET",
      "Content-Type" : "application/json; charset=utf-8"
    },
    "Exception" : null
  }, {
    "Method" : "GET",
<<<<<<< HEAD
    "Uri" : "https://cameravault.vault.azure.net/deletedcertificates/testCert5?api-version=7.0",
    "Headers" : {
      "User-Agent" : "azsdk-java-Azure-Keyvault/4.0.0-beta.6 (11.0.5; Mac OS X 10.14.3)",
=======
    "Uri" : "https://REDACTED.vault.azure.net/deletedcertificates/testCert5?api-version=7.1",
    "Headers" : {
      "User-Agent" : "azsdk-java-client_name/client_version (11.0.6; Windows 10; 10.0)",
>>>>>>> d795fdaf
      "Content-Type" : "application/json"
    },
    "Response" : {
      "X-Content-Type-Options" : "nosniff",
      "Pragma" : "no-cache",
      "retry-after" : "0",
      "StatusCode" : "404",
<<<<<<< HEAD
      "Date" : "Tue, 03 Dec 2019 13:16:40 GMT",
      "Strict-Transport-Security" : "max-age=31536000;includeSubDomains",
      "Cache-Control" : "no-cache",
      "X-AspNet-Version" : "4.0.30319",
      "x-ms-keyvault-region" : "centralus",
      "x-ms-keyvault-network-info" : "addr=182.68.240.118;act_addr_fam=InterNetwork;",
      "Expires" : "-1",
      "Content-Length" : "93",
      "x-ms-request-id" : "13be45c4-9eba-4fb4-aa7f-2d0312f50ed6",
      "x-ms-keyvault-service-version" : "1.1.0.883",
=======
      "Date" : "Tue, 04 Aug 2020 00:50:13 GMT",
      "Strict-Transport-Security" : "max-age=31536000;includeSubDomains",
      "Cache-Control" : "no-cache",
      "X-AspNet-Version" : "4.0.30319",
      "x-ms-keyvault-region" : "westus",
      "x-ms-keyvault-network-info" : "conn_type=Ipv4;addr=174.127.169.154;act_addr_fam=InterNetwork;",
      "Expires" : "-1",
      "Content-Length" : "93",
      "x-ms-request-id" : "63610701-a973-4664-835a-2ac15d82c18e",
      "x-ms-keyvault-service-version" : "1.1.10.0",
>>>>>>> d795fdaf
      "Body" : "{\"error\":{\"code\":\"CertificateNotFound\",\"message\":\"Deleted Certificate not found: testCert5\"}}",
      "X-Powered-By" : "ASP.NET",
      "Content-Type" : "application/json; charset=utf-8"
    },
    "Exception" : null
  }, {
    "Method" : "GET",
<<<<<<< HEAD
    "Uri" : "https://cameravault.vault.azure.net/deletedcertificates/testCert5?api-version=7.0",
    "Headers" : {
      "User-Agent" : "azsdk-java-Azure-Keyvault/4.0.0-beta.6 (11.0.5; Mac OS X 10.14.3)",
=======
    "Uri" : "https://REDACTED.vault.azure.net/deletedcertificates/testCert5?api-version=7.1",
    "Headers" : {
      "User-Agent" : "azsdk-java-client_name/client_version (11.0.6; Windows 10; 10.0)",
>>>>>>> d795fdaf
      "Content-Type" : "application/json"
    },
    "Response" : {
      "X-Content-Type-Options" : "nosniff",
      "Pragma" : "no-cache",
      "retry-after" : "0",
      "StatusCode" : "404",
<<<<<<< HEAD
      "Date" : "Tue, 03 Dec 2019 13:16:42 GMT",
      "Strict-Transport-Security" : "max-age=31536000;includeSubDomains",
      "Cache-Control" : "no-cache",
      "X-AspNet-Version" : "4.0.30319",
      "x-ms-keyvault-region" : "centralus",
      "x-ms-keyvault-network-info" : "addr=182.68.240.118;act_addr_fam=InterNetwork;",
      "Expires" : "-1",
      "Content-Length" : "93",
      "x-ms-request-id" : "e9880608-070b-43dd-b9c4-e2d704edb57a",
      "x-ms-keyvault-service-version" : "1.1.0.883",
=======
      "Date" : "Tue, 04 Aug 2020 00:50:14 GMT",
      "Strict-Transport-Security" : "max-age=31536000;includeSubDomains",
      "Cache-Control" : "no-cache",
      "X-AspNet-Version" : "4.0.30319",
      "x-ms-keyvault-region" : "westus",
      "x-ms-keyvault-network-info" : "conn_type=Ipv4;addr=174.127.169.154;act_addr_fam=InterNetwork;",
      "Expires" : "-1",
      "Content-Length" : "93",
      "x-ms-request-id" : "9c951b4e-cae4-4d84-aba7-efe8d2282835",
      "x-ms-keyvault-service-version" : "1.1.10.0",
>>>>>>> d795fdaf
      "Body" : "{\"error\":{\"code\":\"CertificateNotFound\",\"message\":\"Deleted Certificate not found: testCert5\"}}",
      "X-Powered-By" : "ASP.NET",
      "Content-Type" : "application/json; charset=utf-8"
    },
    "Exception" : null
  }, {
    "Method" : "GET",
<<<<<<< HEAD
    "Uri" : "https://cameravault.vault.azure.net/deletedcertificates/testCert5?api-version=7.0",
    "Headers" : {
      "User-Agent" : "azsdk-java-Azure-Keyvault/4.0.0-beta.6 (11.0.5; Mac OS X 10.14.3)",
=======
    "Uri" : "https://REDACTED.vault.azure.net/deletedcertificates/testCert5?api-version=7.1",
    "Headers" : {
      "User-Agent" : "azsdk-java-client_name/client_version (11.0.6; Windows 10; 10.0)",
>>>>>>> d795fdaf
      "Content-Type" : "application/json"
    },
    "Response" : {
      "X-Content-Type-Options" : "nosniff",
      "Pragma" : "no-cache",
      "retry-after" : "0",
      "StatusCode" : "404",
<<<<<<< HEAD
      "Date" : "Tue, 03 Dec 2019 13:16:43 GMT",
      "Strict-Transport-Security" : "max-age=31536000;includeSubDomains",
      "Cache-Control" : "no-cache",
      "X-AspNet-Version" : "4.0.30319",
      "x-ms-keyvault-region" : "centralus",
      "x-ms-keyvault-network-info" : "addr=182.68.240.118;act_addr_fam=InterNetwork;",
      "Expires" : "-1",
      "Content-Length" : "93",
      "x-ms-request-id" : "df93dc91-b6d8-4ec1-8562-15605fe519fa",
      "x-ms-keyvault-service-version" : "1.1.0.883",
=======
      "Date" : "Tue, 04 Aug 2020 00:50:15 GMT",
      "Strict-Transport-Security" : "max-age=31536000;includeSubDomains",
      "Cache-Control" : "no-cache",
      "X-AspNet-Version" : "4.0.30319",
      "x-ms-keyvault-region" : "westus",
      "x-ms-keyvault-network-info" : "conn_type=Ipv4;addr=174.127.169.154;act_addr_fam=InterNetwork;",
      "Expires" : "-1",
      "Content-Length" : "93",
      "x-ms-request-id" : "9277fb91-4078-4d88-9fc9-ac3fa7335ede",
      "x-ms-keyvault-service-version" : "1.1.10.0",
>>>>>>> d795fdaf
      "Body" : "{\"error\":{\"code\":\"CertificateNotFound\",\"message\":\"Deleted Certificate not found: testCert5\"}}",
      "X-Powered-By" : "ASP.NET",
      "Content-Type" : "application/json; charset=utf-8"
    },
    "Exception" : null
  }, {
    "Method" : "GET",
<<<<<<< HEAD
    "Uri" : "https://cameravault.vault.azure.net/deletedcertificates/testCert5?api-version=7.0",
    "Headers" : {
      "User-Agent" : "azsdk-java-Azure-Keyvault/4.0.0-beta.6 (11.0.5; Mac OS X 10.14.3)",
=======
    "Uri" : "https://REDACTED.vault.azure.net/deletedcertificates/testCert5?api-version=7.1",
    "Headers" : {
      "User-Agent" : "azsdk-java-client_name/client_version (11.0.6; Windows 10; 10.0)",
>>>>>>> d795fdaf
      "Content-Type" : "application/json"
    },
    "Response" : {
      "X-Content-Type-Options" : "nosniff",
      "Pragma" : "no-cache",
      "retry-after" : "0",
      "StatusCode" : "404",
<<<<<<< HEAD
      "Date" : "Tue, 03 Dec 2019 13:16:45 GMT",
      "Strict-Transport-Security" : "max-age=31536000;includeSubDomains",
      "Cache-Control" : "no-cache",
      "X-AspNet-Version" : "4.0.30319",
      "x-ms-keyvault-region" : "centralus",
      "x-ms-keyvault-network-info" : "addr=182.68.240.118;act_addr_fam=InterNetwork;",
      "Expires" : "-1",
      "Content-Length" : "93",
      "x-ms-request-id" : "bf57dcb8-0b0b-477c-812e-6a53f724fce5",
      "x-ms-keyvault-service-version" : "1.1.0.883",
=======
      "Date" : "Tue, 04 Aug 2020 00:50:15 GMT",
      "Strict-Transport-Security" : "max-age=31536000;includeSubDomains",
      "Cache-Control" : "no-cache",
      "X-AspNet-Version" : "4.0.30319",
      "x-ms-keyvault-region" : "westus",
      "x-ms-keyvault-network-info" : "conn_type=Ipv4;addr=174.127.169.154;act_addr_fam=InterNetwork;",
      "Expires" : "-1",
      "Content-Length" : "93",
      "x-ms-request-id" : "843999f7-4dfa-49ee-9970-89698bcbf74a",
      "x-ms-keyvault-service-version" : "1.1.10.0",
>>>>>>> d795fdaf
      "Body" : "{\"error\":{\"code\":\"CertificateNotFound\",\"message\":\"Deleted Certificate not found: testCert5\"}}",
      "X-Powered-By" : "ASP.NET",
      "Content-Type" : "application/json; charset=utf-8"
    },
    "Exception" : null
  }, {
    "Method" : "GET",
<<<<<<< HEAD
    "Uri" : "https://cameravault.vault.azure.net/deletedcertificates/testCert5?api-version=7.0",
    "Headers" : {
      "User-Agent" : "azsdk-java-Azure-Keyvault/4.0.0-beta.6 (11.0.5; Mac OS X 10.14.3)",
=======
    "Uri" : "https://REDACTED.vault.azure.net/deletedcertificates/testCert5?api-version=7.1",
    "Headers" : {
      "User-Agent" : "azsdk-java-client_name/client_version (11.0.6; Windows 10; 10.0)",
>>>>>>> d795fdaf
      "Content-Type" : "application/json"
    },
    "Response" : {
      "X-Content-Type-Options" : "nosniff",
      "Pragma" : "no-cache",
      "retry-after" : "0",
      "StatusCode" : "404",
<<<<<<< HEAD
      "Date" : "Tue, 03 Dec 2019 13:16:46 GMT",
      "Strict-Transport-Security" : "max-age=31536000;includeSubDomains",
      "Cache-Control" : "no-cache",
      "X-AspNet-Version" : "4.0.30319",
      "x-ms-keyvault-region" : "centralus",
      "x-ms-keyvault-network-info" : "addr=182.68.240.118;act_addr_fam=InterNetwork;",
      "Expires" : "-1",
      "Content-Length" : "93",
      "x-ms-request-id" : "65095930-2a82-416c-a05e-f6caabb0c76b",
      "x-ms-keyvault-service-version" : "1.1.0.883",
=======
      "Date" : "Tue, 04 Aug 2020 00:50:17 GMT",
      "Strict-Transport-Security" : "max-age=31536000;includeSubDomains",
      "Cache-Control" : "no-cache",
      "X-AspNet-Version" : "4.0.30319",
      "x-ms-keyvault-region" : "westus",
      "x-ms-keyvault-network-info" : "conn_type=Ipv4;addr=174.127.169.154;act_addr_fam=InterNetwork;",
      "Expires" : "-1",
      "Content-Length" : "93",
      "x-ms-request-id" : "c335c545-cadc-4160-9cfe-4d18e4e33d9d",
      "x-ms-keyvault-service-version" : "1.1.10.0",
>>>>>>> d795fdaf
      "Body" : "{\"error\":{\"code\":\"CertificateNotFound\",\"message\":\"Deleted Certificate not found: testCert5\"}}",
      "X-Powered-By" : "ASP.NET",
      "Content-Type" : "application/json; charset=utf-8"
    },
    "Exception" : null
  }, {
    "Method" : "GET",
<<<<<<< HEAD
    "Uri" : "https://cameravault.vault.azure.net/deletedcertificates/testCert5?api-version=7.0",
    "Headers" : {
      "User-Agent" : "azsdk-java-Azure-Keyvault/4.0.0-beta.6 (11.0.5; Mac OS X 10.14.3)",
=======
    "Uri" : "https://REDACTED.vault.azure.net/deletedcertificates/testCert5?api-version=7.1",
    "Headers" : {
      "User-Agent" : "azsdk-java-client_name/client_version (11.0.6; Windows 10; 10.0)",
>>>>>>> d795fdaf
      "Content-Type" : "application/json"
    },
    "Response" : {
      "X-Content-Type-Options" : "nosniff",
      "Pragma" : "no-cache",
      "retry-after" : "0",
      "StatusCode" : "404",
<<<<<<< HEAD
      "Date" : "Tue, 03 Dec 2019 13:16:48 GMT",
      "Strict-Transport-Security" : "max-age=31536000;includeSubDomains",
      "Cache-Control" : "no-cache",
      "X-AspNet-Version" : "4.0.30319",
      "x-ms-keyvault-region" : "centralus",
      "x-ms-keyvault-network-info" : "addr=182.68.240.118;act_addr_fam=InterNetwork;",
      "Expires" : "-1",
      "Content-Length" : "93",
      "x-ms-request-id" : "167190c5-c9d3-49fb-8113-aeefcd429694",
      "x-ms-keyvault-service-version" : "1.1.0.883",
=======
      "Date" : "Tue, 04 Aug 2020 00:50:18 GMT",
      "Strict-Transport-Security" : "max-age=31536000;includeSubDomains",
      "Cache-Control" : "no-cache",
      "X-AspNet-Version" : "4.0.30319",
      "x-ms-keyvault-region" : "westus",
      "x-ms-keyvault-network-info" : "conn_type=Ipv4;addr=174.127.169.154;act_addr_fam=InterNetwork;",
      "Expires" : "-1",
      "Content-Length" : "93",
      "x-ms-request-id" : "20c8936d-8627-41a4-9368-1da7d61cabf4",
      "x-ms-keyvault-service-version" : "1.1.10.0",
>>>>>>> d795fdaf
      "Body" : "{\"error\":{\"code\":\"CertificateNotFound\",\"message\":\"Deleted Certificate not found: testCert5\"}}",
      "X-Powered-By" : "ASP.NET",
      "Content-Type" : "application/json; charset=utf-8"
    },
    "Exception" : null
  }, {
    "Method" : "GET",
<<<<<<< HEAD
    "Uri" : "https://cameravault.vault.azure.net/deletedcertificates/testCert5?api-version=7.0",
    "Headers" : {
      "User-Agent" : "azsdk-java-Azure-Keyvault/4.0.0-beta.6 (11.0.5; Mac OS X 10.14.3)",
=======
    "Uri" : "https://REDACTED.vault.azure.net/deletedcertificates/testCert5?api-version=7.1",
    "Headers" : {
      "User-Agent" : "azsdk-java-client_name/client_version (11.0.6; Windows 10; 10.0)",
>>>>>>> d795fdaf
      "Content-Type" : "application/json"
    },
    "Response" : {
      "X-Content-Type-Options" : "nosniff",
      "Pragma" : "no-cache",
      "retry-after" : "0",
      "StatusCode" : "404",
<<<<<<< HEAD
      "Date" : "Tue, 03 Dec 2019 13:16:48 GMT",
      "Strict-Transport-Security" : "max-age=31536000;includeSubDomains",
      "Cache-Control" : "no-cache",
      "X-AspNet-Version" : "4.0.30319",
      "x-ms-keyvault-region" : "centralus",
      "x-ms-keyvault-network-info" : "addr=182.68.240.118;act_addr_fam=InterNetwork;",
      "Expires" : "-1",
      "Content-Length" : "93",
      "x-ms-request-id" : "7ffc8c7c-f071-496e-ab3b-b15333f8185a",
      "x-ms-keyvault-service-version" : "1.1.0.883",
=======
      "Date" : "Tue, 04 Aug 2020 00:50:19 GMT",
      "Strict-Transport-Security" : "max-age=31536000;includeSubDomains",
      "Cache-Control" : "no-cache",
      "X-AspNet-Version" : "4.0.30319",
      "x-ms-keyvault-region" : "westus",
      "x-ms-keyvault-network-info" : "conn_type=Ipv4;addr=174.127.169.154;act_addr_fam=InterNetwork;",
      "Expires" : "-1",
      "Content-Length" : "93",
      "x-ms-request-id" : "f099db38-7ba1-4eb5-8e49-8900c6f204ac",
      "x-ms-keyvault-service-version" : "1.1.10.0",
>>>>>>> d795fdaf
      "Body" : "{\"error\":{\"code\":\"CertificateNotFound\",\"message\":\"Deleted Certificate not found: testCert5\"}}",
      "X-Powered-By" : "ASP.NET",
      "Content-Type" : "application/json; charset=utf-8"
    },
    "Exception" : null
  }, {
    "Method" : "GET",
<<<<<<< HEAD
    "Uri" : "https://cameravault.vault.azure.net/deletedcertificates/testCert5?api-version=7.0",
    "Headers" : {
      "User-Agent" : "azsdk-java-Azure-Keyvault/4.0.0-beta.6 (11.0.5; Mac OS X 10.14.3)",
=======
    "Uri" : "https://REDACTED.vault.azure.net/deletedcertificates/testCert5?api-version=7.1",
    "Headers" : {
      "User-Agent" : "azsdk-java-client_name/client_version (11.0.6; Windows 10; 10.0)",
>>>>>>> d795fdaf
      "Content-Type" : "application/json"
    },
    "Response" : {
      "X-Content-Type-Options" : "nosniff",
      "Pragma" : "no-cache",
      "retry-after" : "0",
      "StatusCode" : "404",
<<<<<<< HEAD
      "Date" : "Tue, 03 Dec 2019 13:16:50 GMT",
      "Strict-Transport-Security" : "max-age=31536000;includeSubDomains",
      "Cache-Control" : "no-cache",
      "X-AspNet-Version" : "4.0.30319",
      "x-ms-keyvault-region" : "centralus",
      "x-ms-keyvault-network-info" : "addr=182.68.240.118;act_addr_fam=InterNetwork;",
      "Expires" : "-1",
      "Content-Length" : "93",
      "x-ms-request-id" : "76f9fe45-3ca7-47e5-a4f4-a650c4dbae28",
      "x-ms-keyvault-service-version" : "1.1.0.883",
=======
      "Date" : "Tue, 04 Aug 2020 00:50:20 GMT",
      "Strict-Transport-Security" : "max-age=31536000;includeSubDomains",
      "Cache-Control" : "no-cache",
      "X-AspNet-Version" : "4.0.30319",
      "x-ms-keyvault-region" : "westus",
      "x-ms-keyvault-network-info" : "conn_type=Ipv4;addr=174.127.169.154;act_addr_fam=InterNetwork;",
      "Expires" : "-1",
      "Content-Length" : "93",
      "x-ms-request-id" : "cef3ab7f-0978-4396-a0d2-10765fccc8a5",
      "x-ms-keyvault-service-version" : "1.1.10.0",
>>>>>>> d795fdaf
      "Body" : "{\"error\":{\"code\":\"CertificateNotFound\",\"message\":\"Deleted Certificate not found: testCert5\"}}",
      "X-Powered-By" : "ASP.NET",
      "Content-Type" : "application/json; charset=utf-8"
    },
    "Exception" : null
  }, {
    "Method" : "GET",
<<<<<<< HEAD
    "Uri" : "https://cameravault.vault.azure.net/deletedcertificates/testCert5?api-version=7.0",
    "Headers" : {
      "User-Agent" : "azsdk-java-Azure-Keyvault/4.0.0-beta.6 (11.0.5; Mac OS X 10.14.3)",
=======
    "Uri" : "https://REDACTED.vault.azure.net/deletedcertificates/testCert5?api-version=7.1",
    "Headers" : {
      "User-Agent" : "azsdk-java-client_name/client_version (11.0.6; Windows 10; 10.0)",
>>>>>>> d795fdaf
      "Content-Type" : "application/json"
    },
    "Response" : {
      "X-Content-Type-Options" : "nosniff",
      "Pragma" : "no-cache",
      "retry-after" : "0",
<<<<<<< HEAD
      "StatusCode" : "200",
      "Date" : "Tue, 03 Dec 2019 13:16:51 GMT",
      "Strict-Transport-Security" : "max-age=31536000;includeSubDomains",
      "Cache-Control" : "no-cache",
      "X-AspNet-Version" : "4.0.30319",
      "x-ms-keyvault-region" : "centralus",
      "x-ms-keyvault-network-info" : "addr=182.68.240.118;act_addr_fam=InterNetwork;",
      "Expires" : "-1",
      "Content-Length" : "1982",
      "x-ms-request-id" : "f59e5be8-4e90-4643-b0fe-82abb9467477",
      "x-ms-keyvault-service-version" : "1.1.0.883",
      "Body" : "{\"recoveryId\":\"https://cameravault.vault.azure.net/deletedcertificates/testCert5\",\"deletedDate\":1575378998,\"scheduledPurgeDate\":1583154998,\"id\":\"https://cameravault.vault.azure.net/certificates/testCert5/caadb065542d477c8abfec66f4b34d18\",\"kid\":\"https://cameravault.vault.azure.net/keys/testCert5/caadb065542d477c8abfec66f4b34d18\",\"sid\":\"https://cameravault.vault.azure.net/secrets/testCert5/caadb065542d477c8abfec66f4b34d18\",\"x5t\":\"Oy_aMx4WMMwYGwkLj8h51wS4tfE\",\"cer\":\"MIIB3DCCAWGgAwIBAgIQdyEkOqNxQC+B7L78qXjc/zAKBggqhkjOPQQDAzASMRAwDgYDVQQDEwdkZWZhdWx0MB4XDTE5MTIwMzEzMDYzNloXDTIxMTIwMzEzMTYzNlowEjEQMA4GA1UEAxMHZGVmYXVsdDB2MBAGByqGSM49AgEGBSuBBAAiA2IABKipldqXF5oTFRd9fTywhj9qySJ/FzQnrvCHqhH4Sm5hmFyhPWFDk5Mzj5WLkPFztj76BhWbTw1DPYANEfsbxFn83LnqF96djAMwOI9Vy/BVYLxWqScx+54zzCr0W6/YPKN8MHowDgYDVR0PAQH/BAQDAgIMMAkGA1UdEwQCMAAwHQYDVR0lBBYwFAYIKwYBBQUHAwEGCCsGAQUFBwMCMB8GA1UdIwQYMBaAFKlz5yJAIEDPCuDGPjJdy+uRotr7MB0GA1UdDgQWBBSpc+ciQCBAzwrgxj4yXcvrkaLa+zAKBggqhkjOPQQDAwNpADBmAjEAj3tAbZdOz6CIaiJ5Q0pkA94/cEmkB/gY2DPnmIVdaI6lEbli4JWdO9GCd6yDEtRVAjEAjNLyGpmmwDtp24Ofz17tdshsMsPxuCQ/aMiMlnJ4HeWYWbAPtyBP9kUzR6bfU8Bo\",\"attributes\":{\"enabled\":true,\"nbf\":1575378396,\"exp\":1638537396,\"created\":1575378997,\"updated\":1575378997,\"recoveryLevel\":\"Recoverable+Purgeable\"},\"policy\":{\"id\":\"https://cameravault.vault.azure.net/certificates/testCert5/policy\",\"key_props\":{\"exportable\":true,\"kty\":\"EC\",\"key_size\":384,\"reuse_key\":true,\"crv\":\"P-384\"},\"secret_props\":{\"contentType\":\"application/x-pkcs12\"},\"x509_props\":{\"subject\":\"CN=default\",\"sans\":{},\"ekus\":[\"1.3.6.1.5.5.7.3.1\",\"1.3.6.1.5.5.7.3.2\"],\"key_usage\":[\"keyAgreement\",\"keyCertSign\"],\"validity_months\":24,\"basic_constraints\":{\"ca\":false}},\"lifetime_actions\":[{\"trigger\":{\"days_before_expiry\":40},\"action\":{\"action_type\":\"AutoRenew\"}}],\"issuer\":{\"name\":\"Self\",\"cert_transparency\":false},\"attributes\":{\"enabled\":true,\"created\":1575378984,\"updated\":1575378984}},\"pending\":{\"id\":\"https://cameravault.vault.azure.net/certificates/testCert5/pending\"}}",
=======
      "StatusCode" : "404",
      "Date" : "Tue, 04 Aug 2020 00:50:21 GMT",
      "Strict-Transport-Security" : "max-age=31536000;includeSubDomains",
      "Cache-Control" : "no-cache",
      "X-AspNet-Version" : "4.0.30319",
      "x-ms-keyvault-region" : "westus",
      "x-ms-keyvault-network-info" : "conn_type=Ipv4;addr=174.127.169.154;act_addr_fam=InterNetwork;",
      "Expires" : "-1",
      "Content-Length" : "93",
      "x-ms-request-id" : "e9ae5864-a09d-4dfe-8bb5-2f338cf989d4",
      "x-ms-keyvault-service-version" : "1.1.10.0",
      "Body" : "{\"error\":{\"code\":\"CertificateNotFound\",\"message\":\"Deleted Certificate not found: testCert5\"}}",
>>>>>>> d795fdaf
      "X-Powered-By" : "ASP.NET",
      "Content-Type" : "application/json; charset=utf-8"
    },
    "Exception" : null
  }, {
<<<<<<< HEAD
    "Method" : "DELETE",
    "Uri" : "https://cameravault.vault.azure.net/deletedcertificates/testCert5?api-version=7.0",
    "Headers" : {
      "User-Agent" : "azsdk-java-Azure-Keyvault/4.0.0-beta.6 (11.0.5; Mac OS X 10.14.3)",
=======
    "Method" : "GET",
    "Uri" : "https://REDACTED.vault.azure.net/deletedcertificates/testCert5?api-version=7.1",
    "Headers" : {
      "User-Agent" : "azsdk-java-client_name/client_version (11.0.6; Windows 10; 10.0)",
      "Content-Type" : "application/json"
    },
    "Response" : {
      "X-Content-Type-Options" : "nosniff",
      "Pragma" : "no-cache",
      "retry-after" : "0",
      "StatusCode" : "404",
      "Date" : "Tue, 04 Aug 2020 00:50:22 GMT",
      "Strict-Transport-Security" : "max-age=31536000;includeSubDomains",
      "Cache-Control" : "no-cache",
      "X-AspNet-Version" : "4.0.30319",
      "x-ms-keyvault-region" : "westus",
      "x-ms-keyvault-network-info" : "conn_type=Ipv4;addr=174.127.169.154;act_addr_fam=InterNetwork;",
      "Expires" : "-1",
      "Content-Length" : "93",
      "x-ms-request-id" : "899a8c33-9c82-48d1-8f59-1546dd6443be",
      "x-ms-keyvault-service-version" : "1.1.10.0",
      "Body" : "{\"error\":{\"code\":\"CertificateNotFound\",\"message\":\"Deleted Certificate not found: testCert5\"}}",
      "X-Powered-By" : "ASP.NET",
      "Content-Type" : "application/json; charset=utf-8"
    },
    "Exception" : null
  }, {
    "Method" : "GET",
    "Uri" : "https://REDACTED.vault.azure.net/deletedcertificates/testCert5?api-version=7.1",
    "Headers" : {
      "User-Agent" : "azsdk-java-client_name/client_version (11.0.6; Windows 10; 10.0)",
      "Content-Type" : "application/json"
    },
    "Response" : {
      "X-Content-Type-Options" : "nosniff",
      "Pragma" : "no-cache",
      "retry-after" : "0",
      "StatusCode" : "404",
      "Date" : "Tue, 04 Aug 2020 00:50:23 GMT",
      "Strict-Transport-Security" : "max-age=31536000;includeSubDomains",
      "Cache-Control" : "no-cache",
      "X-AspNet-Version" : "4.0.30319",
      "x-ms-keyvault-region" : "westus",
      "x-ms-keyvault-network-info" : "conn_type=Ipv4;addr=174.127.169.154;act_addr_fam=InterNetwork;",
      "Expires" : "-1",
      "Content-Length" : "93",
      "x-ms-request-id" : "95a95856-aacb-40c9-b9ba-d152122f71e3",
      "x-ms-keyvault-service-version" : "1.1.10.0",
      "Body" : "{\"error\":{\"code\":\"CertificateNotFound\",\"message\":\"Deleted Certificate not found: testCert5\"}}",
      "X-Powered-By" : "ASP.NET",
      "Content-Type" : "application/json; charset=utf-8"
    },
    "Exception" : null
  }, {
    "Method" : "GET",
    "Uri" : "https://REDACTED.vault.azure.net/deletedcertificates/testCert5?api-version=7.1",
    "Headers" : {
      "User-Agent" : "azsdk-java-client_name/client_version (11.0.6; Windows 10; 10.0)",
      "Content-Type" : "application/json"
    },
    "Response" : {
      "X-Content-Type-Options" : "nosniff",
      "Pragma" : "no-cache",
      "retry-after" : "0",
      "StatusCode" : "404",
      "Date" : "Tue, 04 Aug 2020 00:50:24 GMT",
      "Strict-Transport-Security" : "max-age=31536000;includeSubDomains",
      "Cache-Control" : "no-cache",
      "X-AspNet-Version" : "4.0.30319",
      "x-ms-keyvault-region" : "westus",
      "x-ms-keyvault-network-info" : "conn_type=Ipv4;addr=174.127.169.154;act_addr_fam=InterNetwork;",
      "Expires" : "-1",
      "Content-Length" : "93",
      "x-ms-request-id" : "bb7b32b5-510b-49b0-8f79-4f12410de991",
      "x-ms-keyvault-service-version" : "1.1.10.0",
      "Body" : "{\"error\":{\"code\":\"CertificateNotFound\",\"message\":\"Deleted Certificate not found: testCert5\"}}",
      "X-Powered-By" : "ASP.NET",
      "Content-Type" : "application/json; charset=utf-8"
    },
    "Exception" : null
  }, {
    "Method" : "GET",
    "Uri" : "https://REDACTED.vault.azure.net/deletedcertificates/testCert5?api-version=7.1",
    "Headers" : {
      "User-Agent" : "azsdk-java-client_name/client_version (11.0.6; Windows 10; 10.0)",
      "Content-Type" : "application/json"
    },
    "Response" : {
      "X-Content-Type-Options" : "nosniff",
      "Pragma" : "no-cache",
      "retry-after" : "0",
      "StatusCode" : "404",
      "Date" : "Tue, 04 Aug 2020 00:50:25 GMT",
      "Strict-Transport-Security" : "max-age=31536000;includeSubDomains",
      "Cache-Control" : "no-cache",
      "X-AspNet-Version" : "4.0.30319",
      "x-ms-keyvault-region" : "westus",
      "x-ms-keyvault-network-info" : "conn_type=Ipv4;addr=174.127.169.154;act_addr_fam=InterNetwork;",
      "Expires" : "-1",
      "Content-Length" : "93",
      "x-ms-request-id" : "26a3df47-385e-4cd7-9bac-29480573aeda",
      "x-ms-keyvault-service-version" : "1.1.10.0",
      "Body" : "{\"error\":{\"code\":\"CertificateNotFound\",\"message\":\"Deleted Certificate not found: testCert5\"}}",
      "X-Powered-By" : "ASP.NET",
      "Content-Type" : "application/json; charset=utf-8"
    },
    "Exception" : null
  }, {
    "Method" : "GET",
    "Uri" : "https://REDACTED.vault.azure.net/deletedcertificates/testCert5?api-version=7.1",
    "Headers" : {
      "User-Agent" : "azsdk-java-client_name/client_version (11.0.6; Windows 10; 10.0)",
      "Content-Type" : "application/json"
    },
    "Response" : {
      "X-Content-Type-Options" : "nosniff",
      "Pragma" : "no-cache",
      "retry-after" : "0",
      "StatusCode" : "404",
      "Date" : "Tue, 04 Aug 2020 00:50:26 GMT",
      "Strict-Transport-Security" : "max-age=31536000;includeSubDomains",
      "Cache-Control" : "no-cache",
      "X-AspNet-Version" : "4.0.30319",
      "x-ms-keyvault-region" : "westus",
      "x-ms-keyvault-network-info" : "conn_type=Ipv4;addr=174.127.169.154;act_addr_fam=InterNetwork;",
      "Expires" : "-1",
      "Content-Length" : "93",
      "x-ms-request-id" : "f25d26ba-b7df-4585-a3e9-670598a10768",
      "x-ms-keyvault-service-version" : "1.1.10.0",
      "Body" : "{\"error\":{\"code\":\"CertificateNotFound\",\"message\":\"Deleted Certificate not found: testCert5\"}}",
      "X-Powered-By" : "ASP.NET",
      "Content-Type" : "application/json; charset=utf-8"
    },
    "Exception" : null
  }, {
    "Method" : "GET",
    "Uri" : "https://REDACTED.vault.azure.net/deletedcertificates/testCert5?api-version=7.1",
    "Headers" : {
      "User-Agent" : "azsdk-java-client_name/client_version (11.0.6; Windows 10; 10.0)",
      "Content-Type" : "application/json"
    },
    "Response" : {
      "X-Content-Type-Options" : "nosniff",
      "Pragma" : "no-cache",
      "retry-after" : "0",
      "StatusCode" : "404",
      "Date" : "Tue, 04 Aug 2020 00:50:28 GMT",
      "Strict-Transport-Security" : "max-age=31536000;includeSubDomains",
      "Cache-Control" : "no-cache",
      "X-AspNet-Version" : "4.0.30319",
      "x-ms-keyvault-region" : "westus",
      "x-ms-keyvault-network-info" : "conn_type=Ipv4;addr=174.127.169.154;act_addr_fam=InterNetwork;",
      "Expires" : "-1",
      "Content-Length" : "93",
      "x-ms-request-id" : "152d93ba-1258-41e4-a344-20960c408303",
      "x-ms-keyvault-service-version" : "1.1.10.0",
      "Body" : "{\"error\":{\"code\":\"CertificateNotFound\",\"message\":\"Deleted Certificate not found: testCert5\"}}",
      "X-Powered-By" : "ASP.NET",
      "Content-Type" : "application/json; charset=utf-8"
    },
    "Exception" : null
  }, {
    "Method" : "GET",
    "Uri" : "https://REDACTED.vault.azure.net/deletedcertificates/testCert5?api-version=7.1",
    "Headers" : {
      "User-Agent" : "azsdk-java-client_name/client_version (11.0.6; Windows 10; 10.0)",
      "Content-Type" : "application/json"
    },
    "Response" : {
      "X-Content-Type-Options" : "nosniff",
      "Pragma" : "no-cache",
      "retry-after" : "0",
      "StatusCode" : "404",
      "Date" : "Tue, 04 Aug 2020 00:50:28 GMT",
      "Strict-Transport-Security" : "max-age=31536000;includeSubDomains",
      "Cache-Control" : "no-cache",
      "X-AspNet-Version" : "4.0.30319",
      "x-ms-keyvault-region" : "westus",
      "x-ms-keyvault-network-info" : "conn_type=Ipv4;addr=174.127.169.154;act_addr_fam=InterNetwork;",
      "Expires" : "-1",
      "Content-Length" : "93",
      "x-ms-request-id" : "c133a36f-9d29-4cd2-9836-eafa382dd62f",
      "x-ms-keyvault-service-version" : "1.1.10.0",
      "Body" : "{\"error\":{\"code\":\"CertificateNotFound\",\"message\":\"Deleted Certificate not found: testCert5\"}}",
      "X-Powered-By" : "ASP.NET",
      "Content-Type" : "application/json; charset=utf-8"
    },
    "Exception" : null
  }, {
    "Method" : "GET",
    "Uri" : "https://REDACTED.vault.azure.net/deletedcertificates/testCert5?api-version=7.1",
    "Headers" : {
      "User-Agent" : "azsdk-java-client_name/client_version (11.0.6; Windows 10; 10.0)",
      "Content-Type" : "application/json"
    },
    "Response" : {
      "X-Content-Type-Options" : "nosniff",
      "Pragma" : "no-cache",
      "retry-after" : "0",
      "StatusCode" : "404",
      "Date" : "Tue, 04 Aug 2020 00:50:29 GMT",
      "Strict-Transport-Security" : "max-age=31536000;includeSubDomains",
      "Cache-Control" : "no-cache",
      "X-AspNet-Version" : "4.0.30319",
      "x-ms-keyvault-region" : "westus",
      "x-ms-keyvault-network-info" : "conn_type=Ipv4;addr=174.127.169.154;act_addr_fam=InterNetwork;",
      "Expires" : "-1",
      "Content-Length" : "93",
      "x-ms-request-id" : "35fa59c8-7247-496d-b2c2-b6f1b5e8aca8",
      "x-ms-keyvault-service-version" : "1.1.10.0",
      "Body" : "{\"error\":{\"code\":\"CertificateNotFound\",\"message\":\"Deleted Certificate not found: testCert5\"}}",
      "X-Powered-By" : "ASP.NET",
      "Content-Type" : "application/json; charset=utf-8"
    },
    "Exception" : null
  }, {
    "Method" : "GET",
    "Uri" : "https://REDACTED.vault.azure.net/deletedcertificates/testCert5?api-version=7.1",
    "Headers" : {
      "User-Agent" : "azsdk-java-client_name/client_version (11.0.6; Windows 10; 10.0)",
      "Content-Type" : "application/json"
    },
    "Response" : {
      "X-Content-Type-Options" : "nosniff",
      "Pragma" : "no-cache",
      "retry-after" : "0",
      "StatusCode" : "404",
      "Date" : "Tue, 04 Aug 2020 00:50:30 GMT",
      "Strict-Transport-Security" : "max-age=31536000;includeSubDomains",
      "Cache-Control" : "no-cache",
      "X-AspNet-Version" : "4.0.30319",
      "x-ms-keyvault-region" : "westus",
      "x-ms-keyvault-network-info" : "conn_type=Ipv4;addr=174.127.169.154;act_addr_fam=InterNetwork;",
      "Expires" : "-1",
      "Content-Length" : "93",
      "x-ms-request-id" : "f4d1e9bd-dced-4455-a6a9-9d0fb418525c",
      "x-ms-keyvault-service-version" : "1.1.10.0",
      "Body" : "{\"error\":{\"code\":\"CertificateNotFound\",\"message\":\"Deleted Certificate not found: testCert5\"}}",
      "X-Powered-By" : "ASP.NET",
      "Content-Type" : "application/json; charset=utf-8"
    },
    "Exception" : null
  }, {
    "Method" : "GET",
    "Uri" : "https://REDACTED.vault.azure.net/deletedcertificates/testCert5?api-version=7.1",
    "Headers" : {
      "User-Agent" : "azsdk-java-client_name/client_version (11.0.6; Windows 10; 10.0)",
      "Content-Type" : "application/json"
    },
    "Response" : {
      "X-Content-Type-Options" : "nosniff",
      "Pragma" : "no-cache",
      "retry-after" : "0",
      "StatusCode" : "404",
      "Date" : "Tue, 04 Aug 2020 00:50:31 GMT",
      "Strict-Transport-Security" : "max-age=31536000;includeSubDomains",
      "Cache-Control" : "no-cache",
      "X-AspNet-Version" : "4.0.30319",
      "x-ms-keyvault-region" : "westus",
      "x-ms-keyvault-network-info" : "conn_type=Ipv4;addr=174.127.169.154;act_addr_fam=InterNetwork;",
      "Expires" : "-1",
      "Content-Length" : "93",
      "x-ms-request-id" : "f97ff1c9-311c-4293-8c3d-cd22bdd297e6",
      "x-ms-keyvault-service-version" : "1.1.10.0",
      "Body" : "{\"error\":{\"code\":\"CertificateNotFound\",\"message\":\"Deleted Certificate not found: testCert5\"}}",
      "X-Powered-By" : "ASP.NET",
      "Content-Type" : "application/json; charset=utf-8"
    },
    "Exception" : null
  }, {
    "Method" : "GET",
    "Uri" : "https://REDACTED.vault.azure.net/deletedcertificates/testCert5?api-version=7.1",
    "Headers" : {
      "User-Agent" : "azsdk-java-client_name/client_version (11.0.6; Windows 10; 10.0)",
      "Content-Type" : "application/json"
    },
    "Response" : {
      "X-Content-Type-Options" : "nosniff",
      "Pragma" : "no-cache",
      "retry-after" : "0",
      "StatusCode" : "404",
      "Date" : "Tue, 04 Aug 2020 00:50:32 GMT",
      "Strict-Transport-Security" : "max-age=31536000;includeSubDomains",
      "Cache-Control" : "no-cache",
      "X-AspNet-Version" : "4.0.30319",
      "x-ms-keyvault-region" : "westus",
      "x-ms-keyvault-network-info" : "conn_type=Ipv4;addr=174.127.169.154;act_addr_fam=InterNetwork;",
      "Expires" : "-1",
      "Content-Length" : "93",
      "x-ms-request-id" : "fbeab7b8-6249-4d68-8cf5-b07f210e8b1b",
      "x-ms-keyvault-service-version" : "1.1.10.0",
      "Body" : "{\"error\":{\"code\":\"CertificateNotFound\",\"message\":\"Deleted Certificate not found: testCert5\"}}",
      "X-Powered-By" : "ASP.NET",
      "Content-Type" : "application/json; charset=utf-8"
    },
    "Exception" : null
  }, {
    "Method" : "GET",
    "Uri" : "https://REDACTED.vault.azure.net/deletedcertificates/testCert5?api-version=7.1",
    "Headers" : {
      "User-Agent" : "azsdk-java-client_name/client_version (11.0.6; Windows 10; 10.0)",
>>>>>>> d795fdaf
      "Content-Type" : "application/json"
    },
    "Response" : {
      "X-Content-Type-Options" : "nosniff",
      "Pragma" : "no-cache",
      "retry-after" : "0",
<<<<<<< HEAD
      "StatusCode" : "204",
      "Date" : "Tue, 03 Dec 2019 13:16:52 GMT",
      "Strict-Transport-Security" : "max-age=31536000;includeSubDomains",
      "Cache-Control" : "no-cache",
      "X-AspNet-Version" : "4.0.30319",
      "x-ms-keyvault-region" : "centralus",
      "x-ms-keyvault-network-info" : "addr=182.68.240.118;act_addr_fam=InterNetwork;",
      "Expires" : "-1",
      "x-ms-request-id" : "eaa5b5a8-a22c-442c-8eee-c0321aad3fe9",
      "x-ms-keyvault-service-version" : "1.1.0.883",
      "X-Powered-By" : "ASP.NET"
=======
      "StatusCode" : "404",
      "Date" : "Tue, 04 Aug 2020 00:50:33 GMT",
      "Strict-Transport-Security" : "max-age=31536000;includeSubDomains",
      "Cache-Control" : "no-cache",
      "X-AspNet-Version" : "4.0.30319",
      "x-ms-keyvault-region" : "westus",
      "x-ms-keyvault-network-info" : "conn_type=Ipv4;addr=174.127.169.154;act_addr_fam=InterNetwork;",
      "Expires" : "-1",
      "Content-Length" : "93",
      "x-ms-request-id" : "6be28dff-e694-448b-9f45-463f42678e07",
      "x-ms-keyvault-service-version" : "1.1.10.0",
      "Body" : "{\"error\":{\"code\":\"CertificateNotFound\",\"message\":\"Deleted Certificate not found: testCert5\"}}",
      "X-Powered-By" : "ASP.NET",
      "Content-Type" : "application/json; charset=utf-8"
>>>>>>> d795fdaf
    },
    "Exception" : null
  }, {
    "Method" : "GET",
<<<<<<< HEAD
    "Uri" : "https://cameravault.vault.azure.net/deletedcertificates/testCert5?api-version=7.0",
    "Headers" : {
      "User-Agent" : "azsdk-java-Azure-Keyvault/4.0.0-beta.6 (11.0.5; Mac OS X 10.14.3)",
=======
    "Uri" : "https://REDACTED.vault.azure.net/deletedcertificates/testCert5?api-version=7.1",
    "Headers" : {
      "User-Agent" : "azsdk-java-client_name/client_version (11.0.6; Windows 10; 10.0)",
>>>>>>> d795fdaf
      "Content-Type" : "application/json"
    },
    "Response" : {
      "X-Content-Type-Options" : "nosniff",
      "Pragma" : "no-cache",
      "retry-after" : "0",
      "StatusCode" : "404",
<<<<<<< HEAD
      "Date" : "Tue, 03 Dec 2019 13:16:52 GMT",
      "Strict-Transport-Security" : "max-age=31536000;includeSubDomains",
      "Cache-Control" : "no-cache",
      "X-AspNet-Version" : "4.0.30319",
      "x-ms-keyvault-region" : "centralus",
      "x-ms-keyvault-network-info" : "addr=182.68.240.118;act_addr_fam=InterNetwork;",
      "Expires" : "-1",
      "Content-Length" : "93",
      "x-ms-request-id" : "4cf0d923-f129-44e9-89f9-8f9bc8398c09",
      "x-ms-keyvault-service-version" : "1.1.0.883",
=======
      "Date" : "Tue, 04 Aug 2020 00:50:34 GMT",
      "Strict-Transport-Security" : "max-age=31536000;includeSubDomains",
      "Cache-Control" : "no-cache",
      "X-AspNet-Version" : "4.0.30319",
      "x-ms-keyvault-region" : "westus",
      "x-ms-keyvault-network-info" : "conn_type=Ipv4;addr=174.127.169.154;act_addr_fam=InterNetwork;",
      "Expires" : "-1",
      "Content-Length" : "93",
      "x-ms-request-id" : "152fc141-dc87-4ab4-8294-4ad17fc15de9",
      "x-ms-keyvault-service-version" : "1.1.10.0",
>>>>>>> d795fdaf
      "Body" : "{\"error\":{\"code\":\"CertificateNotFound\",\"message\":\"Deleted Certificate not found: testCert5\"}}",
      "X-Powered-By" : "ASP.NET",
      "Content-Type" : "application/json; charset=utf-8"
    },
    "Exception" : null
  }, {
    "Method" : "GET",
    "Uri" : "https://REDACTED.vault.azure.net/deletedcertificates/testCert5?api-version=7.1",
    "Headers" : {
      "User-Agent" : "azsdk-java-client_name/client_version (11.0.6; Windows 10; 10.0)",
      "Content-Type" : "application/json"
    },
    "Response" : {
      "X-Content-Type-Options" : "nosniff",
      "Pragma" : "no-cache",
      "retry-after" : "0",
      "StatusCode" : "200",
      "Date" : "Tue, 04 Aug 2020 00:50:35 GMT",
      "Strict-Transport-Security" : "max-age=31536000;includeSubDomains",
      "Cache-Control" : "no-cache",
      "X-AspNet-Version" : "4.0.30319",
      "x-ms-keyvault-region" : "westus",
      "x-ms-keyvault-network-info" : "conn_type=Ipv4;addr=174.127.169.154;act_addr_fam=InterNetwork;",
      "Expires" : "-1",
      "Content-Length" : "2027",
      "x-ms-request-id" : "0545bc83-9415-4c45-ad67-2f3b320183ed",
      "x-ms-keyvault-service-version" : "1.1.10.0",
      "Body" : "{\"recoveryId\":\"https://azure-kv-tests2.vault.azure.net/deletedcertificates/testCert5\",\"deletedDate\":1596502206,\"scheduledPurgeDate\":1604278206,\"id\":\"https://azure-kv-tests2.vault.azure.net/certificates/testCert5/a3576a38ae954062bed9d562c9d56633\",\"kid\":\"https://azure-kv-tests2.vault.azure.net/keys/testCert5/a3576a38ae954062bed9d562c9d56633\",\"sid\":\"https://azure-kv-tests2.vault.azure.net/secrets/testCert5/a3576a38ae954062bed9d562c9d56633\",\"x5t\":\"CEgoLSp0VCqgOi0e1AKe8rUE524\",\"cer\":\"MIIB3DCCAWGgAwIBAgIQPs6TADBbQUGoi+IPrVdJGzAKBggqhkjOPQQDAzASMRAwDgYDVQQDEwdkZWZhdWx0MB4XDTIwMDgwNDAwNDAwNFoXDTIyMDgwNDAwNTAwNFowEjEQMA4GA1UEAxMHZGVmYXVsdDB2MBAGByqGSM49AgEGBSuBBAAiA2IABPe7kVIY/bw/U/zcLFxjAOgmVRY40t/K/6PEXiJsuhZQPpuT9mRRKYY5Y1veeJVLv/lQxg2/06L61WprTRT8vj+MggzZskP5ksHipcIepd5YCPRY5sweUrKcz1+UmCxmJ6N8MHowDgYDVR0PAQH/BAQDAgIMMAkGA1UdEwQCMAAwHQYDVR0lBBYwFAYIKwYBBQUHAwEGCCsGAQUFBwMCMB8GA1UdIwQYMBaAFAaf9UanVinruVxHbkuOE7/69VlyMB0GA1UdDgQWBBQGn/VGp1Yp67lcR25LjhO/+vVZcjAKBggqhkjOPQQDAwNpADBmAjEA9gDHW5IyojVDR3zrz2uwyAtJXzJjNbicUIcaeHtV7Zf82LA4AyJ1PyiGqobmsS3OAjEA/vf0oebdnyaG0URjIqIiMzqdepqfZ/g4bsvldKP1f+24tycq0n6aJVVEMtABB9St\",\"attributes\":{\"enabled\":true,\"nbf\":1596501604,\"exp\":1659574204,\"created\":1596502204,\"updated\":1596502204,\"recoveryLevel\":\"Recoverable+Purgeable\",\"recoverableDays\":90},\"policy\":{\"id\":\"https://azure-kv-tests2.vault.azure.net/certificates/testCert5/policy\",\"key_props\":{\"exportable\":true,\"kty\":\"EC\",\"key_size\":384,\"reuse_key\":true,\"crv\":\"P-384\"},\"secret_props\":{\"contentType\":\"application/x-pkcs12\"},\"x509_props\":{\"subject\":\"CN=default\",\"sans\":{},\"ekus\":[\"1.3.6.1.5.5.7.3.1\",\"1.3.6.1.5.5.7.3.2\"],\"key_usage\":[\"keyAgreement\",\"keyCertSign\"],\"validity_months\":24,\"basic_constraints\":{\"ca\":false}},\"lifetime_actions\":[{\"trigger\":{\"days_before_expiry\":40},\"action\":{\"action_type\":\"AutoRenew\"}}],\"issuer\":{\"name\":\"Self\",\"cert_transparency\":false},\"attributes\":{\"enabled\":true,\"created\":1596502157,\"updated\":1596502157}},\"pending\":{\"id\":\"https://azure-kv-tests2.vault.azure.net/certificates/testCert5/pending\"}}",
      "X-Powered-By" : "ASP.NET",
      "Content-Type" : "application/json; charset=utf-8"
    },
    "Exception" : null
  } ],
  "variables" : [ ]
}<|MERGE_RESOLUTION|>--- conflicted
+++ resolved
@@ -1,42 +1,20 @@
 {
   "networkCallRecords" : [ {
     "Method" : "POST",
-<<<<<<< HEAD
-    "Uri" : "https://cameravault.vault.azure.net/certificates/testCert5/create?api-version=7.0",
-    "Headers" : {
-      "User-Agent" : "azsdk-java-Azure-Keyvault/4.0.0-beta.6 (11.0.5; Mac OS X 10.14.3)",
-=======
     "Uri" : "https://REDACTED.vault.azure.net/certificates/testCert5/create?api-version=7.1",
     "Headers" : {
       "User-Agent" : "azsdk-java-client_name/client_version (11.0.6; Windows 10; 10.0)",
->>>>>>> d795fdaf
       "Content-Type" : "application/json"
     },
     "Response" : {
       "X-Content-Type-Options" : "nosniff",
       "Pragma" : "no-cache",
       "StatusCode" : "202",
-<<<<<<< HEAD
-      "Date" : "Tue, 03 Dec 2019 13:16:24 GMT",
-=======
       "Date" : "Tue, 04 Aug 2020 00:49:17 GMT",
->>>>>>> d795fdaf
-      "Strict-Transport-Security" : "max-age=31536000;includeSubDomains",
-      "Retry-After" : "0",
-      "Cache-Control" : "no-cache",
-      "X-AspNet-Version" : "4.0.30319",
-<<<<<<< HEAD
-      "x-ms-keyvault-region" : "centralus",
-      "x-ms-keyvault-network-info" : "addr=182.68.240.118;act_addr_fam=InterNetwork;",
-      "Expires" : "-1",
-      "Content-Length" : "834",
-      "x-ms-request-id" : "332dd62c-144f-4d8b-90d8-78af165a1ca3",
-      "x-ms-keyvault-service-version" : "1.1.0.883",
-      "Body" : "{\"id\":\"https://cameravault.vault.azure.net/certificates/testCert5/pending\",\"issuer\":{\"name\":\"Self\"},\"csr\":\"MIIBVDCB3AIBADASMRAwDgYDVQQDEwdkZWZhdWx0MHYwEAYHKoZIzj0CAQYFK4EEACIDYgAEqKmV2pcXmhMVF319PLCGP2rJIn8XNCeu8IeqEfhKbmGYXKE9YUOTkzOPlYuQ8XO2PvoGFZtPDUM9gA0R+xvEWfzcueoX3p2MAzA4j1XL8FVgvFapJzH7njPMKvRbr9g8oEswSQYJKoZIhvcNAQkOMTwwOjAOBgNVHQ8BAf8EBAMCAgwwHQYDVR0lBBYwFAYIKwYBBQUHAwEGCCsGAQUFBwMCMAkGA1UdEwQCMAAwCgYIKoZIzj0EAwMDZwAwZAIwOuCYeXhGpxLxQ64RhqW6Vig8gSghc4D51CRM8Wrcmh5UrhySPGpj1mnlF+7/Alk6AjA842l7WkNmGj0mylxfSrO777UnAsYa4lgjXMt4bYMz1+6UxNEZJQ/wi6htC9Sr6rQ=\",\"cancellation_requested\":false,\"status\":\"inProgress\",\"status_details\":\"Pending certificate created. Certificate request is in progress. This may take some time based on the issuer provider. Please check again later.\",\"request_id\":\"d21334c9ae694093934007402e1dbb8a\"}",
-      "X-Powered-By" : "ASP.NET",
-      "Content-Type" : "application/json; charset=utf-8",
-      "Location" : "https://cameravault.vault.azure.net/certificates/testCert5/pending?api-version=7.0&request_id=d21334c9ae694093934007402e1dbb8a"
-=======
+      "Strict-Transport-Security" : "max-age=31536000;includeSubDomains",
+      "Retry-After" : "0",
+      "Cache-Control" : "no-cache",
+      "X-AspNet-Version" : "4.0.30319",
       "x-ms-keyvault-region" : "westus",
       "x-ms-keyvault-network-info" : "conn_type=Ipv4;addr=174.127.169.154;act_addr_fam=InterNetwork;",
       "Expires" : "-1",
@@ -47,44 +25,24 @@
       "X-Powered-By" : "ASP.NET",
       "Content-Type" : "application/json; charset=utf-8",
       "Location" : "https://azure-kv-tests2.vault.azure.net/certificates/testCert5/pending?api-version=7.1&request_id=26d4e68d4afc494ab968f4a1c820c616"
->>>>>>> d795fdaf
-    },
-    "Exception" : null
-  }, {
-    "Method" : "GET",
-<<<<<<< HEAD
-    "Uri" : "https://cameravault.vault.azure.net/certificates/testCert5/pending?api-version=7.0",
-    "Headers" : {
-      "User-Agent" : "azsdk-java-Azure-Keyvault/4.0.0-beta.6 (11.0.5; Mac OS X 10.14.3)",
-=======
-    "Uri" : "https://REDACTED.vault.azure.net/certificates/testCert5/pending?api-version=7.1",
-    "Headers" : {
-      "User-Agent" : "azsdk-java-client_name/client_version (11.0.6; Windows 10; 10.0)",
->>>>>>> d795fdaf
-      "Content-Type" : "application/json"
-    },
-    "Response" : {
-      "X-Content-Type-Options" : "nosniff",
-      "Pragma" : "no-cache",
-      "StatusCode" : "200",
-<<<<<<< HEAD
-      "Date" : "Tue, 03 Dec 2019 13:16:25 GMT",
-=======
+    },
+    "Exception" : null
+  }, {
+    "Method" : "GET",
+    "Uri" : "https://REDACTED.vault.azure.net/certificates/testCert5/pending?api-version=7.1",
+    "Headers" : {
+      "User-Agent" : "azsdk-java-client_name/client_version (11.0.6; Windows 10; 10.0)",
+      "Content-Type" : "application/json"
+    },
+    "Response" : {
+      "X-Content-Type-Options" : "nosniff",
+      "Pragma" : "no-cache",
+      "StatusCode" : "200",
       "Date" : "Tue, 04 Aug 2020 00:49:18 GMT",
->>>>>>> d795fdaf
-      "Strict-Transport-Security" : "max-age=31536000;includeSubDomains",
-      "Retry-After" : "0",
-      "Cache-Control" : "no-cache",
-      "X-AspNet-Version" : "4.0.30319",
-<<<<<<< HEAD
-      "x-ms-keyvault-region" : "centralus",
-      "x-ms-keyvault-network-info" : "addr=182.68.240.118;act_addr_fam=InterNetwork;",
-      "Expires" : "-1",
-      "Content-Length" : "834",
-      "x-ms-request-id" : "966c5291-3be5-48f4-ba0c-db6b33acb3d4",
-      "x-ms-keyvault-service-version" : "1.1.0.883",
-      "Body" : "{\"id\":\"https://cameravault.vault.azure.net/certificates/testCert5/pending\",\"issuer\":{\"name\":\"Self\"},\"csr\":\"MIIBVDCB3AIBADASMRAwDgYDVQQDEwdkZWZhdWx0MHYwEAYHKoZIzj0CAQYFK4EEACIDYgAEqKmV2pcXmhMVF319PLCGP2rJIn8XNCeu8IeqEfhKbmGYXKE9YUOTkzOPlYuQ8XO2PvoGFZtPDUM9gA0R+xvEWfzcueoX3p2MAzA4j1XL8FVgvFapJzH7njPMKvRbr9g8oEswSQYJKoZIhvcNAQkOMTwwOjAOBgNVHQ8BAf8EBAMCAgwwHQYDVR0lBBYwFAYIKwYBBQUHAwEGCCsGAQUFBwMCMAkGA1UdEwQCMAAwCgYIKoZIzj0EAwMDZwAwZAIwOuCYeXhGpxLxQ64RhqW6Vig8gSghc4D51CRM8Wrcmh5UrhySPGpj1mnlF+7/Alk6AjA842l7WkNmGj0mylxfSrO777UnAsYa4lgjXMt4bYMz1+6UxNEZJQ/wi6htC9Sr6rQ=\",\"cancellation_requested\":false,\"status\":\"inProgress\",\"status_details\":\"Pending certificate created. Certificate request is in progress. This may take some time based on the issuer provider. Please check again later.\",\"request_id\":\"d21334c9ae694093934007402e1dbb8a\"}",
-=======
+      "Strict-Transport-Security" : "max-age=31536000;includeSubDomains",
+      "Retry-After" : "0",
+      "Cache-Control" : "no-cache",
+      "X-AspNet-Version" : "4.0.30319",
       "x-ms-keyvault-region" : "westus",
       "x-ms-keyvault-network-info" : "conn_type=Ipv4;addr=174.127.169.154;act_addr_fam=InterNetwork;",
       "Expires" : "-1",
@@ -92,46 +50,26 @@
       "x-ms-request-id" : "55a1feb6-ac6a-4908-ae2e-667ca7ff8a62",
       "x-ms-keyvault-service-version" : "1.1.10.0",
       "Body" : "{\"id\":\"https://azure-kv-tests2.vault.azure.net/certificates/testCert5/pending\",\"issuer\":{\"name\":\"Self\"},\"csr\":\"MIIBVDCB3AIBADASMRAwDgYDVQQDEwdkZWZhdWx0MHYwEAYHKoZIzj0CAQYFK4EEACIDYgAE97uRUhj9vD9T/NwsXGMA6CZVFjjS38r/o8ReImy6FlA+m5P2ZFEphjljW954lUu/+VDGDb/TovrVamtNFPy+P4yCDNmyQ/mSweKlwh6l3lgI9FjmzB5SspzPX5SYLGYnoEswSQYJKoZIhvcNAQkOMTwwOjAOBgNVHQ8BAf8EBAMCAgwwHQYDVR0lBBYwFAYIKwYBBQUHAwEGCCsGAQUFBwMCMAkGA1UdEwQCMAAwCgYIKoZIzj0EAwMDZwAwZAIwL7lISKMJbs7iuDZ+PxymAWZ9YNfNgtiOK0F1SLx/CxMy8eNR7tU41omwU30DvmA0AjBhX90AIi2DXqk9MxLPQJdIRTC+xvsYUHAmuSPf400NjfEDJkwvcrMi9PanU/4xUXU=\",\"cancellation_requested\":false,\"status\":\"inProgress\",\"status_details\":\"Pending certificate created. Certificate request is in progress. This may take some time based on the issuer provider. Please check again later.\",\"request_id\":\"26d4e68d4afc494ab968f4a1c820c616\"}",
->>>>>>> d795fdaf
-      "X-Powered-By" : "ASP.NET",
-      "Content-Type" : "application/json; charset=utf-8"
-    },
-    "Exception" : null
-  }, {
-    "Method" : "GET",
-<<<<<<< HEAD
-    "Uri" : "https://cameravault.vault.azure.net/certificates/testCert5/pending?api-version=7.0",
-    "Headers" : {
-      "User-Agent" : "azsdk-java-Azure-Keyvault/4.0.0-beta.6 (11.0.5; Mac OS X 10.14.3)",
-=======
-    "Uri" : "https://REDACTED.vault.azure.net/certificates/testCert5/pending?api-version=7.1",
-    "Headers" : {
-      "User-Agent" : "azsdk-java-client_name/client_version (11.0.6; Windows 10; 10.0)",
->>>>>>> d795fdaf
-      "Content-Type" : "application/json"
-    },
-    "Response" : {
-      "X-Content-Type-Options" : "nosniff",
-      "Pragma" : "no-cache",
-      "StatusCode" : "200",
-<<<<<<< HEAD
-      "Date" : "Tue, 03 Dec 2019 13:16:26 GMT",
-=======
+      "X-Powered-By" : "ASP.NET",
+      "Content-Type" : "application/json; charset=utf-8"
+    },
+    "Exception" : null
+  }, {
+    "Method" : "GET",
+    "Uri" : "https://REDACTED.vault.azure.net/certificates/testCert5/pending?api-version=7.1",
+    "Headers" : {
+      "User-Agent" : "azsdk-java-client_name/client_version (11.0.6; Windows 10; 10.0)",
+      "Content-Type" : "application/json"
+    },
+    "Response" : {
+      "X-Content-Type-Options" : "nosniff",
+      "Pragma" : "no-cache",
+      "StatusCode" : "200",
       "Date" : "Tue, 04 Aug 2020 00:49:19 GMT",
->>>>>>> d795fdaf
-      "Strict-Transport-Security" : "max-age=31536000;includeSubDomains",
-      "Retry-After" : "0",
-      "Cache-Control" : "no-cache",
-      "X-AspNet-Version" : "4.0.30319",
-<<<<<<< HEAD
-      "x-ms-keyvault-region" : "centralus",
-      "x-ms-keyvault-network-info" : "addr=182.68.240.118;act_addr_fam=InterNetwork;",
-      "Expires" : "-1",
-      "Content-Length" : "834",
-      "x-ms-request-id" : "86c1d5e8-812a-4c00-b316-55cfe9c707b6",
-      "x-ms-keyvault-service-version" : "1.1.0.883",
-      "Body" : "{\"id\":\"https://cameravault.vault.azure.net/certificates/testCert5/pending\",\"issuer\":{\"name\":\"Self\"},\"csr\":\"MIIBVDCB3AIBADASMRAwDgYDVQQDEwdkZWZhdWx0MHYwEAYHKoZIzj0CAQYFK4EEACIDYgAEqKmV2pcXmhMVF319PLCGP2rJIn8XNCeu8IeqEfhKbmGYXKE9YUOTkzOPlYuQ8XO2PvoGFZtPDUM9gA0R+xvEWfzcueoX3p2MAzA4j1XL8FVgvFapJzH7njPMKvRbr9g8oEswSQYJKoZIhvcNAQkOMTwwOjAOBgNVHQ8BAf8EBAMCAgwwHQYDVR0lBBYwFAYIKwYBBQUHAwEGCCsGAQUFBwMCMAkGA1UdEwQCMAAwCgYIKoZIzj0EAwMDZwAwZAIwOuCYeXhGpxLxQ64RhqW6Vig8gSghc4D51CRM8Wrcmh5UrhySPGpj1mnlF+7/Alk6AjA842l7WkNmGj0mylxfSrO777UnAsYa4lgjXMt4bYMz1+6UxNEZJQ/wi6htC9Sr6rQ=\",\"cancellation_requested\":false,\"status\":\"inProgress\",\"status_details\":\"Pending certificate created. Certificate request is in progress. This may take some time based on the issuer provider. Please check again later.\",\"request_id\":\"d21334c9ae694093934007402e1dbb8a\"}",
-=======
+      "Strict-Transport-Security" : "max-age=31536000;includeSubDomains",
+      "Retry-After" : "0",
+      "Cache-Control" : "no-cache",
+      "X-AspNet-Version" : "4.0.30319",
       "x-ms-keyvault-region" : "westus",
       "x-ms-keyvault-network-info" : "conn_type=Ipv4;addr=174.127.169.154;act_addr_fam=InterNetwork;",
       "Expires" : "-1",
@@ -139,46 +77,26 @@
       "x-ms-request-id" : "c71e2bc8-1452-45d8-a3dd-7540873bb02b",
       "x-ms-keyvault-service-version" : "1.1.10.0",
       "Body" : "{\"id\":\"https://azure-kv-tests2.vault.azure.net/certificates/testCert5/pending\",\"issuer\":{\"name\":\"Self\"},\"csr\":\"MIIBVDCB3AIBADASMRAwDgYDVQQDEwdkZWZhdWx0MHYwEAYHKoZIzj0CAQYFK4EEACIDYgAE97uRUhj9vD9T/NwsXGMA6CZVFjjS38r/o8ReImy6FlA+m5P2ZFEphjljW954lUu/+VDGDb/TovrVamtNFPy+P4yCDNmyQ/mSweKlwh6l3lgI9FjmzB5SspzPX5SYLGYnoEswSQYJKoZIhvcNAQkOMTwwOjAOBgNVHQ8BAf8EBAMCAgwwHQYDVR0lBBYwFAYIKwYBBQUHAwEGCCsGAQUFBwMCMAkGA1UdEwQCMAAwCgYIKoZIzj0EAwMDZwAwZAIwL7lISKMJbs7iuDZ+PxymAWZ9YNfNgtiOK0F1SLx/CxMy8eNR7tU41omwU30DvmA0AjBhX90AIi2DXqk9MxLPQJdIRTC+xvsYUHAmuSPf400NjfEDJkwvcrMi9PanU/4xUXU=\",\"cancellation_requested\":false,\"status\":\"inProgress\",\"status_details\":\"Pending certificate created. Certificate request is in progress. This may take some time based on the issuer provider. Please check again later.\",\"request_id\":\"26d4e68d4afc494ab968f4a1c820c616\"}",
->>>>>>> d795fdaf
-      "X-Powered-By" : "ASP.NET",
-      "Content-Type" : "application/json; charset=utf-8"
-    },
-    "Exception" : null
-  }, {
-    "Method" : "GET",
-<<<<<<< HEAD
-    "Uri" : "https://cameravault.vault.azure.net/certificates/testCert5/pending?api-version=7.0",
-    "Headers" : {
-      "User-Agent" : "azsdk-java-Azure-Keyvault/4.0.0-beta.6 (11.0.5; Mac OS X 10.14.3)",
-=======
-    "Uri" : "https://REDACTED.vault.azure.net/certificates/testCert5/pending?api-version=7.1",
-    "Headers" : {
-      "User-Agent" : "azsdk-java-client_name/client_version (11.0.6; Windows 10; 10.0)",
->>>>>>> d795fdaf
-      "Content-Type" : "application/json"
-    },
-    "Response" : {
-      "X-Content-Type-Options" : "nosniff",
-      "Pragma" : "no-cache",
-      "StatusCode" : "200",
-<<<<<<< HEAD
-      "Date" : "Tue, 03 Dec 2019 13:16:27 GMT",
-=======
+      "X-Powered-By" : "ASP.NET",
+      "Content-Type" : "application/json; charset=utf-8"
+    },
+    "Exception" : null
+  }, {
+    "Method" : "GET",
+    "Uri" : "https://REDACTED.vault.azure.net/certificates/testCert5/pending?api-version=7.1",
+    "Headers" : {
+      "User-Agent" : "azsdk-java-client_name/client_version (11.0.6; Windows 10; 10.0)",
+      "Content-Type" : "application/json"
+    },
+    "Response" : {
+      "X-Content-Type-Options" : "nosniff",
+      "Pragma" : "no-cache",
+      "StatusCode" : "200",
       "Date" : "Tue, 04 Aug 2020 00:49:20 GMT",
->>>>>>> d795fdaf
-      "Strict-Transport-Security" : "max-age=31536000;includeSubDomains",
-      "Retry-After" : "0",
-      "Cache-Control" : "no-cache",
-      "X-AspNet-Version" : "4.0.30319",
-<<<<<<< HEAD
-      "x-ms-keyvault-region" : "centralus",
-      "x-ms-keyvault-network-info" : "addr=182.68.240.118;act_addr_fam=InterNetwork;",
-      "Expires" : "-1",
-      "Content-Length" : "834",
-      "x-ms-request-id" : "380ddae3-0d52-41d1-83ce-ff4a845f8a27",
-      "x-ms-keyvault-service-version" : "1.1.0.883",
-      "Body" : "{\"id\":\"https://cameravault.vault.azure.net/certificates/testCert5/pending\",\"issuer\":{\"name\":\"Self\"},\"csr\":\"MIIBVDCB3AIBADASMRAwDgYDVQQDEwdkZWZhdWx0MHYwEAYHKoZIzj0CAQYFK4EEACIDYgAEqKmV2pcXmhMVF319PLCGP2rJIn8XNCeu8IeqEfhKbmGYXKE9YUOTkzOPlYuQ8XO2PvoGFZtPDUM9gA0R+xvEWfzcueoX3p2MAzA4j1XL8FVgvFapJzH7njPMKvRbr9g8oEswSQYJKoZIhvcNAQkOMTwwOjAOBgNVHQ8BAf8EBAMCAgwwHQYDVR0lBBYwFAYIKwYBBQUHAwEGCCsGAQUFBwMCMAkGA1UdEwQCMAAwCgYIKoZIzj0EAwMDZwAwZAIwOuCYeXhGpxLxQ64RhqW6Vig8gSghc4D51CRM8Wrcmh5UrhySPGpj1mnlF+7/Alk6AjA842l7WkNmGj0mylxfSrO777UnAsYa4lgjXMt4bYMz1+6UxNEZJQ/wi6htC9Sr6rQ=\",\"cancellation_requested\":false,\"status\":\"inProgress\",\"status_details\":\"Pending certificate created. Certificate request is in progress. This may take some time based on the issuer provider. Please check again later.\",\"request_id\":\"d21334c9ae694093934007402e1dbb8a\"}",
-=======
+      "Strict-Transport-Security" : "max-age=31536000;includeSubDomains",
+      "Retry-After" : "0",
+      "Cache-Control" : "no-cache",
+      "X-AspNet-Version" : "4.0.30319",
       "x-ms-keyvault-region" : "westus",
       "x-ms-keyvault-network-info" : "conn_type=Ipv4;addr=174.127.169.154;act_addr_fam=InterNetwork;",
       "Expires" : "-1",
@@ -186,46 +104,26 @@
       "x-ms-request-id" : "57929e47-48f8-458a-8b94-198fdf9a66c4",
       "x-ms-keyvault-service-version" : "1.1.10.0",
       "Body" : "{\"id\":\"https://azure-kv-tests2.vault.azure.net/certificates/testCert5/pending\",\"issuer\":{\"name\":\"Self\"},\"csr\":\"MIIBVDCB3AIBADASMRAwDgYDVQQDEwdkZWZhdWx0MHYwEAYHKoZIzj0CAQYFK4EEACIDYgAE97uRUhj9vD9T/NwsXGMA6CZVFjjS38r/o8ReImy6FlA+m5P2ZFEphjljW954lUu/+VDGDb/TovrVamtNFPy+P4yCDNmyQ/mSweKlwh6l3lgI9FjmzB5SspzPX5SYLGYnoEswSQYJKoZIhvcNAQkOMTwwOjAOBgNVHQ8BAf8EBAMCAgwwHQYDVR0lBBYwFAYIKwYBBQUHAwEGCCsGAQUFBwMCMAkGA1UdEwQCMAAwCgYIKoZIzj0EAwMDZwAwZAIwL7lISKMJbs7iuDZ+PxymAWZ9YNfNgtiOK0F1SLx/CxMy8eNR7tU41omwU30DvmA0AjBhX90AIi2DXqk9MxLPQJdIRTC+xvsYUHAmuSPf400NjfEDJkwvcrMi9PanU/4xUXU=\",\"cancellation_requested\":false,\"status\":\"inProgress\",\"status_details\":\"Pending certificate created. Certificate request is in progress. This may take some time based on the issuer provider. Please check again later.\",\"request_id\":\"26d4e68d4afc494ab968f4a1c820c616\"}",
->>>>>>> d795fdaf
-      "X-Powered-By" : "ASP.NET",
-      "Content-Type" : "application/json; charset=utf-8"
-    },
-    "Exception" : null
-  }, {
-    "Method" : "GET",
-<<<<<<< HEAD
-    "Uri" : "https://cameravault.vault.azure.net/certificates/testCert5/pending?api-version=7.0",
-    "Headers" : {
-      "User-Agent" : "azsdk-java-Azure-Keyvault/4.0.0-beta.6 (11.0.5; Mac OS X 10.14.3)",
-=======
-    "Uri" : "https://REDACTED.vault.azure.net/certificates/testCert5/pending?api-version=7.1",
-    "Headers" : {
-      "User-Agent" : "azsdk-java-client_name/client_version (11.0.6; Windows 10; 10.0)",
->>>>>>> d795fdaf
-      "Content-Type" : "application/json"
-    },
-    "Response" : {
-      "X-Content-Type-Options" : "nosniff",
-      "Pragma" : "no-cache",
-      "StatusCode" : "200",
-<<<<<<< HEAD
-      "Date" : "Tue, 03 Dec 2019 13:16:29 GMT",
-=======
+      "X-Powered-By" : "ASP.NET",
+      "Content-Type" : "application/json; charset=utf-8"
+    },
+    "Exception" : null
+  }, {
+    "Method" : "GET",
+    "Uri" : "https://REDACTED.vault.azure.net/certificates/testCert5/pending?api-version=7.1",
+    "Headers" : {
+      "User-Agent" : "azsdk-java-client_name/client_version (11.0.6; Windows 10; 10.0)",
+      "Content-Type" : "application/json"
+    },
+    "Response" : {
+      "X-Content-Type-Options" : "nosniff",
+      "Pragma" : "no-cache",
+      "StatusCode" : "200",
       "Date" : "Tue, 04 Aug 2020 00:49:21 GMT",
->>>>>>> d795fdaf
-      "Strict-Transport-Security" : "max-age=31536000;includeSubDomains",
-      "Retry-After" : "0",
-      "Cache-Control" : "no-cache",
-      "X-AspNet-Version" : "4.0.30319",
-<<<<<<< HEAD
-      "x-ms-keyvault-region" : "centralus",
-      "x-ms-keyvault-network-info" : "addr=182.68.240.118;act_addr_fam=InterNetwork;",
-      "Expires" : "-1",
-      "Content-Length" : "834",
-      "x-ms-request-id" : "cf771f76-377b-41a0-9331-fd9d4cc642ed",
-      "x-ms-keyvault-service-version" : "1.1.0.883",
-      "Body" : "{\"id\":\"https://cameravault.vault.azure.net/certificates/testCert5/pending\",\"issuer\":{\"name\":\"Self\"},\"csr\":\"MIIBVDCB3AIBADASMRAwDgYDVQQDEwdkZWZhdWx0MHYwEAYHKoZIzj0CAQYFK4EEACIDYgAEqKmV2pcXmhMVF319PLCGP2rJIn8XNCeu8IeqEfhKbmGYXKE9YUOTkzOPlYuQ8XO2PvoGFZtPDUM9gA0R+xvEWfzcueoX3p2MAzA4j1XL8FVgvFapJzH7njPMKvRbr9g8oEswSQYJKoZIhvcNAQkOMTwwOjAOBgNVHQ8BAf8EBAMCAgwwHQYDVR0lBBYwFAYIKwYBBQUHAwEGCCsGAQUFBwMCMAkGA1UdEwQCMAAwCgYIKoZIzj0EAwMDZwAwZAIwOuCYeXhGpxLxQ64RhqW6Vig8gSghc4D51CRM8Wrcmh5UrhySPGpj1mnlF+7/Alk6AjA842l7WkNmGj0mylxfSrO777UnAsYa4lgjXMt4bYMz1+6UxNEZJQ/wi6htC9Sr6rQ=\",\"cancellation_requested\":false,\"status\":\"inProgress\",\"status_details\":\"Pending certificate created. Certificate request is in progress. This may take some time based on the issuer provider. Please check again later.\",\"request_id\":\"d21334c9ae694093934007402e1dbb8a\"}",
-=======
+      "Strict-Transport-Security" : "max-age=31536000;includeSubDomains",
+      "Retry-After" : "0",
+      "Cache-Control" : "no-cache",
+      "X-AspNet-Version" : "4.0.30319",
       "x-ms-keyvault-region" : "westus",
       "x-ms-keyvault-network-info" : "conn_type=Ipv4;addr=174.127.169.154;act_addr_fam=InterNetwork;",
       "Expires" : "-1",
@@ -233,46 +131,26 @@
       "x-ms-request-id" : "db7d3886-785a-4261-b5b0-fad91a02037c",
       "x-ms-keyvault-service-version" : "1.1.10.0",
       "Body" : "{\"id\":\"https://azure-kv-tests2.vault.azure.net/certificates/testCert5/pending\",\"issuer\":{\"name\":\"Self\"},\"csr\":\"MIIBVDCB3AIBADASMRAwDgYDVQQDEwdkZWZhdWx0MHYwEAYHKoZIzj0CAQYFK4EEACIDYgAE97uRUhj9vD9T/NwsXGMA6CZVFjjS38r/o8ReImy6FlA+m5P2ZFEphjljW954lUu/+VDGDb/TovrVamtNFPy+P4yCDNmyQ/mSweKlwh6l3lgI9FjmzB5SspzPX5SYLGYnoEswSQYJKoZIhvcNAQkOMTwwOjAOBgNVHQ8BAf8EBAMCAgwwHQYDVR0lBBYwFAYIKwYBBQUHAwEGCCsGAQUFBwMCMAkGA1UdEwQCMAAwCgYIKoZIzj0EAwMDZwAwZAIwL7lISKMJbs7iuDZ+PxymAWZ9YNfNgtiOK0F1SLx/CxMy8eNR7tU41omwU30DvmA0AjBhX90AIi2DXqk9MxLPQJdIRTC+xvsYUHAmuSPf400NjfEDJkwvcrMi9PanU/4xUXU=\",\"cancellation_requested\":false,\"status\":\"inProgress\",\"status_details\":\"Pending certificate created. Certificate request is in progress. This may take some time based on the issuer provider. Please check again later.\",\"request_id\":\"26d4e68d4afc494ab968f4a1c820c616\"}",
->>>>>>> d795fdaf
-      "X-Powered-By" : "ASP.NET",
-      "Content-Type" : "application/json; charset=utf-8"
-    },
-    "Exception" : null
-  }, {
-    "Method" : "GET",
-<<<<<<< HEAD
-    "Uri" : "https://cameravault.vault.azure.net/certificates/testCert5/pending?api-version=7.0",
-    "Headers" : {
-      "User-Agent" : "azsdk-java-Azure-Keyvault/4.0.0-beta.6 (11.0.5; Mac OS X 10.14.3)",
-=======
-    "Uri" : "https://REDACTED.vault.azure.net/certificates/testCert5/pending?api-version=7.1",
-    "Headers" : {
-      "User-Agent" : "azsdk-java-client_name/client_version (11.0.6; Windows 10; 10.0)",
->>>>>>> d795fdaf
-      "Content-Type" : "application/json"
-    },
-    "Response" : {
-      "X-Content-Type-Options" : "nosniff",
-      "Pragma" : "no-cache",
-      "StatusCode" : "200",
-<<<<<<< HEAD
-      "Date" : "Tue, 03 Dec 2019 13:16:30 GMT",
-=======
+      "X-Powered-By" : "ASP.NET",
+      "Content-Type" : "application/json; charset=utf-8"
+    },
+    "Exception" : null
+  }, {
+    "Method" : "GET",
+    "Uri" : "https://REDACTED.vault.azure.net/certificates/testCert5/pending?api-version=7.1",
+    "Headers" : {
+      "User-Agent" : "azsdk-java-client_name/client_version (11.0.6; Windows 10; 10.0)",
+      "Content-Type" : "application/json"
+    },
+    "Response" : {
+      "X-Content-Type-Options" : "nosniff",
+      "Pragma" : "no-cache",
+      "StatusCode" : "200",
       "Date" : "Tue, 04 Aug 2020 00:49:22 GMT",
->>>>>>> d795fdaf
-      "Strict-Transport-Security" : "max-age=31536000;includeSubDomains",
-      "Retry-After" : "0",
-      "Cache-Control" : "no-cache",
-      "X-AspNet-Version" : "4.0.30319",
-<<<<<<< HEAD
-      "x-ms-keyvault-region" : "centralus",
-      "x-ms-keyvault-network-info" : "addr=182.68.240.118;act_addr_fam=InterNetwork;",
-      "Expires" : "-1",
-      "Content-Length" : "834",
-      "x-ms-request-id" : "b7ca1f3c-7548-4518-8436-70cae1875db4",
-      "x-ms-keyvault-service-version" : "1.1.0.883",
-      "Body" : "{\"id\":\"https://cameravault.vault.azure.net/certificates/testCert5/pending\",\"issuer\":{\"name\":\"Self\"},\"csr\":\"MIIBVDCB3AIBADASMRAwDgYDVQQDEwdkZWZhdWx0MHYwEAYHKoZIzj0CAQYFK4EEACIDYgAEqKmV2pcXmhMVF319PLCGP2rJIn8XNCeu8IeqEfhKbmGYXKE9YUOTkzOPlYuQ8XO2PvoGFZtPDUM9gA0R+xvEWfzcueoX3p2MAzA4j1XL8FVgvFapJzH7njPMKvRbr9g8oEswSQYJKoZIhvcNAQkOMTwwOjAOBgNVHQ8BAf8EBAMCAgwwHQYDVR0lBBYwFAYIKwYBBQUHAwEGCCsGAQUFBwMCMAkGA1UdEwQCMAAwCgYIKoZIzj0EAwMDZwAwZAIwOuCYeXhGpxLxQ64RhqW6Vig8gSghc4D51CRM8Wrcmh5UrhySPGpj1mnlF+7/Alk6AjA842l7WkNmGj0mylxfSrO777UnAsYa4lgjXMt4bYMz1+6UxNEZJQ/wi6htC9Sr6rQ=\",\"cancellation_requested\":false,\"status\":\"inProgress\",\"status_details\":\"Pending certificate created. Certificate request is in progress. This may take some time based on the issuer provider. Please check again later.\",\"request_id\":\"d21334c9ae694093934007402e1dbb8a\"}",
-=======
+      "Strict-Transport-Security" : "max-age=31536000;includeSubDomains",
+      "Retry-After" : "0",
+      "Cache-Control" : "no-cache",
+      "X-AspNet-Version" : "4.0.30319",
       "x-ms-keyvault-region" : "westus",
       "x-ms-keyvault-network-info" : "conn_type=Ipv4;addr=174.127.169.154;act_addr_fam=InterNetwork;",
       "Expires" : "-1",
@@ -280,46 +158,26 @@
       "x-ms-request-id" : "d1d710c7-4cd3-46a4-a4f3-c317b1f73346",
       "x-ms-keyvault-service-version" : "1.1.10.0",
       "Body" : "{\"id\":\"https://azure-kv-tests2.vault.azure.net/certificates/testCert5/pending\",\"issuer\":{\"name\":\"Self\"},\"csr\":\"MIIBVDCB3AIBADASMRAwDgYDVQQDEwdkZWZhdWx0MHYwEAYHKoZIzj0CAQYFK4EEACIDYgAE97uRUhj9vD9T/NwsXGMA6CZVFjjS38r/o8ReImy6FlA+m5P2ZFEphjljW954lUu/+VDGDb/TovrVamtNFPy+P4yCDNmyQ/mSweKlwh6l3lgI9FjmzB5SspzPX5SYLGYnoEswSQYJKoZIhvcNAQkOMTwwOjAOBgNVHQ8BAf8EBAMCAgwwHQYDVR0lBBYwFAYIKwYBBQUHAwEGCCsGAQUFBwMCMAkGA1UdEwQCMAAwCgYIKoZIzj0EAwMDZwAwZAIwL7lISKMJbs7iuDZ+PxymAWZ9YNfNgtiOK0F1SLx/CxMy8eNR7tU41omwU30DvmA0AjBhX90AIi2DXqk9MxLPQJdIRTC+xvsYUHAmuSPf400NjfEDJkwvcrMi9PanU/4xUXU=\",\"cancellation_requested\":false,\"status\":\"inProgress\",\"status_details\":\"Pending certificate created. Certificate request is in progress. This may take some time based on the issuer provider. Please check again later.\",\"request_id\":\"26d4e68d4afc494ab968f4a1c820c616\"}",
->>>>>>> d795fdaf
-      "X-Powered-By" : "ASP.NET",
-      "Content-Type" : "application/json; charset=utf-8"
-    },
-    "Exception" : null
-  }, {
-    "Method" : "GET",
-<<<<<<< HEAD
-    "Uri" : "https://cameravault.vault.azure.net/certificates/testCert5/pending?api-version=7.0",
-    "Headers" : {
-      "User-Agent" : "azsdk-java-Azure-Keyvault/4.0.0-beta.6 (11.0.5; Mac OS X 10.14.3)",
-=======
-    "Uri" : "https://REDACTED.vault.azure.net/certificates/testCert5/pending?api-version=7.1",
-    "Headers" : {
-      "User-Agent" : "azsdk-java-client_name/client_version (11.0.6; Windows 10; 10.0)",
->>>>>>> d795fdaf
-      "Content-Type" : "application/json"
-    },
-    "Response" : {
-      "X-Content-Type-Options" : "nosniff",
-      "Pragma" : "no-cache",
-      "StatusCode" : "200",
-<<<<<<< HEAD
-      "Date" : "Tue, 03 Dec 2019 13:16:32 GMT",
-=======
+      "X-Powered-By" : "ASP.NET",
+      "Content-Type" : "application/json; charset=utf-8"
+    },
+    "Exception" : null
+  }, {
+    "Method" : "GET",
+    "Uri" : "https://REDACTED.vault.azure.net/certificates/testCert5/pending?api-version=7.1",
+    "Headers" : {
+      "User-Agent" : "azsdk-java-client_name/client_version (11.0.6; Windows 10; 10.0)",
+      "Content-Type" : "application/json"
+    },
+    "Response" : {
+      "X-Content-Type-Options" : "nosniff",
+      "Pragma" : "no-cache",
+      "StatusCode" : "200",
       "Date" : "Tue, 04 Aug 2020 00:49:24 GMT",
->>>>>>> d795fdaf
-      "Strict-Transport-Security" : "max-age=31536000;includeSubDomains",
-      "Retry-After" : "0",
-      "Cache-Control" : "no-cache",
-      "X-AspNet-Version" : "4.0.30319",
-<<<<<<< HEAD
-      "x-ms-keyvault-region" : "centralus",
-      "x-ms-keyvault-network-info" : "addr=182.68.240.118;act_addr_fam=InterNetwork;",
-      "Expires" : "-1",
-      "Content-Length" : "834",
-      "x-ms-request-id" : "82638179-acec-4903-b55a-8732692da58e",
-      "x-ms-keyvault-service-version" : "1.1.0.883",
-      "Body" : "{\"id\":\"https://cameravault.vault.azure.net/certificates/testCert5/pending\",\"issuer\":{\"name\":\"Self\"},\"csr\":\"MIIBVDCB3AIBADASMRAwDgYDVQQDEwdkZWZhdWx0MHYwEAYHKoZIzj0CAQYFK4EEACIDYgAEqKmV2pcXmhMVF319PLCGP2rJIn8XNCeu8IeqEfhKbmGYXKE9YUOTkzOPlYuQ8XO2PvoGFZtPDUM9gA0R+xvEWfzcueoX3p2MAzA4j1XL8FVgvFapJzH7njPMKvRbr9g8oEswSQYJKoZIhvcNAQkOMTwwOjAOBgNVHQ8BAf8EBAMCAgwwHQYDVR0lBBYwFAYIKwYBBQUHAwEGCCsGAQUFBwMCMAkGA1UdEwQCMAAwCgYIKoZIzj0EAwMDZwAwZAIwOuCYeXhGpxLxQ64RhqW6Vig8gSghc4D51CRM8Wrcmh5UrhySPGpj1mnlF+7/Alk6AjA842l7WkNmGj0mylxfSrO777UnAsYa4lgjXMt4bYMz1+6UxNEZJQ/wi6htC9Sr6rQ=\",\"cancellation_requested\":false,\"status\":\"inProgress\",\"status_details\":\"Pending certificate created. Certificate request is in progress. This may take some time based on the issuer provider. Please check again later.\",\"request_id\":\"d21334c9ae694093934007402e1dbb8a\"}",
-=======
+      "Strict-Transport-Security" : "max-age=31536000;includeSubDomains",
+      "Retry-After" : "0",
+      "Cache-Control" : "no-cache",
+      "X-AspNet-Version" : "4.0.30319",
       "x-ms-keyvault-region" : "westus",
       "x-ms-keyvault-network-info" : "conn_type=Ipv4;addr=174.127.169.154;act_addr_fam=InterNetwork;",
       "Expires" : "-1",
@@ -327,46 +185,26 @@
       "x-ms-request-id" : "43a52486-865a-4bf9-ae4a-11c7051b096a",
       "x-ms-keyvault-service-version" : "1.1.10.0",
       "Body" : "{\"id\":\"https://azure-kv-tests2.vault.azure.net/certificates/testCert5/pending\",\"issuer\":{\"name\":\"Self\"},\"csr\":\"MIIBVDCB3AIBADASMRAwDgYDVQQDEwdkZWZhdWx0MHYwEAYHKoZIzj0CAQYFK4EEACIDYgAE97uRUhj9vD9T/NwsXGMA6CZVFjjS38r/o8ReImy6FlA+m5P2ZFEphjljW954lUu/+VDGDb/TovrVamtNFPy+P4yCDNmyQ/mSweKlwh6l3lgI9FjmzB5SspzPX5SYLGYnoEswSQYJKoZIhvcNAQkOMTwwOjAOBgNVHQ8BAf8EBAMCAgwwHQYDVR0lBBYwFAYIKwYBBQUHAwEGCCsGAQUFBwMCMAkGA1UdEwQCMAAwCgYIKoZIzj0EAwMDZwAwZAIwL7lISKMJbs7iuDZ+PxymAWZ9YNfNgtiOK0F1SLx/CxMy8eNR7tU41omwU30DvmA0AjBhX90AIi2DXqk9MxLPQJdIRTC+xvsYUHAmuSPf400NjfEDJkwvcrMi9PanU/4xUXU=\",\"cancellation_requested\":false,\"status\":\"inProgress\",\"status_details\":\"Pending certificate created. Certificate request is in progress. This may take some time based on the issuer provider. Please check again later.\",\"request_id\":\"26d4e68d4afc494ab968f4a1c820c616\"}",
->>>>>>> d795fdaf
-      "X-Powered-By" : "ASP.NET",
-      "Content-Type" : "application/json; charset=utf-8"
-    },
-    "Exception" : null
-  }, {
-    "Method" : "GET",
-<<<<<<< HEAD
-    "Uri" : "https://cameravault.vault.azure.net/certificates/testCert5/pending?api-version=7.0",
-    "Headers" : {
-      "User-Agent" : "azsdk-java-Azure-Keyvault/4.0.0-beta.6 (11.0.5; Mac OS X 10.14.3)",
-=======
-    "Uri" : "https://REDACTED.vault.azure.net/certificates/testCert5/pending?api-version=7.1",
-    "Headers" : {
-      "User-Agent" : "azsdk-java-client_name/client_version (11.0.6; Windows 10; 10.0)",
->>>>>>> d795fdaf
-      "Content-Type" : "application/json"
-    },
-    "Response" : {
-      "X-Content-Type-Options" : "nosniff",
-      "Pragma" : "no-cache",
-      "StatusCode" : "200",
-<<<<<<< HEAD
-      "Date" : "Tue, 03 Dec 2019 13:16:33 GMT",
-=======
+      "X-Powered-By" : "ASP.NET",
+      "Content-Type" : "application/json; charset=utf-8"
+    },
+    "Exception" : null
+  }, {
+    "Method" : "GET",
+    "Uri" : "https://REDACTED.vault.azure.net/certificates/testCert5/pending?api-version=7.1",
+    "Headers" : {
+      "User-Agent" : "azsdk-java-client_name/client_version (11.0.6; Windows 10; 10.0)",
+      "Content-Type" : "application/json"
+    },
+    "Response" : {
+      "X-Content-Type-Options" : "nosniff",
+      "Pragma" : "no-cache",
+      "StatusCode" : "200",
       "Date" : "Tue, 04 Aug 2020 00:49:24 GMT",
->>>>>>> d795fdaf
-      "Strict-Transport-Security" : "max-age=31536000;includeSubDomains",
-      "Retry-After" : "0",
-      "Cache-Control" : "no-cache",
-      "X-AspNet-Version" : "4.0.30319",
-<<<<<<< HEAD
-      "x-ms-keyvault-region" : "centralus",
-      "x-ms-keyvault-network-info" : "addr=182.68.240.118;act_addr_fam=InterNetwork;",
-      "Expires" : "-1",
-      "Content-Length" : "834",
-      "x-ms-request-id" : "57fd7427-b9ce-4269-8cbe-bb11ed3c6a1a",
-      "x-ms-keyvault-service-version" : "1.1.0.883",
-      "Body" : "{\"id\":\"https://cameravault.vault.azure.net/certificates/testCert5/pending\",\"issuer\":{\"name\":\"Self\"},\"csr\":\"MIIBVDCB3AIBADASMRAwDgYDVQQDEwdkZWZhdWx0MHYwEAYHKoZIzj0CAQYFK4EEACIDYgAEqKmV2pcXmhMVF319PLCGP2rJIn8XNCeu8IeqEfhKbmGYXKE9YUOTkzOPlYuQ8XO2PvoGFZtPDUM9gA0R+xvEWfzcueoX3p2MAzA4j1XL8FVgvFapJzH7njPMKvRbr9g8oEswSQYJKoZIhvcNAQkOMTwwOjAOBgNVHQ8BAf8EBAMCAgwwHQYDVR0lBBYwFAYIKwYBBQUHAwEGCCsGAQUFBwMCMAkGA1UdEwQCMAAwCgYIKoZIzj0EAwMDZwAwZAIwOuCYeXhGpxLxQ64RhqW6Vig8gSghc4D51CRM8Wrcmh5UrhySPGpj1mnlF+7/Alk6AjA842l7WkNmGj0mylxfSrO777UnAsYa4lgjXMt4bYMz1+6UxNEZJQ/wi6htC9Sr6rQ=\",\"cancellation_requested\":false,\"status\":\"inProgress\",\"status_details\":\"Pending certificate created. Certificate request is in progress. This may take some time based on the issuer provider. Please check again later.\",\"request_id\":\"d21334c9ae694093934007402e1dbb8a\"}",
-=======
+      "Strict-Transport-Security" : "max-age=31536000;includeSubDomains",
+      "Retry-After" : "0",
+      "Cache-Control" : "no-cache",
+      "X-AspNet-Version" : "4.0.30319",
       "x-ms-keyvault-region" : "westus",
       "x-ms-keyvault-network-info" : "conn_type=Ipv4;addr=174.127.169.154;act_addr_fam=InterNetwork;",
       "Expires" : "-1",
@@ -374,46 +212,26 @@
       "x-ms-request-id" : "19d34abd-f5c7-4ab5-b872-a512b819e90f",
       "x-ms-keyvault-service-version" : "1.1.10.0",
       "Body" : "{\"id\":\"https://azure-kv-tests2.vault.azure.net/certificates/testCert5/pending\",\"issuer\":{\"name\":\"Self\"},\"csr\":\"MIIBVDCB3AIBADASMRAwDgYDVQQDEwdkZWZhdWx0MHYwEAYHKoZIzj0CAQYFK4EEACIDYgAE97uRUhj9vD9T/NwsXGMA6CZVFjjS38r/o8ReImy6FlA+m5P2ZFEphjljW954lUu/+VDGDb/TovrVamtNFPy+P4yCDNmyQ/mSweKlwh6l3lgI9FjmzB5SspzPX5SYLGYnoEswSQYJKoZIhvcNAQkOMTwwOjAOBgNVHQ8BAf8EBAMCAgwwHQYDVR0lBBYwFAYIKwYBBQUHAwEGCCsGAQUFBwMCMAkGA1UdEwQCMAAwCgYIKoZIzj0EAwMDZwAwZAIwL7lISKMJbs7iuDZ+PxymAWZ9YNfNgtiOK0F1SLx/CxMy8eNR7tU41omwU30DvmA0AjBhX90AIi2DXqk9MxLPQJdIRTC+xvsYUHAmuSPf400NjfEDJkwvcrMi9PanU/4xUXU=\",\"cancellation_requested\":false,\"status\":\"inProgress\",\"status_details\":\"Pending certificate created. Certificate request is in progress. This may take some time based on the issuer provider. Please check again later.\",\"request_id\":\"26d4e68d4afc494ab968f4a1c820c616\"}",
->>>>>>> d795fdaf
-      "X-Powered-By" : "ASP.NET",
-      "Content-Type" : "application/json; charset=utf-8"
-    },
-    "Exception" : null
-  }, {
-    "Method" : "GET",
-<<<<<<< HEAD
-    "Uri" : "https://cameravault.vault.azure.net/certificates/testCert5/pending?api-version=7.0",
-    "Headers" : {
-      "User-Agent" : "azsdk-java-Azure-Keyvault/4.0.0-beta.6 (11.0.5; Mac OS X 10.14.3)",
-=======
-    "Uri" : "https://REDACTED.vault.azure.net/certificates/testCert5/pending?api-version=7.1",
-    "Headers" : {
-      "User-Agent" : "azsdk-java-client_name/client_version (11.0.6; Windows 10; 10.0)",
->>>>>>> d795fdaf
-      "Content-Type" : "application/json"
-    },
-    "Response" : {
-      "X-Content-Type-Options" : "nosniff",
-      "Pragma" : "no-cache",
-      "StatusCode" : "200",
-<<<<<<< HEAD
-      "Date" : "Tue, 03 Dec 2019 13:16:34 GMT",
-=======
+      "X-Powered-By" : "ASP.NET",
+      "Content-Type" : "application/json; charset=utf-8"
+    },
+    "Exception" : null
+  }, {
+    "Method" : "GET",
+    "Uri" : "https://REDACTED.vault.azure.net/certificates/testCert5/pending?api-version=7.1",
+    "Headers" : {
+      "User-Agent" : "azsdk-java-client_name/client_version (11.0.6; Windows 10; 10.0)",
+      "Content-Type" : "application/json"
+    },
+    "Response" : {
+      "X-Content-Type-Options" : "nosniff",
+      "Pragma" : "no-cache",
+      "StatusCode" : "200",
       "Date" : "Tue, 04 Aug 2020 00:49:25 GMT",
->>>>>>> d795fdaf
-      "Strict-Transport-Security" : "max-age=31536000;includeSubDomains",
-      "Retry-After" : "0",
-      "Cache-Control" : "no-cache",
-      "X-AspNet-Version" : "4.0.30319",
-<<<<<<< HEAD
-      "x-ms-keyvault-region" : "centralus",
-      "x-ms-keyvault-network-info" : "addr=182.68.240.118;act_addr_fam=InterNetwork;",
-      "Expires" : "-1",
-      "Content-Length" : "834",
-      "x-ms-request-id" : "ed38e263-0819-4001-bd2e-e203e5c98151",
-      "x-ms-keyvault-service-version" : "1.1.0.883",
-      "Body" : "{\"id\":\"https://cameravault.vault.azure.net/certificates/testCert5/pending\",\"issuer\":{\"name\":\"Self\"},\"csr\":\"MIIBVDCB3AIBADASMRAwDgYDVQQDEwdkZWZhdWx0MHYwEAYHKoZIzj0CAQYFK4EEACIDYgAEqKmV2pcXmhMVF319PLCGP2rJIn8XNCeu8IeqEfhKbmGYXKE9YUOTkzOPlYuQ8XO2PvoGFZtPDUM9gA0R+xvEWfzcueoX3p2MAzA4j1XL8FVgvFapJzH7njPMKvRbr9g8oEswSQYJKoZIhvcNAQkOMTwwOjAOBgNVHQ8BAf8EBAMCAgwwHQYDVR0lBBYwFAYIKwYBBQUHAwEGCCsGAQUFBwMCMAkGA1UdEwQCMAAwCgYIKoZIzj0EAwMDZwAwZAIwOuCYeXhGpxLxQ64RhqW6Vig8gSghc4D51CRM8Wrcmh5UrhySPGpj1mnlF+7/Alk6AjA842l7WkNmGj0mylxfSrO777UnAsYa4lgjXMt4bYMz1+6UxNEZJQ/wi6htC9Sr6rQ=\",\"cancellation_requested\":false,\"status\":\"inProgress\",\"status_details\":\"Pending certificate created. Certificate request is in progress. This may take some time based on the issuer provider. Please check again later.\",\"request_id\":\"d21334c9ae694093934007402e1dbb8a\"}",
-=======
+      "Strict-Transport-Security" : "max-age=31536000;includeSubDomains",
+      "Retry-After" : "0",
+      "Cache-Control" : "no-cache",
+      "X-AspNet-Version" : "4.0.30319",
       "x-ms-keyvault-region" : "westus",
       "x-ms-keyvault-network-info" : "conn_type=Ipv4;addr=174.127.169.154;act_addr_fam=InterNetwork;",
       "Expires" : "-1",
@@ -421,46 +239,26 @@
       "x-ms-request-id" : "57309451-c83c-4441-925e-20fe87039cbc",
       "x-ms-keyvault-service-version" : "1.1.10.0",
       "Body" : "{\"id\":\"https://azure-kv-tests2.vault.azure.net/certificates/testCert5/pending\",\"issuer\":{\"name\":\"Self\"},\"csr\":\"MIIBVDCB3AIBADASMRAwDgYDVQQDEwdkZWZhdWx0MHYwEAYHKoZIzj0CAQYFK4EEACIDYgAE97uRUhj9vD9T/NwsXGMA6CZVFjjS38r/o8ReImy6FlA+m5P2ZFEphjljW954lUu/+VDGDb/TovrVamtNFPy+P4yCDNmyQ/mSweKlwh6l3lgI9FjmzB5SspzPX5SYLGYnoEswSQYJKoZIhvcNAQkOMTwwOjAOBgNVHQ8BAf8EBAMCAgwwHQYDVR0lBBYwFAYIKwYBBQUHAwEGCCsGAQUFBwMCMAkGA1UdEwQCMAAwCgYIKoZIzj0EAwMDZwAwZAIwL7lISKMJbs7iuDZ+PxymAWZ9YNfNgtiOK0F1SLx/CxMy8eNR7tU41omwU30DvmA0AjBhX90AIi2DXqk9MxLPQJdIRTC+xvsYUHAmuSPf400NjfEDJkwvcrMi9PanU/4xUXU=\",\"cancellation_requested\":false,\"status\":\"inProgress\",\"status_details\":\"Pending certificate created. Certificate request is in progress. This may take some time based on the issuer provider. Please check again later.\",\"request_id\":\"26d4e68d4afc494ab968f4a1c820c616\"}",
->>>>>>> d795fdaf
-      "X-Powered-By" : "ASP.NET",
-      "Content-Type" : "application/json; charset=utf-8"
-    },
-    "Exception" : null
-  }, {
-    "Method" : "GET",
-<<<<<<< HEAD
-    "Uri" : "https://cameravault.vault.azure.net/certificates/testCert5/pending?api-version=7.0",
-    "Headers" : {
-      "User-Agent" : "azsdk-java-Azure-Keyvault/4.0.0-beta.6 (11.0.5; Mac OS X 10.14.3)",
-=======
-    "Uri" : "https://REDACTED.vault.azure.net/certificates/testCert5/pending?api-version=7.1",
-    "Headers" : {
-      "User-Agent" : "azsdk-java-client_name/client_version (11.0.6; Windows 10; 10.0)",
->>>>>>> d795fdaf
-      "Content-Type" : "application/json"
-    },
-    "Response" : {
-      "X-Content-Type-Options" : "nosniff",
-      "Pragma" : "no-cache",
-      "StatusCode" : "200",
-<<<<<<< HEAD
-      "Date" : "Tue, 03 Dec 2019 13:16:35 GMT",
-=======
+      "X-Powered-By" : "ASP.NET",
+      "Content-Type" : "application/json; charset=utf-8"
+    },
+    "Exception" : null
+  }, {
+    "Method" : "GET",
+    "Uri" : "https://REDACTED.vault.azure.net/certificates/testCert5/pending?api-version=7.1",
+    "Headers" : {
+      "User-Agent" : "azsdk-java-client_name/client_version (11.0.6; Windows 10; 10.0)",
+      "Content-Type" : "application/json"
+    },
+    "Response" : {
+      "X-Content-Type-Options" : "nosniff",
+      "Pragma" : "no-cache",
+      "StatusCode" : "200",
       "Date" : "Tue, 04 Aug 2020 00:49:26 GMT",
->>>>>>> d795fdaf
-      "Strict-Transport-Security" : "max-age=31536000;includeSubDomains",
-      "Retry-After" : "0",
-      "Cache-Control" : "no-cache",
-      "X-AspNet-Version" : "4.0.30319",
-<<<<<<< HEAD
-      "x-ms-keyvault-region" : "centralus",
-      "x-ms-keyvault-network-info" : "addr=182.68.240.118;act_addr_fam=InterNetwork;",
-      "Expires" : "-1",
-      "Content-Length" : "834",
-      "x-ms-request-id" : "d6c69d7f-31be-42a9-9fbd-b4c1942e5ff4",
-      "x-ms-keyvault-service-version" : "1.1.0.883",
-      "Body" : "{\"id\":\"https://cameravault.vault.azure.net/certificates/testCert5/pending\",\"issuer\":{\"name\":\"Self\"},\"csr\":\"MIIBVDCB3AIBADASMRAwDgYDVQQDEwdkZWZhdWx0MHYwEAYHKoZIzj0CAQYFK4EEACIDYgAEqKmV2pcXmhMVF319PLCGP2rJIn8XNCeu8IeqEfhKbmGYXKE9YUOTkzOPlYuQ8XO2PvoGFZtPDUM9gA0R+xvEWfzcueoX3p2MAzA4j1XL8FVgvFapJzH7njPMKvRbr9g8oEswSQYJKoZIhvcNAQkOMTwwOjAOBgNVHQ8BAf8EBAMCAgwwHQYDVR0lBBYwFAYIKwYBBQUHAwEGCCsGAQUFBwMCMAkGA1UdEwQCMAAwCgYIKoZIzj0EAwMDZwAwZAIwOuCYeXhGpxLxQ64RhqW6Vig8gSghc4D51CRM8Wrcmh5UrhySPGpj1mnlF+7/Alk6AjA842l7WkNmGj0mylxfSrO777UnAsYa4lgjXMt4bYMz1+6UxNEZJQ/wi6htC9Sr6rQ=\",\"cancellation_requested\":false,\"status\":\"inProgress\",\"status_details\":\"Pending certificate created. Certificate request is in progress. This may take some time based on the issuer provider. Please check again later.\",\"request_id\":\"d21334c9ae694093934007402e1dbb8a\"}",
-=======
+      "Strict-Transport-Security" : "max-age=31536000;includeSubDomains",
+      "Retry-After" : "0",
+      "Cache-Control" : "no-cache",
+      "X-AspNet-Version" : "4.0.30319",
       "x-ms-keyvault-region" : "westus",
       "x-ms-keyvault-network-info" : "conn_type=Ipv4;addr=174.127.169.154;act_addr_fam=InterNetwork;",
       "Expires" : "-1",
@@ -468,18 +266,12 @@
       "x-ms-request-id" : "8b23fdc7-798b-44a3-bcaf-afe13a0a7681",
       "x-ms-keyvault-service-version" : "1.1.10.0",
       "Body" : "{\"id\":\"https://azure-kv-tests2.vault.azure.net/certificates/testCert5/pending\",\"issuer\":{\"name\":\"Self\"},\"csr\":\"MIIBVDCB3AIBADASMRAwDgYDVQQDEwdkZWZhdWx0MHYwEAYHKoZIzj0CAQYFK4EEACIDYgAE97uRUhj9vD9T/NwsXGMA6CZVFjjS38r/o8ReImy6FlA+m5P2ZFEphjljW954lUu/+VDGDb/TovrVamtNFPy+P4yCDNmyQ/mSweKlwh6l3lgI9FjmzB5SspzPX5SYLGYnoEswSQYJKoZIhvcNAQkOMTwwOjAOBgNVHQ8BAf8EBAMCAgwwHQYDVR0lBBYwFAYIKwYBBQUHAwEGCCsGAQUFBwMCMAkGA1UdEwQCMAAwCgYIKoZIzj0EAwMDZwAwZAIwL7lISKMJbs7iuDZ+PxymAWZ9YNfNgtiOK0F1SLx/CxMy8eNR7tU41omwU30DvmA0AjBhX90AIi2DXqk9MxLPQJdIRTC+xvsYUHAmuSPf400NjfEDJkwvcrMi9PanU/4xUXU=\",\"cancellation_requested\":false,\"status\":\"inProgress\",\"status_details\":\"Pending certificate created. Certificate request is in progress. This may take some time based on the issuer provider. Please check again later.\",\"request_id\":\"26d4e68d4afc494ab968f4a1c820c616\"}",
->>>>>>> d795fdaf
-      "X-Powered-By" : "ASP.NET",
-      "Content-Type" : "application/json; charset=utf-8"
-    },
-    "Exception" : null
-  }, {
-    "Method" : "GET",
-<<<<<<< HEAD
-    "Uri" : "https://cameravault.vault.azure.net/certificates/testCert5/pending?api-version=7.0",
-    "Headers" : {
-      "User-Agent" : "azsdk-java-Azure-Keyvault/4.0.0-beta.6 (11.0.5; Mac OS X 10.14.3)",
-=======
+      "X-Powered-By" : "ASP.NET",
+      "Content-Type" : "application/json; charset=utf-8"
+    },
+    "Exception" : null
+  }, {
+    "Method" : "GET",
     "Uri" : "https://REDACTED.vault.azure.net/certificates/testCert5/pending?api-version=7.1",
     "Headers" : {
       "User-Agent" : "azsdk-java-client_name/client_version (11.0.6; Windows 10; 10.0)",
@@ -1455,27 +1247,13 @@
     "Uri" : "https://REDACTED.vault.azure.net/certificates/testCert5/pending?api-version=7.1",
     "Headers" : {
       "User-Agent" : "azsdk-java-client_name/client_version (11.0.6; Windows 10; 10.0)",
->>>>>>> d795fdaf
-      "Content-Type" : "application/json"
-    },
-    "Response" : {
-      "X-Content-Type-Options" : "nosniff",
-      "Pragma" : "no-cache",
-      "retry-after" : "0",
-      "StatusCode" : "200",
-<<<<<<< HEAD
-      "Date" : "Tue, 03 Dec 2019 13:16:37 GMT",
-      "Strict-Transport-Security" : "max-age=31536000;includeSubDomains",
-      "Cache-Control" : "no-cache",
-      "X-AspNet-Version" : "4.0.30319",
-      "x-ms-keyvault-region" : "centralus",
-      "x-ms-keyvault-network-info" : "addr=182.68.240.118;act_addr_fam=InterNetwork;",
-      "Expires" : "-1",
-      "Content-Length" : "739",
-      "x-ms-request-id" : "a2820aa4-ba0b-43d1-be86-42fa685d4d3b",
-      "x-ms-keyvault-service-version" : "1.1.0.883",
-      "Body" : "{\"id\":\"https://cameravault.vault.azure.net/certificates/testCert5/pending\",\"issuer\":{\"name\":\"Self\"},\"csr\":\"MIIBVDCB3AIBADASMRAwDgYDVQQDEwdkZWZhdWx0MHYwEAYHKoZIzj0CAQYFK4EEACIDYgAEqKmV2pcXmhMVF319PLCGP2rJIn8XNCeu8IeqEfhKbmGYXKE9YUOTkzOPlYuQ8XO2PvoGFZtPDUM9gA0R+xvEWfzcueoX3p2MAzA4j1XL8FVgvFapJzH7njPMKvRbr9g8oEswSQYJKoZIhvcNAQkOMTwwOjAOBgNVHQ8BAf8EBAMCAgwwHQYDVR0lBBYwFAYIKwYBBQUHAwEGCCsGAQUFBwMCMAkGA1UdEwQCMAAwCgYIKoZIzj0EAwMDZwAwZAIwOuCYeXhGpxLxQ64RhqW6Vig8gSghc4D51CRM8Wrcmh5UrhySPGpj1mnlF+7/Alk6AjA842l7WkNmGj0mylxfSrO777UnAsYa4lgjXMt4bYMz1+6UxNEZJQ/wi6htC9Sr6rQ=\",\"cancellation_requested\":false,\"status\":\"completed\",\"target\":\"https://cameravault.vault.azure.net/certificates/testCert5\",\"request_id\":\"d21334c9ae694093934007402e1dbb8a\"}",
-=======
+      "Content-Type" : "application/json"
+    },
+    "Response" : {
+      "X-Content-Type-Options" : "nosniff",
+      "Pragma" : "no-cache",
+      "retry-after" : "0",
+      "StatusCode" : "200",
       "Date" : "Tue, 04 Aug 2020 00:50:04 GMT",
       "Strict-Transport-Security" : "max-age=31536000;includeSubDomains",
       "Cache-Control" : "no-cache",
@@ -1487,42 +1265,22 @@
       "x-ms-request-id" : "f42259b9-8117-43b9-8f02-f5056b99b029",
       "x-ms-keyvault-service-version" : "1.1.10.0",
       "Body" : "{\"id\":\"https://azure-kv-tests2.vault.azure.net/certificates/testCert5/pending\",\"issuer\":{\"name\":\"Self\"},\"csr\":\"MIIBVDCB3AIBADASMRAwDgYDVQQDEwdkZWZhdWx0MHYwEAYHKoZIzj0CAQYFK4EEACIDYgAE97uRUhj9vD9T/NwsXGMA6CZVFjjS38r/o8ReImy6FlA+m5P2ZFEphjljW954lUu/+VDGDb/TovrVamtNFPy+P4yCDNmyQ/mSweKlwh6l3lgI9FjmzB5SspzPX5SYLGYnoEswSQYJKoZIhvcNAQkOMTwwOjAOBgNVHQ8BAf8EBAMCAgwwHQYDVR0lBBYwFAYIKwYBBQUHAwEGCCsGAQUFBwMCMAkGA1UdEwQCMAAwCgYIKoZIzj0EAwMDZwAwZAIwL7lISKMJbs7iuDZ+PxymAWZ9YNfNgtiOK0F1SLx/CxMy8eNR7tU41omwU30DvmA0AjBhX90AIi2DXqk9MxLPQJdIRTC+xvsYUHAmuSPf400NjfEDJkwvcrMi9PanU/4xUXU=\",\"cancellation_requested\":false,\"status\":\"completed\",\"target\":\"https://azure-kv-tests2.vault.azure.net/certificates/testCert5\",\"request_id\":\"26d4e68d4afc494ab968f4a1c820c616\"}",
->>>>>>> d795fdaf
       "X-Powered-By" : "ASP.NET",
       "Content-Type" : "application/json; charset=utf-8"
     },
     "Exception" : null
   }, {
     "Method" : "DELETE",
-<<<<<<< HEAD
-    "Uri" : "https://cameravault.vault.azure.net/certificates/testCert5?api-version=7.0",
-    "Headers" : {
-      "User-Agent" : "azsdk-java-Azure-Keyvault/4.0.0-beta.6 (11.0.5; Mac OS X 10.14.3)",
-=======
     "Uri" : "https://REDACTED.vault.azure.net/certificates/testCert5?api-version=7.1",
     "Headers" : {
       "User-Agent" : "azsdk-java-client_name/client_version (11.0.6; Windows 10; 10.0)",
->>>>>>> d795fdaf
-      "Content-Type" : "application/json"
-    },
-    "Response" : {
-      "X-Content-Type-Options" : "nosniff",
-      "Pragma" : "no-cache",
-      "retry-after" : "0",
-      "StatusCode" : "200",
-<<<<<<< HEAD
-      "Date" : "Tue, 03 Dec 2019 13:16:37 GMT",
-      "Strict-Transport-Security" : "max-age=31536000;includeSubDomains",
-      "Cache-Control" : "no-cache",
-      "X-AspNet-Version" : "4.0.30319",
-      "x-ms-keyvault-region" : "centralus",
-      "x-ms-keyvault-network-info" : "addr=182.68.240.118;act_addr_fam=InterNetwork;",
-      "Expires" : "-1",
-      "Content-Length" : "1982",
-      "x-ms-request-id" : "2cad4f8b-fc93-4b88-be55-2dd4dc85786f",
-      "x-ms-keyvault-service-version" : "1.1.0.883",
-      "Body" : "{\"recoveryId\":\"https://cameravault.vault.azure.net/deletedcertificates/testCert5\",\"deletedDate\":1575378998,\"scheduledPurgeDate\":1583154998,\"id\":\"https://cameravault.vault.azure.net/certificates/testCert5/caadb065542d477c8abfec66f4b34d18\",\"kid\":\"https://cameravault.vault.azure.net/keys/testCert5/caadb065542d477c8abfec66f4b34d18\",\"sid\":\"https://cameravault.vault.azure.net/secrets/testCert5/caadb065542d477c8abfec66f4b34d18\",\"x5t\":\"Oy_aMx4WMMwYGwkLj8h51wS4tfE\",\"cer\":\"MIIB3DCCAWGgAwIBAgIQdyEkOqNxQC+B7L78qXjc/zAKBggqhkjOPQQDAzASMRAwDgYDVQQDEwdkZWZhdWx0MB4XDTE5MTIwMzEzMDYzNloXDTIxMTIwMzEzMTYzNlowEjEQMA4GA1UEAxMHZGVmYXVsdDB2MBAGByqGSM49AgEGBSuBBAAiA2IABKipldqXF5oTFRd9fTywhj9qySJ/FzQnrvCHqhH4Sm5hmFyhPWFDk5Mzj5WLkPFztj76BhWbTw1DPYANEfsbxFn83LnqF96djAMwOI9Vy/BVYLxWqScx+54zzCr0W6/YPKN8MHowDgYDVR0PAQH/BAQDAgIMMAkGA1UdEwQCMAAwHQYDVR0lBBYwFAYIKwYBBQUHAwEGCCsGAQUFBwMCMB8GA1UdIwQYMBaAFKlz5yJAIEDPCuDGPjJdy+uRotr7MB0GA1UdDgQWBBSpc+ciQCBAzwrgxj4yXcvrkaLa+zAKBggqhkjOPQQDAwNpADBmAjEAj3tAbZdOz6CIaiJ5Q0pkA94/cEmkB/gY2DPnmIVdaI6lEbli4JWdO9GCd6yDEtRVAjEAjNLyGpmmwDtp24Ofz17tdshsMsPxuCQ/aMiMlnJ4HeWYWbAPtyBP9kUzR6bfU8Bo\",\"attributes\":{\"enabled\":true,\"nbf\":1575378396,\"exp\":1638537396,\"created\":1575378997,\"updated\":1575378997,\"recoveryLevel\":\"Recoverable+Purgeable\"},\"policy\":{\"id\":\"https://cameravault.vault.azure.net/certificates/testCert5/policy\",\"key_props\":{\"exportable\":true,\"kty\":\"EC\",\"key_size\":384,\"reuse_key\":true,\"crv\":\"P-384\"},\"secret_props\":{\"contentType\":\"application/x-pkcs12\"},\"x509_props\":{\"subject\":\"CN=default\",\"sans\":{},\"ekus\":[\"1.3.6.1.5.5.7.3.1\",\"1.3.6.1.5.5.7.3.2\"],\"key_usage\":[\"keyAgreement\",\"keyCertSign\"],\"validity_months\":24,\"basic_constraints\":{\"ca\":false}},\"lifetime_actions\":[{\"trigger\":{\"days_before_expiry\":40},\"action\":{\"action_type\":\"AutoRenew\"}}],\"issuer\":{\"name\":\"Self\",\"cert_transparency\":false},\"attributes\":{\"enabled\":true,\"created\":1575378984,\"updated\":1575378984}},\"pending\":{\"id\":\"https://cameravault.vault.azure.net/certificates/testCert5/pending\"}}",
-=======
+      "Content-Type" : "application/json"
+    },
+    "Response" : {
+      "X-Content-Type-Options" : "nosniff",
+      "Pragma" : "no-cache",
+      "retry-after" : "0",
+      "StatusCode" : "200",
       "Date" : "Tue, 04 Aug 2020 00:50:05 GMT",
       "Strict-Transport-Security" : "max-age=31536000;includeSubDomains",
       "Cache-Control" : "no-cache",
@@ -1669,41 +1427,22 @@
       "x-ms-request-id" : "72ce1a05-6e8b-4a01-adb8-a1e3d54b1c76",
       "x-ms-keyvault-service-version" : "1.1.10.0",
       "Body" : "{\"error\":{\"code\":\"CertificateNotFound\",\"message\":\"Deleted Certificate not found: testCert5\"}}",
->>>>>>> d795fdaf
-      "X-Powered-By" : "ASP.NET",
-      "Content-Type" : "application/json; charset=utf-8"
-    },
-    "Exception" : null
-  }, {
-    "Method" : "GET",
-<<<<<<< HEAD
-    "Uri" : "https://cameravault.vault.azure.net/deletedcertificates/testCert5?api-version=7.0",
-    "Headers" : {
-      "User-Agent" : "azsdk-java-Azure-Keyvault/4.0.0-beta.6 (11.0.5; Mac OS X 10.14.3)",
-=======
-    "Uri" : "https://REDACTED.vault.azure.net/deletedcertificates/testCert5?api-version=7.1",
-    "Headers" : {
-      "User-Agent" : "azsdk-java-client_name/client_version (11.0.6; Windows 10; 10.0)",
->>>>>>> d795fdaf
-      "Content-Type" : "application/json"
-    },
-    "Response" : {
-      "X-Content-Type-Options" : "nosniff",
-      "Pragma" : "no-cache",
-      "retry-after" : "0",
-      "StatusCode" : "404",
-<<<<<<< HEAD
-      "Date" : "Tue, 03 Dec 2019 13:16:38 GMT",
-      "Strict-Transport-Security" : "max-age=31536000;includeSubDomains",
-      "Cache-Control" : "no-cache",
-      "X-AspNet-Version" : "4.0.30319",
-      "x-ms-keyvault-region" : "centralus",
-      "x-ms-keyvault-network-info" : "addr=182.68.240.118;act_addr_fam=InterNetwork;",
-      "Expires" : "-1",
-      "Content-Length" : "93",
-      "x-ms-request-id" : "3d023a6b-bb8f-4053-9ac8-d24ff84da791",
-      "x-ms-keyvault-service-version" : "1.1.0.883",
-=======
+      "X-Powered-By" : "ASP.NET",
+      "Content-Type" : "application/json; charset=utf-8"
+    },
+    "Exception" : null
+  }, {
+    "Method" : "GET",
+    "Uri" : "https://REDACTED.vault.azure.net/deletedcertificates/testCert5?api-version=7.1",
+    "Headers" : {
+      "User-Agent" : "azsdk-java-client_name/client_version (11.0.6; Windows 10; 10.0)",
+      "Content-Type" : "application/json"
+    },
+    "Response" : {
+      "X-Content-Type-Options" : "nosniff",
+      "Pragma" : "no-cache",
+      "retry-after" : "0",
+      "StatusCode" : "404",
       "Date" : "Tue, 04 Aug 2020 00:50:11 GMT",
       "Strict-Transport-Security" : "max-age=31536000;includeSubDomains",
       "Cache-Control" : "no-cache",
@@ -1714,42 +1453,23 @@
       "Content-Length" : "93",
       "x-ms-request-id" : "75a65a01-e4c3-45ba-bf47-9284fcbb5147",
       "x-ms-keyvault-service-version" : "1.1.10.0",
->>>>>>> d795fdaf
-      "Body" : "{\"error\":{\"code\":\"CertificateNotFound\",\"message\":\"Deleted Certificate not found: testCert5\"}}",
-      "X-Powered-By" : "ASP.NET",
-      "Content-Type" : "application/json; charset=utf-8"
-    },
-    "Exception" : null
-  }, {
-    "Method" : "GET",
-<<<<<<< HEAD
-    "Uri" : "https://cameravault.vault.azure.net/deletedcertificates/testCert5?api-version=7.0",
-    "Headers" : {
-      "User-Agent" : "azsdk-java-Azure-Keyvault/4.0.0-beta.6 (11.0.5; Mac OS X 10.14.3)",
-=======
-    "Uri" : "https://REDACTED.vault.azure.net/deletedcertificates/testCert5?api-version=7.1",
-    "Headers" : {
-      "User-Agent" : "azsdk-java-client_name/client_version (11.0.6; Windows 10; 10.0)",
->>>>>>> d795fdaf
-      "Content-Type" : "application/json"
-    },
-    "Response" : {
-      "X-Content-Type-Options" : "nosniff",
-      "Pragma" : "no-cache",
-      "retry-after" : "0",
-      "StatusCode" : "404",
-<<<<<<< HEAD
-      "Date" : "Tue, 03 Dec 2019 13:16:39 GMT",
-      "Strict-Transport-Security" : "max-age=31536000;includeSubDomains",
-      "Cache-Control" : "no-cache",
-      "X-AspNet-Version" : "4.0.30319",
-      "x-ms-keyvault-region" : "centralus",
-      "x-ms-keyvault-network-info" : "addr=182.68.240.118;act_addr_fam=InterNetwork;",
-      "Expires" : "-1",
-      "Content-Length" : "93",
-      "x-ms-request-id" : "06ac975e-d40b-4fa8-ac5a-c5e5ac636b9a",
-      "x-ms-keyvault-service-version" : "1.1.0.883",
-=======
+      "Body" : "{\"error\":{\"code\":\"CertificateNotFound\",\"message\":\"Deleted Certificate not found: testCert5\"}}",
+      "X-Powered-By" : "ASP.NET",
+      "Content-Type" : "application/json; charset=utf-8"
+    },
+    "Exception" : null
+  }, {
+    "Method" : "GET",
+    "Uri" : "https://REDACTED.vault.azure.net/deletedcertificates/testCert5?api-version=7.1",
+    "Headers" : {
+      "User-Agent" : "azsdk-java-client_name/client_version (11.0.6; Windows 10; 10.0)",
+      "Content-Type" : "application/json"
+    },
+    "Response" : {
+      "X-Content-Type-Options" : "nosniff",
+      "Pragma" : "no-cache",
+      "retry-after" : "0",
+      "StatusCode" : "404",
       "Date" : "Tue, 04 Aug 2020 00:50:12 GMT",
       "Strict-Transport-Security" : "max-age=31536000;includeSubDomains",
       "Cache-Control" : "no-cache",
@@ -1760,42 +1480,23 @@
       "Content-Length" : "93",
       "x-ms-request-id" : "ed22d521-ef6b-479f-8b18-35137065cf1e",
       "x-ms-keyvault-service-version" : "1.1.10.0",
->>>>>>> d795fdaf
-      "Body" : "{\"error\":{\"code\":\"CertificateNotFound\",\"message\":\"Deleted Certificate not found: testCert5\"}}",
-      "X-Powered-By" : "ASP.NET",
-      "Content-Type" : "application/json; charset=utf-8"
-    },
-    "Exception" : null
-  }, {
-    "Method" : "GET",
-<<<<<<< HEAD
-    "Uri" : "https://cameravault.vault.azure.net/deletedcertificates/testCert5?api-version=7.0",
-    "Headers" : {
-      "User-Agent" : "azsdk-java-Azure-Keyvault/4.0.0-beta.6 (11.0.5; Mac OS X 10.14.3)",
-=======
-    "Uri" : "https://REDACTED.vault.azure.net/deletedcertificates/testCert5?api-version=7.1",
-    "Headers" : {
-      "User-Agent" : "azsdk-java-client_name/client_version (11.0.6; Windows 10; 10.0)",
->>>>>>> d795fdaf
-      "Content-Type" : "application/json"
-    },
-    "Response" : {
-      "X-Content-Type-Options" : "nosniff",
-      "Pragma" : "no-cache",
-      "retry-after" : "0",
-      "StatusCode" : "404",
-<<<<<<< HEAD
-      "Date" : "Tue, 03 Dec 2019 13:16:40 GMT",
-      "Strict-Transport-Security" : "max-age=31536000;includeSubDomains",
-      "Cache-Control" : "no-cache",
-      "X-AspNet-Version" : "4.0.30319",
-      "x-ms-keyvault-region" : "centralus",
-      "x-ms-keyvault-network-info" : "addr=182.68.240.118;act_addr_fam=InterNetwork;",
-      "Expires" : "-1",
-      "Content-Length" : "93",
-      "x-ms-request-id" : "13be45c4-9eba-4fb4-aa7f-2d0312f50ed6",
-      "x-ms-keyvault-service-version" : "1.1.0.883",
-=======
+      "Body" : "{\"error\":{\"code\":\"CertificateNotFound\",\"message\":\"Deleted Certificate not found: testCert5\"}}",
+      "X-Powered-By" : "ASP.NET",
+      "Content-Type" : "application/json; charset=utf-8"
+    },
+    "Exception" : null
+  }, {
+    "Method" : "GET",
+    "Uri" : "https://REDACTED.vault.azure.net/deletedcertificates/testCert5?api-version=7.1",
+    "Headers" : {
+      "User-Agent" : "azsdk-java-client_name/client_version (11.0.6; Windows 10; 10.0)",
+      "Content-Type" : "application/json"
+    },
+    "Response" : {
+      "X-Content-Type-Options" : "nosniff",
+      "Pragma" : "no-cache",
+      "retry-after" : "0",
+      "StatusCode" : "404",
       "Date" : "Tue, 04 Aug 2020 00:50:13 GMT",
       "Strict-Transport-Security" : "max-age=31536000;includeSubDomains",
       "Cache-Control" : "no-cache",
@@ -1806,42 +1507,23 @@
       "Content-Length" : "93",
       "x-ms-request-id" : "63610701-a973-4664-835a-2ac15d82c18e",
       "x-ms-keyvault-service-version" : "1.1.10.0",
->>>>>>> d795fdaf
-      "Body" : "{\"error\":{\"code\":\"CertificateNotFound\",\"message\":\"Deleted Certificate not found: testCert5\"}}",
-      "X-Powered-By" : "ASP.NET",
-      "Content-Type" : "application/json; charset=utf-8"
-    },
-    "Exception" : null
-  }, {
-    "Method" : "GET",
-<<<<<<< HEAD
-    "Uri" : "https://cameravault.vault.azure.net/deletedcertificates/testCert5?api-version=7.0",
-    "Headers" : {
-      "User-Agent" : "azsdk-java-Azure-Keyvault/4.0.0-beta.6 (11.0.5; Mac OS X 10.14.3)",
-=======
-    "Uri" : "https://REDACTED.vault.azure.net/deletedcertificates/testCert5?api-version=7.1",
-    "Headers" : {
-      "User-Agent" : "azsdk-java-client_name/client_version (11.0.6; Windows 10; 10.0)",
->>>>>>> d795fdaf
-      "Content-Type" : "application/json"
-    },
-    "Response" : {
-      "X-Content-Type-Options" : "nosniff",
-      "Pragma" : "no-cache",
-      "retry-after" : "0",
-      "StatusCode" : "404",
-<<<<<<< HEAD
-      "Date" : "Tue, 03 Dec 2019 13:16:42 GMT",
-      "Strict-Transport-Security" : "max-age=31536000;includeSubDomains",
-      "Cache-Control" : "no-cache",
-      "X-AspNet-Version" : "4.0.30319",
-      "x-ms-keyvault-region" : "centralus",
-      "x-ms-keyvault-network-info" : "addr=182.68.240.118;act_addr_fam=InterNetwork;",
-      "Expires" : "-1",
-      "Content-Length" : "93",
-      "x-ms-request-id" : "e9880608-070b-43dd-b9c4-e2d704edb57a",
-      "x-ms-keyvault-service-version" : "1.1.0.883",
-=======
+      "Body" : "{\"error\":{\"code\":\"CertificateNotFound\",\"message\":\"Deleted Certificate not found: testCert5\"}}",
+      "X-Powered-By" : "ASP.NET",
+      "Content-Type" : "application/json; charset=utf-8"
+    },
+    "Exception" : null
+  }, {
+    "Method" : "GET",
+    "Uri" : "https://REDACTED.vault.azure.net/deletedcertificates/testCert5?api-version=7.1",
+    "Headers" : {
+      "User-Agent" : "azsdk-java-client_name/client_version (11.0.6; Windows 10; 10.0)",
+      "Content-Type" : "application/json"
+    },
+    "Response" : {
+      "X-Content-Type-Options" : "nosniff",
+      "Pragma" : "no-cache",
+      "retry-after" : "0",
+      "StatusCode" : "404",
       "Date" : "Tue, 04 Aug 2020 00:50:14 GMT",
       "Strict-Transport-Security" : "max-age=31536000;includeSubDomains",
       "Cache-Control" : "no-cache",
@@ -1852,42 +1534,23 @@
       "Content-Length" : "93",
       "x-ms-request-id" : "9c951b4e-cae4-4d84-aba7-efe8d2282835",
       "x-ms-keyvault-service-version" : "1.1.10.0",
->>>>>>> d795fdaf
-      "Body" : "{\"error\":{\"code\":\"CertificateNotFound\",\"message\":\"Deleted Certificate not found: testCert5\"}}",
-      "X-Powered-By" : "ASP.NET",
-      "Content-Type" : "application/json; charset=utf-8"
-    },
-    "Exception" : null
-  }, {
-    "Method" : "GET",
-<<<<<<< HEAD
-    "Uri" : "https://cameravault.vault.azure.net/deletedcertificates/testCert5?api-version=7.0",
-    "Headers" : {
-      "User-Agent" : "azsdk-java-Azure-Keyvault/4.0.0-beta.6 (11.0.5; Mac OS X 10.14.3)",
-=======
-    "Uri" : "https://REDACTED.vault.azure.net/deletedcertificates/testCert5?api-version=7.1",
-    "Headers" : {
-      "User-Agent" : "azsdk-java-client_name/client_version (11.0.6; Windows 10; 10.0)",
->>>>>>> d795fdaf
-      "Content-Type" : "application/json"
-    },
-    "Response" : {
-      "X-Content-Type-Options" : "nosniff",
-      "Pragma" : "no-cache",
-      "retry-after" : "0",
-      "StatusCode" : "404",
-<<<<<<< HEAD
-      "Date" : "Tue, 03 Dec 2019 13:16:43 GMT",
-      "Strict-Transport-Security" : "max-age=31536000;includeSubDomains",
-      "Cache-Control" : "no-cache",
-      "X-AspNet-Version" : "4.0.30319",
-      "x-ms-keyvault-region" : "centralus",
-      "x-ms-keyvault-network-info" : "addr=182.68.240.118;act_addr_fam=InterNetwork;",
-      "Expires" : "-1",
-      "Content-Length" : "93",
-      "x-ms-request-id" : "df93dc91-b6d8-4ec1-8562-15605fe519fa",
-      "x-ms-keyvault-service-version" : "1.1.0.883",
-=======
+      "Body" : "{\"error\":{\"code\":\"CertificateNotFound\",\"message\":\"Deleted Certificate not found: testCert5\"}}",
+      "X-Powered-By" : "ASP.NET",
+      "Content-Type" : "application/json; charset=utf-8"
+    },
+    "Exception" : null
+  }, {
+    "Method" : "GET",
+    "Uri" : "https://REDACTED.vault.azure.net/deletedcertificates/testCert5?api-version=7.1",
+    "Headers" : {
+      "User-Agent" : "azsdk-java-client_name/client_version (11.0.6; Windows 10; 10.0)",
+      "Content-Type" : "application/json"
+    },
+    "Response" : {
+      "X-Content-Type-Options" : "nosniff",
+      "Pragma" : "no-cache",
+      "retry-after" : "0",
+      "StatusCode" : "404",
       "Date" : "Tue, 04 Aug 2020 00:50:15 GMT",
       "Strict-Transport-Security" : "max-age=31536000;includeSubDomains",
       "Cache-Control" : "no-cache",
@@ -1898,42 +1561,23 @@
       "Content-Length" : "93",
       "x-ms-request-id" : "9277fb91-4078-4d88-9fc9-ac3fa7335ede",
       "x-ms-keyvault-service-version" : "1.1.10.0",
->>>>>>> d795fdaf
-      "Body" : "{\"error\":{\"code\":\"CertificateNotFound\",\"message\":\"Deleted Certificate not found: testCert5\"}}",
-      "X-Powered-By" : "ASP.NET",
-      "Content-Type" : "application/json; charset=utf-8"
-    },
-    "Exception" : null
-  }, {
-    "Method" : "GET",
-<<<<<<< HEAD
-    "Uri" : "https://cameravault.vault.azure.net/deletedcertificates/testCert5?api-version=7.0",
-    "Headers" : {
-      "User-Agent" : "azsdk-java-Azure-Keyvault/4.0.0-beta.6 (11.0.5; Mac OS X 10.14.3)",
-=======
-    "Uri" : "https://REDACTED.vault.azure.net/deletedcertificates/testCert5?api-version=7.1",
-    "Headers" : {
-      "User-Agent" : "azsdk-java-client_name/client_version (11.0.6; Windows 10; 10.0)",
->>>>>>> d795fdaf
-      "Content-Type" : "application/json"
-    },
-    "Response" : {
-      "X-Content-Type-Options" : "nosniff",
-      "Pragma" : "no-cache",
-      "retry-after" : "0",
-      "StatusCode" : "404",
-<<<<<<< HEAD
-      "Date" : "Tue, 03 Dec 2019 13:16:45 GMT",
-      "Strict-Transport-Security" : "max-age=31536000;includeSubDomains",
-      "Cache-Control" : "no-cache",
-      "X-AspNet-Version" : "4.0.30319",
-      "x-ms-keyvault-region" : "centralus",
-      "x-ms-keyvault-network-info" : "addr=182.68.240.118;act_addr_fam=InterNetwork;",
-      "Expires" : "-1",
-      "Content-Length" : "93",
-      "x-ms-request-id" : "bf57dcb8-0b0b-477c-812e-6a53f724fce5",
-      "x-ms-keyvault-service-version" : "1.1.0.883",
-=======
+      "Body" : "{\"error\":{\"code\":\"CertificateNotFound\",\"message\":\"Deleted Certificate not found: testCert5\"}}",
+      "X-Powered-By" : "ASP.NET",
+      "Content-Type" : "application/json; charset=utf-8"
+    },
+    "Exception" : null
+  }, {
+    "Method" : "GET",
+    "Uri" : "https://REDACTED.vault.azure.net/deletedcertificates/testCert5?api-version=7.1",
+    "Headers" : {
+      "User-Agent" : "azsdk-java-client_name/client_version (11.0.6; Windows 10; 10.0)",
+      "Content-Type" : "application/json"
+    },
+    "Response" : {
+      "X-Content-Type-Options" : "nosniff",
+      "Pragma" : "no-cache",
+      "retry-after" : "0",
+      "StatusCode" : "404",
       "Date" : "Tue, 04 Aug 2020 00:50:15 GMT",
       "Strict-Transport-Security" : "max-age=31536000;includeSubDomains",
       "Cache-Control" : "no-cache",
@@ -1944,42 +1588,23 @@
       "Content-Length" : "93",
       "x-ms-request-id" : "843999f7-4dfa-49ee-9970-89698bcbf74a",
       "x-ms-keyvault-service-version" : "1.1.10.0",
->>>>>>> d795fdaf
-      "Body" : "{\"error\":{\"code\":\"CertificateNotFound\",\"message\":\"Deleted Certificate not found: testCert5\"}}",
-      "X-Powered-By" : "ASP.NET",
-      "Content-Type" : "application/json; charset=utf-8"
-    },
-    "Exception" : null
-  }, {
-    "Method" : "GET",
-<<<<<<< HEAD
-    "Uri" : "https://cameravault.vault.azure.net/deletedcertificates/testCert5?api-version=7.0",
-    "Headers" : {
-      "User-Agent" : "azsdk-java-Azure-Keyvault/4.0.0-beta.6 (11.0.5; Mac OS X 10.14.3)",
-=======
-    "Uri" : "https://REDACTED.vault.azure.net/deletedcertificates/testCert5?api-version=7.1",
-    "Headers" : {
-      "User-Agent" : "azsdk-java-client_name/client_version (11.0.6; Windows 10; 10.0)",
->>>>>>> d795fdaf
-      "Content-Type" : "application/json"
-    },
-    "Response" : {
-      "X-Content-Type-Options" : "nosniff",
-      "Pragma" : "no-cache",
-      "retry-after" : "0",
-      "StatusCode" : "404",
-<<<<<<< HEAD
-      "Date" : "Tue, 03 Dec 2019 13:16:46 GMT",
-      "Strict-Transport-Security" : "max-age=31536000;includeSubDomains",
-      "Cache-Control" : "no-cache",
-      "X-AspNet-Version" : "4.0.30319",
-      "x-ms-keyvault-region" : "centralus",
-      "x-ms-keyvault-network-info" : "addr=182.68.240.118;act_addr_fam=InterNetwork;",
-      "Expires" : "-1",
-      "Content-Length" : "93",
-      "x-ms-request-id" : "65095930-2a82-416c-a05e-f6caabb0c76b",
-      "x-ms-keyvault-service-version" : "1.1.0.883",
-=======
+      "Body" : "{\"error\":{\"code\":\"CertificateNotFound\",\"message\":\"Deleted Certificate not found: testCert5\"}}",
+      "X-Powered-By" : "ASP.NET",
+      "Content-Type" : "application/json; charset=utf-8"
+    },
+    "Exception" : null
+  }, {
+    "Method" : "GET",
+    "Uri" : "https://REDACTED.vault.azure.net/deletedcertificates/testCert5?api-version=7.1",
+    "Headers" : {
+      "User-Agent" : "azsdk-java-client_name/client_version (11.0.6; Windows 10; 10.0)",
+      "Content-Type" : "application/json"
+    },
+    "Response" : {
+      "X-Content-Type-Options" : "nosniff",
+      "Pragma" : "no-cache",
+      "retry-after" : "0",
+      "StatusCode" : "404",
       "Date" : "Tue, 04 Aug 2020 00:50:17 GMT",
       "Strict-Transport-Security" : "max-age=31536000;includeSubDomains",
       "Cache-Control" : "no-cache",
@@ -1990,42 +1615,23 @@
       "Content-Length" : "93",
       "x-ms-request-id" : "c335c545-cadc-4160-9cfe-4d18e4e33d9d",
       "x-ms-keyvault-service-version" : "1.1.10.0",
->>>>>>> d795fdaf
-      "Body" : "{\"error\":{\"code\":\"CertificateNotFound\",\"message\":\"Deleted Certificate not found: testCert5\"}}",
-      "X-Powered-By" : "ASP.NET",
-      "Content-Type" : "application/json; charset=utf-8"
-    },
-    "Exception" : null
-  }, {
-    "Method" : "GET",
-<<<<<<< HEAD
-    "Uri" : "https://cameravault.vault.azure.net/deletedcertificates/testCert5?api-version=7.0",
-    "Headers" : {
-      "User-Agent" : "azsdk-java-Azure-Keyvault/4.0.0-beta.6 (11.0.5; Mac OS X 10.14.3)",
-=======
-    "Uri" : "https://REDACTED.vault.azure.net/deletedcertificates/testCert5?api-version=7.1",
-    "Headers" : {
-      "User-Agent" : "azsdk-java-client_name/client_version (11.0.6; Windows 10; 10.0)",
->>>>>>> d795fdaf
-      "Content-Type" : "application/json"
-    },
-    "Response" : {
-      "X-Content-Type-Options" : "nosniff",
-      "Pragma" : "no-cache",
-      "retry-after" : "0",
-      "StatusCode" : "404",
-<<<<<<< HEAD
-      "Date" : "Tue, 03 Dec 2019 13:16:48 GMT",
-      "Strict-Transport-Security" : "max-age=31536000;includeSubDomains",
-      "Cache-Control" : "no-cache",
-      "X-AspNet-Version" : "4.0.30319",
-      "x-ms-keyvault-region" : "centralus",
-      "x-ms-keyvault-network-info" : "addr=182.68.240.118;act_addr_fam=InterNetwork;",
-      "Expires" : "-1",
-      "Content-Length" : "93",
-      "x-ms-request-id" : "167190c5-c9d3-49fb-8113-aeefcd429694",
-      "x-ms-keyvault-service-version" : "1.1.0.883",
-=======
+      "Body" : "{\"error\":{\"code\":\"CertificateNotFound\",\"message\":\"Deleted Certificate not found: testCert5\"}}",
+      "X-Powered-By" : "ASP.NET",
+      "Content-Type" : "application/json; charset=utf-8"
+    },
+    "Exception" : null
+  }, {
+    "Method" : "GET",
+    "Uri" : "https://REDACTED.vault.azure.net/deletedcertificates/testCert5?api-version=7.1",
+    "Headers" : {
+      "User-Agent" : "azsdk-java-client_name/client_version (11.0.6; Windows 10; 10.0)",
+      "Content-Type" : "application/json"
+    },
+    "Response" : {
+      "X-Content-Type-Options" : "nosniff",
+      "Pragma" : "no-cache",
+      "retry-after" : "0",
+      "StatusCode" : "404",
       "Date" : "Tue, 04 Aug 2020 00:50:18 GMT",
       "Strict-Transport-Security" : "max-age=31536000;includeSubDomains",
       "Cache-Control" : "no-cache",
@@ -2036,42 +1642,23 @@
       "Content-Length" : "93",
       "x-ms-request-id" : "20c8936d-8627-41a4-9368-1da7d61cabf4",
       "x-ms-keyvault-service-version" : "1.1.10.0",
->>>>>>> d795fdaf
-      "Body" : "{\"error\":{\"code\":\"CertificateNotFound\",\"message\":\"Deleted Certificate not found: testCert5\"}}",
-      "X-Powered-By" : "ASP.NET",
-      "Content-Type" : "application/json; charset=utf-8"
-    },
-    "Exception" : null
-  }, {
-    "Method" : "GET",
-<<<<<<< HEAD
-    "Uri" : "https://cameravault.vault.azure.net/deletedcertificates/testCert5?api-version=7.0",
-    "Headers" : {
-      "User-Agent" : "azsdk-java-Azure-Keyvault/4.0.0-beta.6 (11.0.5; Mac OS X 10.14.3)",
-=======
-    "Uri" : "https://REDACTED.vault.azure.net/deletedcertificates/testCert5?api-version=7.1",
-    "Headers" : {
-      "User-Agent" : "azsdk-java-client_name/client_version (11.0.6; Windows 10; 10.0)",
->>>>>>> d795fdaf
-      "Content-Type" : "application/json"
-    },
-    "Response" : {
-      "X-Content-Type-Options" : "nosniff",
-      "Pragma" : "no-cache",
-      "retry-after" : "0",
-      "StatusCode" : "404",
-<<<<<<< HEAD
-      "Date" : "Tue, 03 Dec 2019 13:16:48 GMT",
-      "Strict-Transport-Security" : "max-age=31536000;includeSubDomains",
-      "Cache-Control" : "no-cache",
-      "X-AspNet-Version" : "4.0.30319",
-      "x-ms-keyvault-region" : "centralus",
-      "x-ms-keyvault-network-info" : "addr=182.68.240.118;act_addr_fam=InterNetwork;",
-      "Expires" : "-1",
-      "Content-Length" : "93",
-      "x-ms-request-id" : "7ffc8c7c-f071-496e-ab3b-b15333f8185a",
-      "x-ms-keyvault-service-version" : "1.1.0.883",
-=======
+      "Body" : "{\"error\":{\"code\":\"CertificateNotFound\",\"message\":\"Deleted Certificate not found: testCert5\"}}",
+      "X-Powered-By" : "ASP.NET",
+      "Content-Type" : "application/json; charset=utf-8"
+    },
+    "Exception" : null
+  }, {
+    "Method" : "GET",
+    "Uri" : "https://REDACTED.vault.azure.net/deletedcertificates/testCert5?api-version=7.1",
+    "Headers" : {
+      "User-Agent" : "azsdk-java-client_name/client_version (11.0.6; Windows 10; 10.0)",
+      "Content-Type" : "application/json"
+    },
+    "Response" : {
+      "X-Content-Type-Options" : "nosniff",
+      "Pragma" : "no-cache",
+      "retry-after" : "0",
+      "StatusCode" : "404",
       "Date" : "Tue, 04 Aug 2020 00:50:19 GMT",
       "Strict-Transport-Security" : "max-age=31536000;includeSubDomains",
       "Cache-Control" : "no-cache",
@@ -2082,42 +1669,23 @@
       "Content-Length" : "93",
       "x-ms-request-id" : "f099db38-7ba1-4eb5-8e49-8900c6f204ac",
       "x-ms-keyvault-service-version" : "1.1.10.0",
->>>>>>> d795fdaf
-      "Body" : "{\"error\":{\"code\":\"CertificateNotFound\",\"message\":\"Deleted Certificate not found: testCert5\"}}",
-      "X-Powered-By" : "ASP.NET",
-      "Content-Type" : "application/json; charset=utf-8"
-    },
-    "Exception" : null
-  }, {
-    "Method" : "GET",
-<<<<<<< HEAD
-    "Uri" : "https://cameravault.vault.azure.net/deletedcertificates/testCert5?api-version=7.0",
-    "Headers" : {
-      "User-Agent" : "azsdk-java-Azure-Keyvault/4.0.0-beta.6 (11.0.5; Mac OS X 10.14.3)",
-=======
-    "Uri" : "https://REDACTED.vault.azure.net/deletedcertificates/testCert5?api-version=7.1",
-    "Headers" : {
-      "User-Agent" : "azsdk-java-client_name/client_version (11.0.6; Windows 10; 10.0)",
->>>>>>> d795fdaf
-      "Content-Type" : "application/json"
-    },
-    "Response" : {
-      "X-Content-Type-Options" : "nosniff",
-      "Pragma" : "no-cache",
-      "retry-after" : "0",
-      "StatusCode" : "404",
-<<<<<<< HEAD
-      "Date" : "Tue, 03 Dec 2019 13:16:50 GMT",
-      "Strict-Transport-Security" : "max-age=31536000;includeSubDomains",
-      "Cache-Control" : "no-cache",
-      "X-AspNet-Version" : "4.0.30319",
-      "x-ms-keyvault-region" : "centralus",
-      "x-ms-keyvault-network-info" : "addr=182.68.240.118;act_addr_fam=InterNetwork;",
-      "Expires" : "-1",
-      "Content-Length" : "93",
-      "x-ms-request-id" : "76f9fe45-3ca7-47e5-a4f4-a650c4dbae28",
-      "x-ms-keyvault-service-version" : "1.1.0.883",
-=======
+      "Body" : "{\"error\":{\"code\":\"CertificateNotFound\",\"message\":\"Deleted Certificate not found: testCert5\"}}",
+      "X-Powered-By" : "ASP.NET",
+      "Content-Type" : "application/json; charset=utf-8"
+    },
+    "Exception" : null
+  }, {
+    "Method" : "GET",
+    "Uri" : "https://REDACTED.vault.azure.net/deletedcertificates/testCert5?api-version=7.1",
+    "Headers" : {
+      "User-Agent" : "azsdk-java-client_name/client_version (11.0.6; Windows 10; 10.0)",
+      "Content-Type" : "application/json"
+    },
+    "Response" : {
+      "X-Content-Type-Options" : "nosniff",
+      "Pragma" : "no-cache",
+      "retry-after" : "0",
+      "StatusCode" : "404",
       "Date" : "Tue, 04 Aug 2020 00:50:20 GMT",
       "Strict-Transport-Security" : "max-age=31536000;includeSubDomains",
       "Cache-Control" : "no-cache",
@@ -2128,43 +1696,22 @@
       "Content-Length" : "93",
       "x-ms-request-id" : "cef3ab7f-0978-4396-a0d2-10765fccc8a5",
       "x-ms-keyvault-service-version" : "1.1.10.0",
->>>>>>> d795fdaf
-      "Body" : "{\"error\":{\"code\":\"CertificateNotFound\",\"message\":\"Deleted Certificate not found: testCert5\"}}",
-      "X-Powered-By" : "ASP.NET",
-      "Content-Type" : "application/json; charset=utf-8"
-    },
-    "Exception" : null
-  }, {
-    "Method" : "GET",
-<<<<<<< HEAD
-    "Uri" : "https://cameravault.vault.azure.net/deletedcertificates/testCert5?api-version=7.0",
-    "Headers" : {
-      "User-Agent" : "azsdk-java-Azure-Keyvault/4.0.0-beta.6 (11.0.5; Mac OS X 10.14.3)",
-=======
-    "Uri" : "https://REDACTED.vault.azure.net/deletedcertificates/testCert5?api-version=7.1",
-    "Headers" : {
-      "User-Agent" : "azsdk-java-client_name/client_version (11.0.6; Windows 10; 10.0)",
->>>>>>> d795fdaf
-      "Content-Type" : "application/json"
-    },
-    "Response" : {
-      "X-Content-Type-Options" : "nosniff",
-      "Pragma" : "no-cache",
-      "retry-after" : "0",
-<<<<<<< HEAD
-      "StatusCode" : "200",
-      "Date" : "Tue, 03 Dec 2019 13:16:51 GMT",
-      "Strict-Transport-Security" : "max-age=31536000;includeSubDomains",
-      "Cache-Control" : "no-cache",
-      "X-AspNet-Version" : "4.0.30319",
-      "x-ms-keyvault-region" : "centralus",
-      "x-ms-keyvault-network-info" : "addr=182.68.240.118;act_addr_fam=InterNetwork;",
-      "Expires" : "-1",
-      "Content-Length" : "1982",
-      "x-ms-request-id" : "f59e5be8-4e90-4643-b0fe-82abb9467477",
-      "x-ms-keyvault-service-version" : "1.1.0.883",
-      "Body" : "{\"recoveryId\":\"https://cameravault.vault.azure.net/deletedcertificates/testCert5\",\"deletedDate\":1575378998,\"scheduledPurgeDate\":1583154998,\"id\":\"https://cameravault.vault.azure.net/certificates/testCert5/caadb065542d477c8abfec66f4b34d18\",\"kid\":\"https://cameravault.vault.azure.net/keys/testCert5/caadb065542d477c8abfec66f4b34d18\",\"sid\":\"https://cameravault.vault.azure.net/secrets/testCert5/caadb065542d477c8abfec66f4b34d18\",\"x5t\":\"Oy_aMx4WMMwYGwkLj8h51wS4tfE\",\"cer\":\"MIIB3DCCAWGgAwIBAgIQdyEkOqNxQC+B7L78qXjc/zAKBggqhkjOPQQDAzASMRAwDgYDVQQDEwdkZWZhdWx0MB4XDTE5MTIwMzEzMDYzNloXDTIxMTIwMzEzMTYzNlowEjEQMA4GA1UEAxMHZGVmYXVsdDB2MBAGByqGSM49AgEGBSuBBAAiA2IABKipldqXF5oTFRd9fTywhj9qySJ/FzQnrvCHqhH4Sm5hmFyhPWFDk5Mzj5WLkPFztj76BhWbTw1DPYANEfsbxFn83LnqF96djAMwOI9Vy/BVYLxWqScx+54zzCr0W6/YPKN8MHowDgYDVR0PAQH/BAQDAgIMMAkGA1UdEwQCMAAwHQYDVR0lBBYwFAYIKwYBBQUHAwEGCCsGAQUFBwMCMB8GA1UdIwQYMBaAFKlz5yJAIEDPCuDGPjJdy+uRotr7MB0GA1UdDgQWBBSpc+ciQCBAzwrgxj4yXcvrkaLa+zAKBggqhkjOPQQDAwNpADBmAjEAj3tAbZdOz6CIaiJ5Q0pkA94/cEmkB/gY2DPnmIVdaI6lEbli4JWdO9GCd6yDEtRVAjEAjNLyGpmmwDtp24Ofz17tdshsMsPxuCQ/aMiMlnJ4HeWYWbAPtyBP9kUzR6bfU8Bo\",\"attributes\":{\"enabled\":true,\"nbf\":1575378396,\"exp\":1638537396,\"created\":1575378997,\"updated\":1575378997,\"recoveryLevel\":\"Recoverable+Purgeable\"},\"policy\":{\"id\":\"https://cameravault.vault.azure.net/certificates/testCert5/policy\",\"key_props\":{\"exportable\":true,\"kty\":\"EC\",\"key_size\":384,\"reuse_key\":true,\"crv\":\"P-384\"},\"secret_props\":{\"contentType\":\"application/x-pkcs12\"},\"x509_props\":{\"subject\":\"CN=default\",\"sans\":{},\"ekus\":[\"1.3.6.1.5.5.7.3.1\",\"1.3.6.1.5.5.7.3.2\"],\"key_usage\":[\"keyAgreement\",\"keyCertSign\"],\"validity_months\":24,\"basic_constraints\":{\"ca\":false}},\"lifetime_actions\":[{\"trigger\":{\"days_before_expiry\":40},\"action\":{\"action_type\":\"AutoRenew\"}}],\"issuer\":{\"name\":\"Self\",\"cert_transparency\":false},\"attributes\":{\"enabled\":true,\"created\":1575378984,\"updated\":1575378984}},\"pending\":{\"id\":\"https://cameravault.vault.azure.net/certificates/testCert5/pending\"}}",
-=======
+      "Body" : "{\"error\":{\"code\":\"CertificateNotFound\",\"message\":\"Deleted Certificate not found: testCert5\"}}",
+      "X-Powered-By" : "ASP.NET",
+      "Content-Type" : "application/json; charset=utf-8"
+    },
+    "Exception" : null
+  }, {
+    "Method" : "GET",
+    "Uri" : "https://REDACTED.vault.azure.net/deletedcertificates/testCert5?api-version=7.1",
+    "Headers" : {
+      "User-Agent" : "azsdk-java-client_name/client_version (11.0.6; Windows 10; 10.0)",
+      "Content-Type" : "application/json"
+    },
+    "Response" : {
+      "X-Content-Type-Options" : "nosniff",
+      "Pragma" : "no-cache",
+      "retry-after" : "0",
       "StatusCode" : "404",
       "Date" : "Tue, 04 Aug 2020 00:50:21 GMT",
       "Strict-Transport-Security" : "max-age=31536000;includeSubDomains",
@@ -2177,18 +1724,11 @@
       "x-ms-request-id" : "e9ae5864-a09d-4dfe-8bb5-2f338cf989d4",
       "x-ms-keyvault-service-version" : "1.1.10.0",
       "Body" : "{\"error\":{\"code\":\"CertificateNotFound\",\"message\":\"Deleted Certificate not found: testCert5\"}}",
->>>>>>> d795fdaf
-      "X-Powered-By" : "ASP.NET",
-      "Content-Type" : "application/json; charset=utf-8"
-    },
-    "Exception" : null
-  }, {
-<<<<<<< HEAD
-    "Method" : "DELETE",
-    "Uri" : "https://cameravault.vault.azure.net/deletedcertificates/testCert5?api-version=7.0",
-    "Headers" : {
-      "User-Agent" : "azsdk-java-Azure-Keyvault/4.0.0-beta.6 (11.0.5; Mac OS X 10.14.3)",
-=======
+      "X-Powered-By" : "ASP.NET",
+      "Content-Type" : "application/json; charset=utf-8"
+    },
+    "Exception" : null
+  }, {
     "Method" : "GET",
     "Uri" : "https://REDACTED.vault.azure.net/deletedcertificates/testCert5?api-version=7.1",
     "Headers" : {
@@ -2490,26 +2030,12 @@
     "Uri" : "https://REDACTED.vault.azure.net/deletedcertificates/testCert5?api-version=7.1",
     "Headers" : {
       "User-Agent" : "azsdk-java-client_name/client_version (11.0.6; Windows 10; 10.0)",
->>>>>>> d795fdaf
-      "Content-Type" : "application/json"
-    },
-    "Response" : {
-      "X-Content-Type-Options" : "nosniff",
-      "Pragma" : "no-cache",
-      "retry-after" : "0",
-<<<<<<< HEAD
-      "StatusCode" : "204",
-      "Date" : "Tue, 03 Dec 2019 13:16:52 GMT",
-      "Strict-Transport-Security" : "max-age=31536000;includeSubDomains",
-      "Cache-Control" : "no-cache",
-      "X-AspNet-Version" : "4.0.30319",
-      "x-ms-keyvault-region" : "centralus",
-      "x-ms-keyvault-network-info" : "addr=182.68.240.118;act_addr_fam=InterNetwork;",
-      "Expires" : "-1",
-      "x-ms-request-id" : "eaa5b5a8-a22c-442c-8eee-c0321aad3fe9",
-      "x-ms-keyvault-service-version" : "1.1.0.883",
-      "X-Powered-By" : "ASP.NET"
-=======
+      "Content-Type" : "application/json"
+    },
+    "Response" : {
+      "X-Content-Type-Options" : "nosniff",
+      "Pragma" : "no-cache",
+      "retry-after" : "0",
       "StatusCode" : "404",
       "Date" : "Tue, 04 Aug 2020 00:50:33 GMT",
       "Strict-Transport-Security" : "max-age=31536000;includeSubDomains",
@@ -2524,39 +2050,20 @@
       "Body" : "{\"error\":{\"code\":\"CertificateNotFound\",\"message\":\"Deleted Certificate not found: testCert5\"}}",
       "X-Powered-By" : "ASP.NET",
       "Content-Type" : "application/json; charset=utf-8"
->>>>>>> d795fdaf
-    },
-    "Exception" : null
-  }, {
-    "Method" : "GET",
-<<<<<<< HEAD
-    "Uri" : "https://cameravault.vault.azure.net/deletedcertificates/testCert5?api-version=7.0",
-    "Headers" : {
-      "User-Agent" : "azsdk-java-Azure-Keyvault/4.0.0-beta.6 (11.0.5; Mac OS X 10.14.3)",
-=======
-    "Uri" : "https://REDACTED.vault.azure.net/deletedcertificates/testCert5?api-version=7.1",
-    "Headers" : {
-      "User-Agent" : "azsdk-java-client_name/client_version (11.0.6; Windows 10; 10.0)",
->>>>>>> d795fdaf
-      "Content-Type" : "application/json"
-    },
-    "Response" : {
-      "X-Content-Type-Options" : "nosniff",
-      "Pragma" : "no-cache",
-      "retry-after" : "0",
-      "StatusCode" : "404",
-<<<<<<< HEAD
-      "Date" : "Tue, 03 Dec 2019 13:16:52 GMT",
-      "Strict-Transport-Security" : "max-age=31536000;includeSubDomains",
-      "Cache-Control" : "no-cache",
-      "X-AspNet-Version" : "4.0.30319",
-      "x-ms-keyvault-region" : "centralus",
-      "x-ms-keyvault-network-info" : "addr=182.68.240.118;act_addr_fam=InterNetwork;",
-      "Expires" : "-1",
-      "Content-Length" : "93",
-      "x-ms-request-id" : "4cf0d923-f129-44e9-89f9-8f9bc8398c09",
-      "x-ms-keyvault-service-version" : "1.1.0.883",
-=======
+    },
+    "Exception" : null
+  }, {
+    "Method" : "GET",
+    "Uri" : "https://REDACTED.vault.azure.net/deletedcertificates/testCert5?api-version=7.1",
+    "Headers" : {
+      "User-Agent" : "azsdk-java-client_name/client_version (11.0.6; Windows 10; 10.0)",
+      "Content-Type" : "application/json"
+    },
+    "Response" : {
+      "X-Content-Type-Options" : "nosniff",
+      "Pragma" : "no-cache",
+      "retry-after" : "0",
+      "StatusCode" : "404",
       "Date" : "Tue, 04 Aug 2020 00:50:34 GMT",
       "Strict-Transport-Security" : "max-age=31536000;includeSubDomains",
       "Cache-Control" : "no-cache",
@@ -2567,7 +2074,6 @@
       "Content-Length" : "93",
       "x-ms-request-id" : "152fc141-dc87-4ab4-8294-4ad17fc15de9",
       "x-ms-keyvault-service-version" : "1.1.10.0",
->>>>>>> d795fdaf
       "Body" : "{\"error\":{\"code\":\"CertificateNotFound\",\"message\":\"Deleted Certificate not found: testCert5\"}}",
       "X-Powered-By" : "ASP.NET",
       "Content-Type" : "application/json; charset=utf-8"
