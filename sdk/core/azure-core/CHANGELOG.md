--- conflicted
+++ resolved
@@ -1,12 +1,10 @@
 # Release History
 
-<<<<<<< HEAD
-## 1.21.0-beta.2 (Unreleased)
-=======
 ## 1.22.0-beta.1 (Unreleased)
->>>>>>> 7cd3d354
-
-### Features Added
+
+### Features Added
+
+- Added a new way to create a `PollerFlux` from a `PollingStrategy`, including known strategies to poll Azure resources. ([#22795](https://github.com/Azure/azure-sdk-for-java/pull/22795))
 
 ### Breaking Changes
 
@@ -14,13 +12,6 @@
 
 ### Other Changes
 
-<<<<<<< HEAD
-## 1.21.0-beta.1 (2021-09-08)
-
-### Features Added
-
-- Added a new way to create a `PollerFlux` from a `PollingStrategy`, including known strategies to poll Azure resources. ([#22795](https://github.com/Azure/azure-sdk-for-java/pull/22795))
-=======
 ## 1.21.0 (2021-10-01)
 
 ### Features Added
@@ -43,7 +34,6 @@
 
 - Upgraded Jackson from `2.12.4` to `2.12.5`.
 - Upgraded Reactor from `3.4.9` to `3.4.10`.
->>>>>>> 7cd3d354
 
 ## 1.20.0 (2021-09-07)
 
