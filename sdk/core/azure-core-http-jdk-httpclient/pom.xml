--- conflicted
+++ resolved
@@ -62,22 +62,14 @@
     <dependency>
       <groupId>com.azure</groupId>
       <artifactId>azure-core</artifactId>
-<<<<<<< HEAD
-      <version>1.19.0-beta.2</version> <!-- {x-version-update;com.azure:azure-core;current} -->
-=======
       <version>1.20.0-beta.1</version> <!-- {x-version-update;com.azure:azure-core;current} -->
->>>>>>> 675a1e1e
     </dependency>
 
     <!-- test dependencies on azure-core, because we want to run tests inherited from this module using JDK 11 HttpClient -->
     <dependency>
       <groupId>com.azure</groupId>
       <artifactId>azure-core</artifactId>
-<<<<<<< HEAD
-      <version>1.19.0-beta.2</version> <!-- {x-version-update;com.azure:azure-core;current} -->
-=======
       <version>1.20.0-beta.1</version> <!-- {x-version-update;com.azure:azure-core;current} -->
->>>>>>> 675a1e1e
       <type>test-jar</type>
       <scope>test</scope>
     </dependency>
