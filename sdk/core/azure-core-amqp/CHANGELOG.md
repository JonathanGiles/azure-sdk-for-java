--- conflicted
+++ resolved
@@ -1,7 +1,6 @@
 # Release History
 
-<<<<<<< HEAD
-## 2.2.0-beta.1 (Unreleased)
+## 2.2.0-beta.1 (2021-04-14)
 ### New Features
 - Adding support for AMQP data types SEQUENCE and VALUE.
 
@@ -11,8 +10,6 @@
 ## 2.1.0-beta.1 (2021-03-26)
 ### New Features
 - Exposes 'AmqpTransactionCoordinator' via AmqpSession. 
-=======
-## 2.1.0-beta.2 (Unreleased)
 
 ## 2.0.4 (2021-04-12)
 
@@ -29,7 +26,6 @@
 
 ### New Features
 - Exposes 'AmqpTransactionCoordinator' via AmqpSession.
->>>>>>> b61e2b34
 - Added API in interface 'AmqpSession.getOrCreateTransactionCoordinator()'.
 
 ## 2.0.3 (2021-03-09)
