# Release History

<<<<<<< HEAD
## 1.3.6 (2021-09-08)

### Dependency Updates
- Upgraded `azure-core` dependency to 1.20.0

## 1.3.5 (2021-08-10)

### Dependency Updates
- Upgraded `azure-core` dependency to 1.19.0

## 1.3.4 (2021-07-28)

=======
## 1.4.0-beta.2 (Unreleased)

### Features Added

### Breaking Changes

### Bugs Fixed

### Other Changes

## 1.4.0-beta.1 (2021-09-13)
### Features Added

- Added support to `ManagedIdentityCredential` for Bridge to Kubernetes local development authentication.
- Added regional STS support to client credential types.
    - Added the `RegionalAuthority` type, that allows specifying Azure regions.
    - Added `regionalAuthority()` setter to `ClientSecretCredentialBuilder` and `ClientCertificateCredentialBuilder`.
    - If instead of a region, `RegionalAuthority.AutoDiscoverRegion` is specified as the value for `regionalAuthority`, MSAL will be used to attempt to discover the region.
    - A region can also be specified through the `AZURE_REGIONAL_AUTHORITY_NAME` environment variable.
- Added `loginHint()` setter to `InteractiveBrowserCredentialBuilder` which allows a username to be pre-selected for interactive logins.
- Added support to consume `TenantId` challenges from `TokenRequestContext`.
- Added support for AKS Token Exchange support in `ManagedIdentityCredential`


## 1.3.6 (2021-09-08)

### Dependency Updates
- Upgraded `azure-core` dependency to 1.20.0

## 1.3.5 (2021-08-10)

### Dependency Updates
- Upgraded `azure-core` dependency to 1.19.0

## 1.3.4 (2021-07-28)

>>>>>>> ebc71beb
### Dependency Updates
- Dropped `KeePassJava2` dependency

## 1.3.3 (2021-07-07)

### Dependency Updates
- Pinned `json-smart` dependency to 2.4.7

## 1.3.2 (2021-07-07)

### Dependency Updates
- Upgraded `azure-core` dependency to 1.18.0


## 1.3.1 (2021-06-08)

### Dependency Updates
- Upgraded `azure-core` dependency to 1.17.0


## 1.3.0 (2021-05-11)

### Features Added
- Added `AzurePowerShellCredential` to support authentication using Powershell on development platforms.
- Added support to disable CP1 capability in `TokenCredentials` via configuration of environment variable `AZURE_IDENTITY_DISABLE_CP1`

### Dependency Updates
- Upgraded `azure-core` dependency to 1.16.0
- Upgraded `msal4j` dependency to 1.1.0


## 1.3.0-beta.2 (2021-03-10)
### New Features
- Added the support to enable and configure Persistent Token Cache via `TokenCachePersistenceOptions` API on `InteractiveBrowserCredentialBuilder`, `AuthorizationCodeCredentialBuilder`, `UsernamePasswordCredentialBuilder`, `DeviceCodeCredentialBuilderBuilder` `ClientSecretCredentialBuilder`, `ClientCertificateCredentialBuilder` and `SharedTokenCacheCredentialBuilder`.
- Added new APIs for authenticating users with `DeviceCodeCredential`,  `InteractiveBrowserCredential` and `UsernamePasswordCredential`.
    - Added method `authenticate` which pro-actively interacts with the user to authenticate if necessary and returns a serializable `AuthenticationRecord`
- Added following configurable options in classes `DeviceCodeCredentialBuilder` and `InteractiveBrowserCredentialBuilder`
    - `authenticationRecord` enables initializing a credential with an `AuthenticationRecord` returned from a prior call to `Authenticate`
    - `disableAutomaticAuthentication` disables automatic user interaction causing the credential to throw an `AuthenticationRequiredException` when interactive authentication is necessary.

### Dependency Updates
- Upgraded `azure-core` dependency to 1.14.0
- Upgraded `msal4j` dependency to 1.9.1
- Upgraded `msal4j-persistence-extension` to 1.1.0

## 1.3.0-beta.1 (2021-02-10)

### New Features
- Added the support to consume claims from `TokenRequestContext` send it as part of authentication request.

### Dependency Updates
- Upgraded `azure-core` dependency to 1.13.0
- Upgraded `msal4j` dependency to 1.8.1

## 1.2.3 (2021-02-09)

### Dependency Updates
- Upgraded `azure-core` dependency to 1.13.0
- Upgraded `msal4j` dependency to 1.8.1


## 1.2.2 (2021-01-12)

### Dependency Updates
- Upgraded `azure-core` dependency to 1.12.0


## 1.2.1 (2020-12-08)
### Dependency Updates
- Upgraded `azure-core` dependency to 1.11.0

## 1.2.0 (2020-11-09)

### New Features
- Added Azure Service Fabric Managed Identity support to `ManagedIdentityCredential`
- Added Azure Arc Managed Identity support to `ManagedIdentityCredential`
- Added support for Docker Containers in `DefaultAzureCredential`

### Fixes and improvements
- Prevent `VisualStudioCodeCredential` using invalid authentication data when no user is signed in to Visual Studio Code

### Dependency Updates
- Upgraded `azure-core` dependency to 1.10.0
- Upgraded `msal4j` dependency to 1.8.0


## 1.2.0-beta.2 (2020-10-06)

### New Features
- Added the methods `pfxCertificate(InputStream certificate, String clientCertificatePassword)` and `pemCertificate(InputStream certificate)` in `ClientCertificateCredentialBuilder`.
- Added `includeX5c(boolean)` method in `ClientCertificateCredentialBuilder` to enable subject name / issuer based authentication.
- Added a default `challengeConsumer` in `DeviceCodeCredentialBuilder` which prints the device code information to console. The `challengeConsumer` configuration is no longer required in `DeviceCodeCredentialBuilder`.

### Dependency Updates
- Upgraded `azure-core` dependency to 1.9.0
- Upgraded `jna-platform` dependency to 5.6.0
- Upgraded `msal4j` dependency to 1.7.1




## 1.2.0-beta.1 (2020-09-11)
- Added `InteractiveBrowserCredentialBuilder.redirectUrl(String)` to configure the redirect URL
- Deprecated `InteractiveBrowserCredentialBuilder.port(int)`
- Added support for App Service 2019 MSI Endpoint in `ManagedIdentityCredential`
- Added Shared Token cache support for MacOS Keychain, Gnome Keyring, and plain text for other Linux environments
- Added option to write to shared token cache from `InteractiveBrowserCredential`, `AuthorizationCodeCredential`, `UsernamePasswordCredential`, `DeviceCodeCredential` `ClientSecretCredential` and `ClientCertificateCredential`
- Added new APIs for authenticating users with `DeviceCodeCredential`,  `InteractiveBrowserCredential` and `UsernamePasswordCredential`.
    - Added method `authenticate` which pro-actively interacts with the user to authenticate if necessary and returns a serializable `AuthenticationRecord`
- Added following configurable options in classes `DeviceCodeCredentialBuilder` and `InteractiveBrowserCredentialBuilder`
    - `authenticationRecord` enables initializing a credential with an `AuthenticationRecord` returned from a prior call to `Authenticate`
    - `disableAutomaticAuthentication` disables automatic user interaction causing the credential to throw an `AuthenticationRequiredException` when interactive authentication is necessary.



## 1.1.0 (2020-08-10)
- Upgraded core dependency to 1.7.0
- Removed the default value of 0 for port in `InteractiveBrowserCredential`.

### Breaking Changes
- Removing Application Authentication APIs for GA release. These will be reintroduced in 1.2.0-beta.1.
  - Removed class `AuthenticationRecord`
  - Removed class `AuthenticationRequiredException`
  - Removed methods `allowUnencryptedCache()` and `enablePersistentCache()` from `ClientCertificateCredentialBuilder`, 
   `ClientSecretCredentialBuilder`, `InteractiveBrowserCredentialBuilder`, `DeviceCodeCredentialBuilder`,
    `UsernamePasswordCredentialBuilder` and `ClientCertificateCredentialBuilder`.
  - Removed methods `allowUnencryptedCache()` and `authenticationRecord(AuthenticationRecord)` from `SharedTokenCacheCredentialBuilder`.
  - Removed methods `authenticationRecord(AuthenticationRecord)` and `disableAutomaticAuthentication()` from `DeviceCodeCredentialBuilder` and `InteractiveBrowserCredentialBuilder`.
  - Removed methods `authenticate(TokenRequestContext)` and `authenticate()` from `DeviceCodeCredential`, `InteractiveBrowserCredential`
    and `UsernamePasswordCredential`.
    

## 1.1.0-beta.7 (2020-07-23)

### Features
- Added support for web apps (confidential apps) for `AuthorizationCodeCredential`. A client secret is required on the builder for web apps.
- Added support for user assigned managed identities for `DefaultAzureCredential` with `.managedIdentityClientId()`.
- Added`AzureAuthorityHosts` to access well knwon authority hosts.
- Added `getClientId()` method in `AuthenticationRecord`

### Breaking Changes
- Removed persistent caching support from `AuthorizationCodeCredential`.
- Removed `KnownAuthorityHosts`
- Removed `getCredentials()` method in `ChainedTokenCredential` & `DefaultAzureCredential`
- Changed return type of `serialize` method in `AuthenticationRecord` to `Mono<OutputStream>`.
- Changed method signatures`enablePersistentCache(boolean)` and `allowUnencryptedCache(boolean)` on credential builders to `enablePersistentCache()` and `allowUnencryptedCache()`


## 1.1.0-beta.6 (2020-07-10)
- Added `.getCredentials()` method to `DefaultAzureCredential` and `ChainedTokenCredential` and added option `.addAll(Collection<? extends TokenCredential>)` on `ChainedtokenCredentialBuilder`.
- Added logging information in credentials and improved error messages in `DefaultAzureCredential`.

## 1.1.0-beta.5 (2020-06-09)

### New Features
- Added option to write to shared token cache from `ClientSecretCredential`, `ClientCertificateCredential`.
- Added new developer credentials `IntelliJCredential`, `VsCodeCredential` and `AzureCliCredential`.
- New APIs for authenticating users with `DeviceCodeCredential`,  `InteractiveBrowserCredential` and `UsernamePasswordCredential`.
    - Added method `authenticate` which pro-actively interacts with the user to authenticate if necessary and returns a serializable `AuthenticationRecord`
- Added following configurable options in classes `DeviceCodeCredentialBuilder` and `InteractiveBrowserCredentialBuilder`
    - `authenticationRecord` enables initializing a credential with an `AuthenticationRecord` returned from a prior call to `Authenticate`
    - `disableAutomaticAuthentication` disables automatic user interaction causing the credential to throw an `AuthenticationRequiredException` when interactive authentication is necessary.

### Breaking Changes
- Removed support to exclude specific credentials in `DefaultAzureCredential` authentication flow.


## 1.1.0-beta.4 (2020-05-06)
- Added `IntelliJCredential` support in `DefaultAzureCredential`.
- Added `VsCodeCredential` support in `DefaultAzureCredential`.
- Added support to disable specific credentials in `DefaultAzureCredential` authentication flow.
- Added Shared Token cache support for MacOS Keychain, Gnome Keyring, and plain text for other Linux environments
- Added option to write to shared token cache from `InteractiveBrowserCredential`, `AuthorizationCodeCredential`, `UsernamePasswordCredential`, and `DeviceCodeCredential`

## 1.0.6 (2020-05-05)
- Upgraded `azure-core` dependency to 1.5.0
- Fix `MSIToken` expiry time parsing for Azure App Service platforms.

## 1.1.0-beta.3 (2020-04-07)
- Added `KnownAuthorityHosts` to enable quick references to public azure authority hosts.
- Added methods to allow credential configuration in `DefaultAzureCredentialBuilder`
- Added support for authority host to be read from `AZURE_AUTHORITY_HOST` environment variable.
- Added support for `ClientCertificateCredential` and `UserNamePasswordCredential` in EnvironmentCredential.

## 1.0.5 (2020-04-07)
- Upgraded `azure-core` dependency to 1.4.0

## 1.1.0-beta.2 (2020-03-11)

### Added
- Added 'authorityHost' set method in `DefaultAzureCredentialBuilder`
- Added `executorService` set method in all the credential builders except `ManagedIdentityCredentialBuilder`
- Added `authorityHost` set method to `DefaultAzureCredentialBuilder`
- Added `tokenRefreshOffset` set method in all the credential builders.
- Added `httpClient` set method in all the credential builders.
- Updated `DefaultAzureCredential` to enable authenticating through the Azure CLI

## 1.0.4 (2020-03-10)
- Upgraded `azure-core` dependency to 1.0.4

## 1.1.0-beta.1 (2020-02-12)
- All credential builders support setting a pipeline via `httpPipeline` method.
- SharedTokenCacheCredentialBuilder supports setting the tenant id via `tenantId` method.

## 1.0.3 (2020-01-13)
- Support datetime format `M/d/yyyy K:mm:ss a XXX` for token `expires_on` property on Windows App Services.

## 1.0.2 (2020-01-07)
- Fix MSI_ENDPOINT and MSI_SECRET environment variable lookup issue in `ManagedIdentityCredential` when running on App Service

## 1.0.0 (2019-10-25)
**Breaking changes**

- The `getToken(TokenRequest tokenRequest)` methods on all the credentials are changed to `getToken(TokenRequestContext tokenRequestContext)`. 
- All credentials are moved from `com.azure.identity.credential` package to `com.azure.identity` package
- `DeviceCodeChallenge` is renamed to r`DeviceCodeInfo`, with `int expiresIn()` replaced with `OffsetDateTime expiresOn()` returning the time of the device code expiration
- All methods containing `uri` is renamed to contain `url` for consistency

**Known issues**
- Support connecting to different clouds with `AZURE_CLOUD` environment variable ([#5741](https://github.com/Azure/azure-sdk-for-java/issues/5741))

## 1.0.0-preview.4 (2019-10-07)
**New features**

- A new credential `AuthorizationCodeCredential` is added.
- `DeviceCodeCredentialBuilder`, `InteractiveBrowserCredentialBuilder`, and `UsernamePasswordCredentialBuilder` now
supports single tenant apps with `.tenantId(String)` method.

**Breaking changes**

The `getToken(String... scopes)` methods on all the credentials are changed to `getToken(TokenRequest tokenRequest)`. 

## 1.0.0-preview.3 (2019-09-09)
**New features**

A new credential `SharedTokenCacheCredential` is added. It's currently only supported on Windows. This credential is capable of authenticating to Azure Active Directory if you are logged in in Visual Studio 2019.

## 1.0.0-preview.2 (2019-08-05)
**Breaking changes**

Credentials are now created through builders instead of setters. For example, in preview 1, a `ClientSecretCredential` can be created by
```java
ClientSecretCredential cred = new ClientSecretCredential()
        .tenantId(tenant)
        .clientId(clientId)
        .clientSecret(secret);
```

In preview 2, it needs to be created through its builder:
```java
ClientSecretCredential clientSecretCredential = new ClientSecretCredentialBuilder()
        .tenantId(tenant)
        .clientId(clientId)
        .clientSecret(secret);
        .build();
```

**New features**

3 new credentials are added in preview 2, including `DeviceCodeCredential`, `InteractiveBrowserCredential` and `UsernamePasswordCredential`.

`DeviceCodeCredential` is useful for IoT devices. `InteractiveBrowserCredential` and `UsernamePasswordCredential` are mainly used in developer scenarios, to login on a developer's computer.

**Deprecated or removed features**

No feature was deprecated or removed.

## 1.0.0-preview.1 (2019-06-28)
Version 1.0.0-preview.1 is a preview of our efforts in creating an authentication API for Azure SDK client libraries that is developer-friendly, idiomatic
to the Java ecosystem, and as consistent across different languages and platforms as possible. The principles that guide
our efforts can be found in the [Azure SDK Design Guidelines for Java](https://azuresdkspecs.z5.web.core.windows.net/JavaSpec.html).

For details on the Azure SDK for Java (July 2019 Preview) release, you can refer to the [release announcement](https://aka.ms/azure-sdk-preview1-java).

This release supports service principal and managed identity authentication.
See the [documentation](https://github.com/Azure/azure-sdk-for-java/blob/main/sdk/identity/azure-identity/README.md)
for more details. User authentication will be added in an upcoming preview
release.

This release supports only global Azure Active Directory tenants, i.e. those
using the https://login.microsoftonline.com authentication endpoint.<|MERGE_RESOLUTION|>--- conflicted
+++ resolved
@@ -1,6 +1,12 @@
 # Release History
 
-<<<<<<< HEAD
+## 1.3.7 (2021-10-04)
+
+### Other Changes
+#### Dependency Updates
+- Upgraded `azure-core` dependency to 1.21.0
+
+
 ## 1.3.6 (2021-09-08)
 
 ### Dependency Updates
@@ -13,44 +19,6 @@
 
 ## 1.3.4 (2021-07-28)
 
-=======
-## 1.4.0-beta.2 (Unreleased)
-
-### Features Added
-
-### Breaking Changes
-
-### Bugs Fixed
-
-### Other Changes
-
-## 1.4.0-beta.1 (2021-09-13)
-### Features Added
-
-- Added support to `ManagedIdentityCredential` for Bridge to Kubernetes local development authentication.
-- Added regional STS support to client credential types.
-    - Added the `RegionalAuthority` type, that allows specifying Azure regions.
-    - Added `regionalAuthority()` setter to `ClientSecretCredentialBuilder` and `ClientCertificateCredentialBuilder`.
-    - If instead of a region, `RegionalAuthority.AutoDiscoverRegion` is specified as the value for `regionalAuthority`, MSAL will be used to attempt to discover the region.
-    - A region can also be specified through the `AZURE_REGIONAL_AUTHORITY_NAME` environment variable.
-- Added `loginHint()` setter to `InteractiveBrowserCredentialBuilder` which allows a username to be pre-selected for interactive logins.
-- Added support to consume `TenantId` challenges from `TokenRequestContext`.
-- Added support for AKS Token Exchange support in `ManagedIdentityCredential`
-
-
-## 1.3.6 (2021-09-08)
-
-### Dependency Updates
-- Upgraded `azure-core` dependency to 1.20.0
-
-## 1.3.5 (2021-08-10)
-
-### Dependency Updates
-- Upgraded `azure-core` dependency to 1.19.0
-
-## 1.3.4 (2021-07-28)
-
->>>>>>> ebc71beb
 ### Dependency Updates
 - Dropped `KeePassJava2` dependency
 
