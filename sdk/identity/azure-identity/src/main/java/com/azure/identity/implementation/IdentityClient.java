--- conflicted
+++ resolved
@@ -609,25 +609,11 @@
                                                       Consumer<DeviceCodeInfo> deviceCodeConsumer) {
         return publicClientApplicationAccessor.getValue().flatMap(pc ->
             Mono.fromFuture(() -> {
-<<<<<<< HEAD
                 DeviceCodeFlowParameters parameters = DeviceCodeFlowParameters.builder(
                     new HashSet<>(request.getScopes()), dc -> deviceCodeConsumer.accept(
                         new DeviceCodeInfo(dc.userCode(), dc.deviceCode(), dc.verificationUri(),
                         OffsetDateTime.now().plusSeconds(dc.expiresIn()), dc.message()))).build();
                 return pc.acquireToken(parameters);
-=======
-                DeviceCodeFlowParameters.DeviceCodeFlowParametersBuilder parametersBuilder =
-                    DeviceCodeFlowParameters.builder(
-                        new HashSet<>(request.getScopes()), dc -> deviceCodeConsumer.accept(
-                            new DeviceCodeInfo(dc.userCode(), dc.deviceCode(), dc.verificationUri(),
-                            OffsetDateTime.now().plusSeconds(dc.expiresIn()), dc.message())));
-
-                if (request.getClaims() != null) {
-                    ClaimsRequest customClaimRequest = CustomClaimRequest.formatAsClaimsRequest(request.getClaims());
-                    parametersBuilder.claims(customClaimRequest);
-                }
-                return pc.acquireToken(parametersBuilder.build());
->>>>>>> aaf7f29a
             }).onErrorMap(t -> new ClientAuthenticationException("Failed to acquire token with device code", null, t))
                 .map(MsalToken::new));
     }
@@ -709,22 +695,9 @@
         } catch (URISyntaxException e) {
             return Mono.error(logger.logExceptionAsError(new RuntimeException(e)));
         }
-<<<<<<< HEAD
         InteractiveRequestParameters parameters = InteractiveRequestParameters.builder(redirectUri)
                                                      .scopes(new HashSet<>(request.getScopes()))
                                                      .build();
-=======
-        InteractiveRequestParameters.InteractiveRequestParametersBuilder builder =
-            InteractiveRequestParameters.builder(redirectUri)
-                .scopes(new HashSet<>(request.getScopes()))
-                .prompt(Prompt.SELECT_ACCOUNT);
-
-        if (request.getClaims() != null) {
-            ClaimsRequest customClaimRequest = CustomClaimRequest.formatAsClaimsRequest(request.getClaims());
-            builder.claims(customClaimRequest);
-        }
-
->>>>>>> aaf7f29a
         Mono<IAuthenticationResult> acquireToken = publicClientApplicationAccessor.getValue()
                                .flatMap(pc -> Mono.fromFuture(() -> pc.acquireToken(parameters)));
 
