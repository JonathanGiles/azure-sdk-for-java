<?xml version="1.0" encoding="UTF-8"?>
<project xmlns="http://maven.apache.org/POM/4.0.0"
         xmlns:xsi="http://www.w3.org/2001/XMLSchema-instance"
         xsi:schemaLocation="http://maven.apache.org/POM/4.0.0 http://maven.apache.org/xsd/maven-4.0.0.xsd">
  <modelVersion>4.0.0</modelVersion>

  <groupId>com.azure</groupId>
  <artifactId>azure-identity</artifactId>
<<<<<<< HEAD
  <version>1.3.6</version> <!-- {x-version-update;com.azure:azure-identity;current} -->
=======
  <version>1.4.0-beta.2</version> <!-- {x-version-update;com.azure:azure-identity;current} -->
>>>>>>> ebc71beb

  <name>Microsoft Azure client library for Identity</name>
  <description>This module contains client library for Microsoft Azure Identity.</description>
  <url>https://github.com/Azure/azure-sdk-for-java</url>

  <properties>
    <jacoco.min.branchcoverage>0.28</jacoco.min.branchcoverage>
    <!-- Configures the Java 9+ run to perform the required module exports, opens, and reads that are necessary for testing but shouldn't be part of the module-info. -->
    <javaModulesSurefireArgLine>
      --add-opens java.xml/jdk.xml.internal=ALL-UNNAMED
    </javaModulesSurefireArgLine>
  </properties>

  <parent>
    <groupId>com.azure</groupId>
    <artifactId>azure-client-sdk-parent</artifactId>
    <version>1.7.0</version> <!-- {x-version-update;com.azure:azure-client-sdk-parent;current} -->
    <relativePath>../../parents/azure-client-sdk-parent</relativePath>
  </parent>

  <dependencies>
    <dependency>
      <groupId>com.azure</groupId>
      <artifactId>azure-core</artifactId>
<<<<<<< HEAD
    <version>1.20.0</version> <!-- {x-version-update;com.azure:azure-core;dependency} -->
=======
      <version>1.21.0</version> <!-- {x-version-update;com.azure:azure-core;dependency} -->
>>>>>>> ebc71beb
    </dependency>
    <dependency>
      <groupId>com.azure</groupId>
      <artifactId>azure-core-http-netty</artifactId>
      <version>1.11.1</version> <!-- {x-version-update;com.azure:azure-core-http-netty;dependency} -->
    </dependency>
    <dependency>
      <groupId>com.microsoft.azure</groupId>
      <artifactId>msal4j</artifactId>
      <version>1.11.0</version> <!-- {x-version-update;com.microsoft.azure:msal4j;external_dependency} -->
    </dependency>
    <dependency>
      <groupId>com.microsoft.azure</groupId>
      <artifactId>msal4j-persistence-extension</artifactId>
      <version>1.1.0</version> <!-- {x-version-update;com.microsoft.azure:msal4j-persistence-extension;external_dependency} -->
    </dependency>
    <dependency>
      <groupId>junit</groupId>
      <artifactId>junit</artifactId>
      <version>4.13.2</version> <!-- {x-version-update;junit:junit;external_dependency} -->
      <scope>test</scope>
    </dependency>
    <dependency>
      <groupId>org.mockito</groupId>
      <artifactId>mockito-core</artifactId>
      <version>3.12.4</version> <!-- {x-version-update;org.mockito:mockito-core;external_dependency} -->
      <scope>test</scope>
    </dependency>
    <dependency>
      <groupId>org.powermock</groupId>
      <artifactId>powermock-module-junit4</artifactId>
      <version>2.0.9</version> <!-- {x-version-update;org.powermock:powermock-module-junit4;external_dependency} -->
      <scope>test</scope>
    </dependency>
    <dependency>
      <groupId>org.powermock</groupId>
      <artifactId>powermock-api-mockito2</artifactId>
      <version>2.0.9</version> <!-- {x-version-update;org.powermock:powermock-api-mockito2;external_dependency} -->
      <scope>test</scope>
    </dependency>
    <dependency>
      <groupId>net.java.dev.jna</groupId>
      <artifactId>jna-platform</artifactId>
      <version>5.6.0</version> <!-- {x-version-update;net.java.dev.jna:jna-platform;external_dependency} -->
    </dependency>
    <dependency>
      <groupId>io.projectreactor</groupId>
      <artifactId>reactor-test</artifactId>
      <version>3.4.10</version> <!-- {x-version-update;io.projectreactor:reactor-test;external_dependency} -->
      <scope>test</scope>
    </dependency>
    <!-- for file lock tests, ideally should be removed in the future -->
    <dependency>
      <groupId>com.google.code.gson</groupId>
      <artifactId>gson</artifactId>
      <version>2.8.8</version> <!-- {x-version-update;com.google.code.gson:gson;external_dependency} -->
      <scope>test</scope>
    </dependency>

    <!-- This dependency pins the version to 2.4.7 and is required to be pinned as part of issue https://github.com/Azure/azure-sdk-for-java/issues/22807.
     Don't remove this until the version gets pinned in msal4j library.-->
    <dependency>
      <groupId>net.minidev</groupId>
      <artifactId>json-smart</artifactId>
      <version>2.4.7</version> <!-- {x-version-update;net.minidev:json-smart;external_dependency} -->
    </dependency>
  </dependencies>

  <build>
    <plugins>
      <plugin>
        <groupId>org.apache.maven.plugins</groupId>
        <artifactId>maven-enforcer-plugin</artifactId>
        <version>3.0.0-M3</version> <!-- {x-version-update;org.apache.maven.plugins:maven-enforcer-plugin;external_dependency} -->
        <configuration>
          <rules>
            <bannedDependencies>
              <includes>
                <include>com.microsoft.azure:msal4j:[1.11.0]</include> <!-- {x-include-update;com.microsoft.azure:msal4j;external_dependency} -->
                <include>com.microsoft.azure:msal4j-persistence-extension:[1.1.0]</include> <!-- {x-include-update;com.microsoft.azure:msal4j-persistence-extension;external_dependency} -->
                <include>net.java.dev.jna:jna-platform:[5.6.0]</include> <!-- {x-include-update;net.java.dev.jna:jna-platform;external_dependency} -->
                <include>net.minidev:json-smart:[2.4.7]</include> <!-- {x-include-update;net.minidev:json-smart;external_dependency} -->
                <include>org.linguafranca.pwdb:KeePassJava2:[2.1.4]</include> <!-- {x-include-update;org.linguafranca.pwdb:KeePassJava2;external_dependency} -->
              </includes>
            </bannedDependencies>
          </rules>
        </configuration>
      </plugin>

      <plugin>
        <groupId>com.github.spotbugs</groupId>
        <artifactId>spotbugs-maven-plugin</artifactId>
        <version>4.2.2</version> <!-- {x-version-update;com.github.spotbugs:spotbugs-maven-plugin;external_dependency} -->
        <configuration>
          <includeTests>true</includeTests>
        </configuration>
      </plugin>
    </plugins>
  </build>
</project><|MERGE_RESOLUTION|>--- conflicted
+++ resolved
@@ -6,11 +6,7 @@
 
   <groupId>com.azure</groupId>
   <artifactId>azure-identity</artifactId>
-<<<<<<< HEAD
-  <version>1.3.6</version> <!-- {x-version-update;com.azure:azure-identity;current} -->
-=======
   <version>1.4.0-beta.2</version> <!-- {x-version-update;com.azure:azure-identity;current} -->
->>>>>>> ebc71beb
 
   <name>Microsoft Azure client library for Identity</name>
   <description>This module contains client library for Microsoft Azure Identity.</description>
@@ -35,11 +31,7 @@
     <dependency>
       <groupId>com.azure</groupId>
       <artifactId>azure-core</artifactId>
-<<<<<<< HEAD
-    <version>1.20.0</version> <!-- {x-version-update;com.azure:azure-core;dependency} -->
-=======
       <version>1.21.0</version> <!-- {x-version-update;com.azure:azure-core;dependency} -->
->>>>>>> ebc71beb
     </dependency>
     <dependency>
       <groupId>com.azure</groupId>
