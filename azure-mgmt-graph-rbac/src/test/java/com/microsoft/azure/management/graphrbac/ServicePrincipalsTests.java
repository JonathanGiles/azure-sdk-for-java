/**
 * Copyright (c) Microsoft Corporation. All rights reserved.
 * Licensed under the MIT License. See License.txt in the project root for
 * license information.
 */

package com.microsoft.azure.management.graphrbac;

import com.google.common.base.Joiner;
import com.microsoft.azure.credentials.ApplicationTokenCredentials;
import com.microsoft.azure.management.resources.fluentcore.utils.SdkContext;
import com.microsoft.azure.management.resources.implementation.ResourceManager;
import org.joda.time.Duration;
import org.junit.Assert;
<<<<<<< HEAD
=======
import org.junit.Ignore;
>>>>>>> 63e922f9
import org.junit.Test;

import java.io.File;
import java.io.FileOutputStream;
import java.nio.file.Files;
import java.nio.file.Paths;

public class ServicePrincipalsTests extends GraphRbacManagementTest {

    @Test
    public void canCRUDServicePrincipal() throws Exception {
        String name = SdkContext.randomResourceName("sp", 20);
        ServicePrincipal servicePrincipal = null;
        try {
            servicePrincipal = graphRbacManager.servicePrincipals().define(name)
                    .withNewApplication("http://easycreate.azure.com/" + name)
                    .definePasswordCredential("sppass")
                        .withPasswordValue("StrongPass!12")
                        .attach()
                    .create();
            System.out.println(servicePrincipal.id() + " - " + Joiner.on(", ").join(servicePrincipal.servicePrincipalNames()));
            Assert.assertNotNull(servicePrincipal.id());
            Assert.assertNotNull(servicePrincipal.applicationId());
            Assert.assertEquals(2, servicePrincipal.servicePrincipalNames().size());
            Assert.assertEquals(1, servicePrincipal.passwordCredentials().size());
        } finally {
            if (servicePrincipal != null) {
                graphRbacManager.servicePrincipals().deleteById(servicePrincipal.id());
                graphRbacManager.applications().deleteById(graphRbacManager.applications().getByName(servicePrincipal.applicationId()).id());
            }
        }
    }

    @Test
    public void canCRUDServicePrincipalWithRole() throws Exception {
        ServicePrincipal servicePrincipal = null;
        String authFile = "/Users/jianghlu/Downloads/graphtestapp.azureauth";
        String subscription = "0b1f6471-1bf0-4dda-aec3-cb9272f09590";
        try {
            servicePrincipal = graphRbacManager.servicePrincipals().define("ansp44")
                    .withNewApplication("http://easycreate.azure.com/ansp/44")
                    .definePasswordCredential("sppass")
                        .withPasswordValue("StrongPass!12")
                        .attach()
                    .defineCertificateCredential("spcert")
                        .withAsymmetricX509Certificate()
                        .withPublicKey(Files.readAllBytes(Paths.get("/Users/jianghlu/Documents/code/certs/myserver.crt")))
                        .withDuration(Duration.standardDays(7))
                        .withAuthFileToExport(new FileOutputStream(authFile))
                        .withPrivateKeyFile("/Users/jianghlu/Documents/code/certs/myserver.pfx")
                        .withPrivateKeyPassword("StrongPass!123")
                        .attach()
                    .withNewRoleInSubscription(BuiltInRole.CONTRIBUTOR, subscription)
                    .create();
            System.out.println(servicePrincipal.id() + " - " + Joiner.on(", ").join(servicePrincipal.servicePrincipalNames()));
            Assert.assertNotNull(servicePrincipal.id());
            Assert.assertNotNull(servicePrincipal.applicationId());
            Assert.assertEquals(2, servicePrincipal.servicePrincipalNames().size());

            Thread.sleep(10000);
            ResourceManager resourceManager = ResourceManager.authenticate(
                    ApplicationTokenCredentials.fromFile(new File(authFile))).withSubscription(subscription);
            Assert.assertNotNull(resourceManager.resourceGroups().list());
        } finally {
            try {
                graphRbacManager.servicePrincipals().deleteById(servicePrincipal.id());
            } catch (Exception e) { }
            try {
                graphRbacManager.applications().deleteById(graphRbacManager.applications().getByName(servicePrincipal.applicationId()).id());
            } catch (Exception e) { }
        }
    }

}<|MERGE_RESOLUTION|>--- conflicted
+++ resolved
@@ -12,10 +12,7 @@
 import com.microsoft.azure.management.resources.implementation.ResourceManager;
 import org.joda.time.Duration;
 import org.junit.Assert;
-<<<<<<< HEAD
-=======
 import org.junit.Ignore;
->>>>>>> 63e922f9
 import org.junit.Test;
 
 import java.io.File;
@@ -50,6 +47,7 @@
     }
 
     @Test
+    @Ignore("Do not record - recorded JSON may contain auth info")
     public void canCRUDServicePrincipalWithRole() throws Exception {
         ServicePrincipal servicePrincipal = null;
         String authFile = "/Users/jianghlu/Downloads/graphtestapp.azureauth";
