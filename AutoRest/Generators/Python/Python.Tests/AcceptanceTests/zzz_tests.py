--- conflicted
+++ resolved
@@ -65,15 +65,9 @@
         report['ConstantsInPath']=1
         report['ConstantsInBody']=1
 
-<<<<<<< HEAD
-=======
-        # TODO: Once x-ms-parameterized-host is support in python we should run these tests
-        report['CustomBaseUri']=1
-
         # TODO: Support ignore readonly property in http put
         report['putComplexReadOnlyPropertyValid']=1
 
->>>>>>> 064dbb5d
         skipped = [k for k, v in report.items() if v == 0]
 
         for s in skipped:
