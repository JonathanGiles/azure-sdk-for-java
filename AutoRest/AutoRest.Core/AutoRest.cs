--- conflicted
+++ resolved
@@ -40,10 +40,6 @@
             Logger.Entries.Clear();
             Logger.LogInfo(Resources.AutoRestCore, Version);
             Modeler modeler = ExtensionsLoader.GetModeler(settings);
-<<<<<<< HEAD
-            settings.Validate(codeGenerator);
-=======
->>>>>>> 0f75401b
             ServiceClient serviceClient;
             try
             {
@@ -54,7 +50,7 @@
                 throw ErrorManager.CreateError(exception, Resources.ErrorGeneratingClientModel, exception.Message);
             }
             CodeGenerator codeGenerator = ExtensionsLoader.GetCodeGenerator(settings);
-            settings.Validate();
+            settings.Validate(codeGenerator);
             try
             {
                 codeGenerator.NormalizeClientModel(serviceClient);
