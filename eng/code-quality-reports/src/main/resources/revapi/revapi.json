[
  {
    "extension": "revapi.java",
    "configuration": {
      "filter": {
        "classes": {
          "exclude": [
            "com.azure.core.util.Configuration"
          ]
        },
        "packages": {
          "regex": true,
          "exclude": [
            "com\\.azure\\..+\\.implementation(\\..+)?",
            "com\\.azure\\..+\\.samples(\\..+)?",
            "com\\.fasterxml\\.jackson\\..+",
            "reactor\\.core\\..+",
            "reactor\\.netty\\..+",
            "reactor\\.util\\..+",
            "io\\.netty\\..+",
            "com\\.nimbusds(\\..+)?",
            "com\\.microsoft\\.azure\\..+",
            "javax\\.jms(\\..+)?",
            "javax\\.servlet(\\..+)?",
            "io\\.micrometer(\\..+)?",
            "com\\.azure\\.data\\.cosmos(\\..+)?",
            "com\\.azure\\.spring\\.data\\.cosmos\\..+",
            "com\\.azure\\.spring\\.data\\.gremlin\\..+",
            "com\\.azure\\.spring(\\..+)?",
            "org\\.apache\\.avro\\..+"
          ]
        }
      }
    }
  },
  {
    "extension": "revapi.semver.ignore",
    "configuration": {
      "enabled": true,
      "versionIncreaseAllows": {
        "major": "breaking",
        "minor": "nonBreaking",
        "patch": "equivalent"
      },
      "passThroughDifferences": [
        "java.class.nonPublicPartOfAPI"
      ]
    }
  },
  {
    "extension": "revapi.ignore",
    "configuration": [
      {
        "regex": true,
        "code": "java\\.missing\\.(oldClass|newClass)",
        "new": "missing\\-class com\\.fasterxml\\.jackson\\.databind\\.ObjectMapper",
        "exampleUseChainInNewApi": ".*com\\.azure\\.core\\.util\\.serializer\\.JacksonAdapter.*",
        "justification": "We allow this in com.azure.core.util.serializer.JacksonAdapter."
      },
      {
        "regex": true,
        "code": "java\\.missing\\.(oldClass|newClass)",
        "new": "missing\\-class javax\\.servlet\\.ServletContextEvent",
        "exampleUseChainInNewApi": ".*com\\.azure\\.keyvault\\.jca\\.org\\.apache\\.commons\\.logging\\.impl.*",
        "justification": "We allow this in com.azure.keyvault.jca.org.apache.commons.logging.impl.ServletContextCleaner"
      },
      {
        "regex": true,
        "code": "java\\.missing\\.(oldClass|newClass)",
        "new": "missing\\-class org\\.apache\\.avalon\\.framework\\.logger\\.Logger",
        "exampleUseChainInNewApi": ".*com\\.azure\\.keyvault\\.jca\\.org\\.apache\\.commons\\.logging\\.impl\\.AvalonLogger.*",
        "justification": "We allow this in com.azure.keyvault.jca.org.apache.commons.logging.impl.AvalonLogger"
      },
      {
        "regex": true,
        "code": "java\\.missing\\.(oldClass|newClass)",
        "new": "missing\\-class org\\.apache\\.log\\.Logger",
        "exampleUseChainInNewApi": ".*com\\.azure\\.keyvault\\.jca\\.org\\.apache\\.commons\\.logging\\.impl\\.LogKitLogger.*",
        "justification": "We allow this in com.azure.keyvault.jca.org.apache.commons.logging.impl.LogKitLogger"
      },
      {
        "regex": true,
        "code": "java\\.missing\\.(oldClass|newClass)",
        "new": "missing\\-class org\\.apache\\.log4j\\.Logger",
        "exampleUseChainInNewApi": ".*com\\.azure\\.keyvault\\.jca\\.org\\.apache\\.commons\\.logging\\.impl\\.Log4JLogger.*",
        "justification": "We allow this in com.azure.keyvault.jca.org.apache.commons.logging.impl.Log4JLogger"
      },
      {
        "regex": true,
        "code": "java.class.nonPublicPartOfAPI",
        "new": "class org.apache.http.impl.client.HttpRequestTaskCallable<V extends java.lang.Object>",
        "justification": "We allow this in org.apache.http.impl.client.HttpRequestFutureTask<V>"
      },
      {
        "regex": true,
        "code": "java.class.nonPublicPartOfAPI",
        "new": "(class|interface) org\\.apache\\.http\\.impl\\.conn\\.CPoolEntry",
        "exampleUseChainInNewApi": ".*org\\.apache\\.http\\.HttpClientConnection.*",
        "justification": "We allow this in org.apache.http.HttpClientConnection>"
      },
      {
        "regex": true,
        "code": "java.class.nonPublicPartOfAPI",
        "new": "(class|interface) com\\.azure\\.keyvault\\.jca\\.com\\..*",
        "justification": "skip check for third party files."
      },
      {
        "regex": true,
        "code": "java.class.nonPublicPartOfAPI",
        "new": "(class|interface) com\\.azure\\.keyvault\\.jca\\.org\\..*",
        "justification": "skip check for third party files."
      },
      {
        "regex": true,
        "code": "java.class.nonPublicPartOfAPI",
        "new": "(class|enum|interface) org\\.conscrypt\\..*",
        "justification": "skip check for third party files."
      },
      {
        "regex": true,
        "code": "java\\.class\\.(noLongerInheritsFromClass|nonFinalClassInheritsFromNewClass)",
        "class": "com.azure.identity.SharedTokenCacheCredentialBuilder",
        "justification": "SharedTokenCacheCredentialBuilder now inherites AadCredentialBuilderBase instead of CredentialBuilderBase thus being reported. However, AadCredentialBuilderBase also extends CredentialBuilderBase so it's not a breaking change."
      },
      {
        "regex": true,
        "code": "java\\.class\\.externalClassExposedInAPI",
        "new": "(interface|enum|class) reactor\\..*",
        "justification": "We allow reactor classes in our external APIs. This also occurs because we check transitive dependencies, so it checks reactor jars."
      },
      {
        "regex": true,
        "code": "java\\.class\\.externalClassExposedInAPI",
        "new": "(class|interface|enum) com\\.azure\\.communication\\.common\\..*",
        "justification": "azure-communication-common classes are allowed to be exposed."
      },
      {
        "regex": true,
        "code": "java\\.class\\.externalClassExposedInAPI",
        "new": "(interface|class|enum) com\\.azure\\.core.*",
        "justification": "azure-core classes are allowed to be exposed by dependencies using them."
      },
      {
        "regex": true,
        "code": "java\\.class\\.externalClassExposedInAPI",
        "new": "interface org\\.reactivestreams\\.(Publisher|Subscriber|Subscription).*",
        "justification": "These classes exposed are publisher, subscriber, and Subscription."
      },
      {
        "regex": true,
        "code": "java\\.class\\.externalClassExposedInAPI",
        "new": "(class|interface|enum) com\\.azure\\.storage\\..*",
        "justification": "azure-storage-common and storage blob classes are allowed to be exposed."
      },
      {
        "regex": true,
        "code": "java\\.class\\.externalClassExposedInAPI",
        "new": "(class|interface|enum) com\\.azure\\.resourcemanager\\..*",
        "justification": "resourcemanager classes are allowed to be exposed."
      },
      {
        "regex": true,
        "code": "java\\.class\\.externalClassExposedInAPI",
        "new": "(class|interface|enum) com\\.azure\\.security\\.keyvault\\..*",
        "justification": "keyvault classes are allowed to be exposed."
      },
      {
        "regex": true,
        "code": "java\\.class\\.externalClassExposedInAPI",
        "new": "(class|interface|enum) com\\.azure\\.perf\\.test\\.core\\..*",
        "justification": "perf-test classes are allowed to be exposed."
      },
      {
        "regex": true,
        "code": "java\\.class\\.externalClassExposedInAPI",
        "new": "(interface|class|enum) com\\.azure\\.cosmos.*",
        "justification": "azure-cosmos classes are allowed to be exposed by dependencies using them."
      },
      {
        "code": "java.method.finalMethodAddedToNonFinalClass",
        "new": "method reactor.core.publisher.Flux<T> reactor.core.publisher.Flux<T>::retryWhen(reactor.util.retry.Retry) @ com.azure.core.http.rest.PagedFlux<T>",
        "justification": "Reactor added new final APIs to Flux."
      },
      {
        "code": "java.method.finalMethodAddedToNonFinalClass",
        "new": "method <V> reactor.core.publisher.Flux<V> reactor.core.publisher.Flux<T>::switchOnFirst(java.util.function.BiFunction<reactor.core.publisher.Signal<? extends T>, reactor.core.publisher.Flux<T>, org.reactivestreams.Publisher<? extends V>>, boolean) @ com.azure.core.http.rest.PagedFlux<T>",
        "justification": "Reactor added new final APIs to Flux."
      },
      {
        "code": "java.method.finalMethodAddedToNonFinalClass",
        "new": "method reactor.core.publisher.Flux<T> reactor.core.publisher.Flux<T>::retryWhen(reactor.util.retry.Retry) @ com.azure.core.http.rest.PagedFluxBase<T, P extends com.azure.core.http.rest.PagedResponse<T extends java.lang.Object>>",
        "justification": "Reactor added new final APIs to Flux."
      },
      {
        "code": "java.method.finalMethodAddedToNonFinalClass",
        "new": "method <V> reactor.core.publisher.Flux<V> reactor.core.publisher.Flux<T>::switchOnFirst(java.util.function.BiFunction<reactor.core.publisher.Signal<? extends T>, reactor.core.publisher.Flux<T>, org.reactivestreams.Publisher<? extends V>>, boolean) @ com.azure.core.http.rest.PagedFluxBase<T, P extends com.azure.core.http.rest.PagedResponse<T extends java.lang.Object>>",
        "justification": "Reactor added new final APIs to Flux."
      },
      {
        "code": "java.method.finalMethodAddedToNonFinalClass",
        "new": "method reactor.core.publisher.Flux<T> reactor.core.publisher.Flux<T>::retryWhen(reactor.util.retry.Retry) @ com.azure.core.util.paging.ContinuablePagedFlux<C, T, P extends com.azure.core.util.paging.ContinuablePage<C extends java.lang.Object, T extends java.lang.Object>>",
        "justification": "Reactor added new final APIs to Flux."
      },
      {
        "code": "java.method.finalMethodAddedToNonFinalClass",
        "new": "method <V> reactor.core.publisher.Flux<V> reactor.core.publisher.Flux<T>::switchOnFirst(java.util.function.BiFunction<reactor.core.publisher.Signal<? extends T>, reactor.core.publisher.Flux<T>, org.reactivestreams.Publisher<? extends V>>, boolean) @ com.azure.core.util.paging.ContinuablePagedFlux<C, T, P extends com.azure.core.util.paging.ContinuablePage<C extends java.lang.Object, T extends java.lang.Object>>",
        "justification": "Reactor added new final APIs to Flux."
      },
      {
        "code": "java.method.finalMethodAddedToNonFinalClass",
        "new": "method reactor.core.publisher.Flux<T> reactor.core.publisher.Flux<T>::retryWhen(reactor.util.retry.Retry) @ com.azure.core.util.paging.ContinuablePagedFluxCore<C, T, P extends com.azure.core.util.paging.ContinuablePage<C extends java.lang.Object, T extends java.lang.Object>>",
        "justification": "Reactor added new final APIs to Flux."
      },
      {
        "code": "java.method.finalMethodAddedToNonFinalClass",
        "new": "method <V> reactor.core.publisher.Flux<V> reactor.core.publisher.Flux<T>::switchOnFirst(java.util.function.BiFunction<reactor.core.publisher.Signal<? extends T>, reactor.core.publisher.Flux<T>, org.reactivestreams.Publisher<? extends V>>, boolean) @ com.azure.core.util.paging.ContinuablePagedFluxCore<C, T, P extends com.azure.core.util.paging.ContinuablePage<C extends java.lang.Object, T extends java.lang.Object>>",
        "justification": "Reactor added new final APIs to Flux."
      },
      {
        "code": "java.class.externalClassExposedInAPI",
        "new": "class com.azure.data.schemaregistry.SchemaRegistryAsyncClient",
        "justification": "This is a preview release"
      },
      {
        "code": "java.class.externalClassExposedInAPI",
        "new": "class com.azure.data.schemaregistry.models.SchemaProperties",
        "justification": "This is a preview release"
      },
      {
        "code": "java.class.externalClassExposedInAPI",
        "new": "class com.azure.data.schemaregistry.models.SerializationType",
        "justification": "This is a preview release"
      },
      {
        "code": "java.method.defaultMethodAddedToInterface",
        "new": "method com.azure.core.http.HttpPipelinePosition com.azure.core.http.policy.HttpPipelinePolicy::getPipelinePosition()",
        "justification": "Default interface method"
      },
      {
        "code": "java.method.parameterTypeParameterChanged",
        "old": "parameter void com.azure.core.amqp.models.AmqpDataBody::<init>(===java.lang.Iterable<com.azure.core.amqp.models.BinaryData>===)",
        "new": "parameter void com.azure.core.amqp.models.AmqpDataBody::<init>(===java.lang.Iterable<byte[]>===)",
        "justification": "Remove BinaryData to perform GA release."
      },
      {
        "code": "java.method.returnTypeTypeParametersChanged",
        "old": "method com.azure.core.util.IterableStream<com.azure.core.amqp.models.BinaryData> com.azure.core.amqp.models.AmqpDataBody::getData()",
        "new": "method com.azure.core.util.IterableStream<byte[]> com.azure.core.amqp.models.AmqpDataBody::getData()",
        "justification": "Remove BinaryData to perform GA release."
      },
      {
        "code": "java.class.removed",
        "old": "class com.azure.core.amqp.models.BinaryData",
        "justification": "Remove BinaryData to perform GA release."
      },
      {
        "regex": true,
        "code": "java\\.class\\.externalClassExposedInAPI",
        "new": "(interface|class|enum) io\\.opentelemetry.*",
        "justification": "Azure Monitor Exporter is allowed to use OpenTelemetry types in public APIs as it implements interfaces defined by OpenTelemetry"
      },
      {
        "code": "java.annotation.attributeAdded",
        "old": "class com.azure.messaging.eventhubs.EventHubClientBuilder",
        "new": "class com.azure.messaging.eventhubs.EventHubClientBuilder",
        "justification": "Setting protocol to AMQP in @ServiceClientBuilder annotation is not a breaking change"
      },
      {
        "code": "java.annotation.added",
        "new": "class com.azure.storage.blob.models.PageList",
        "justification": "Annotation required to resolve deserialization bug."
      },
      {
        "code": "java.annotation.added",
        "new": "class com.azure.storage.file.datalake.models.PathHttpHeaders",
        "justification": "Annotation added when migrating to new generator, it should not break anything."
      },
      {
        "code": "java.annotation.attributeValueChanged",
        "old": "class com.azure.storage.file.share.models.ShareProtocolSettings",
        "new": "class com.azure.storage.file.share.models.ShareProtocolSettings",
        "justification": "Annotation required to resolve a swagger error. The value is now correct."
      },
      {
        "code": "java.annotation.attributeValueChanged",
        "old": "class com.azure.storage.file.share.models.ShareSmbSettings",
        "new": "class com.azure.storage.file.share.models.ShareSmbSettings",
        "justification": "Annotation required to resolve a swagger error. The value is now correct."
      },
      {
        "code": "java.method.returnTypeChanged",
        "old": "method com.azure.core.util.IterableStream<byte[]> com.azure.core.amqp.models.AmqpDataBody::getData()",
        "new": "method java.util.List<byte[]> com.azure.core.amqp.models.AmqpDataBody::getData()",
        "justification": "Updated "
      },
      {
        "code": "java.class.removed",
        "old": "class com.azure.core.amqp.models.AmqpDataBody",
        "justification": "Renamed as AmqpMessageBody."
      },
      {
        "code": "java.class.kindChanged",
        "old": "interface com.azure.core.amqp.models.AmqpMessageBody",
        "new": "class com.azure.core.amqp.models.AmqpMessageBody",
        "justification": "AmqpMessageBody is class representing all the new AMQP data types."
      },
      {
        "code": "java.class.nowFinal",
        "old": "interface com.azure.core.amqp.models.AmqpMessageBody",
        "new": "class com.azure.core.amqp.models.AmqpMessageBody",
        "justification": "Made it final."
      },
      {
        "code": "java.class.removed",
        "old": "enum com.azure.core.amqp.models.AmqpBodyType",
        "justification": "Because It is renamed to AmqpMessageBodyType"
      },
      {
        "code": "java.method.returnTypeChanged",
        "old": "method com.azure.core.amqp.models.AmqpBodyType com.azure.core.amqp.models.AmqpMessageBody::getBodyType()",
        "new": "method com.azure.core.amqp.models.AmqpMessageBodyType com.azure.core.amqp.models.AmqpMessageBody::getBodyType()",
        "justification": "Renamed to match AmqpMessage prefix."
      },
      {
        "code": "java.method.returnTypeChanged",
        "old": "method java.lang.String com.azure.core.amqp.models.AmqpMessageProperties::getCorrelationId()",
        "new": "method com.azure.core.amqp.models.AmqpMessageId com.azure.core.amqp.models.AmqpMessageProperties::getCorrelationId()",
        "justification": "New return type AmqpMessageId."
      },
      {
        "code": "java.method.returnTypeChanged",
        "old": "method java.lang.String com.azure.core.amqp.models.AmqpMessageProperties::getMessageId()",
        "new": "method com.azure.core.amqp.models.AmqpMessageId com.azure.core.amqp.models.AmqpMessageProperties::getMessageId()",
        "justification": "New return type."
      },
      {
        "code": "java.method.returnTypeChanged",
        "old": "method java.lang.String com.azure.core.amqp.models.AmqpMessageProperties::getReplyTo()",
        "new": "method com.azure.core.amqp.models.AmqpAddress com.azure.core.amqp.models.AmqpMessageProperties::getReplyTo()",
        "justification": "New return type."
      },
      {
        "code": "java.method.returnTypeChanged",
        "old": "method java.lang.String com.azure.core.amqp.models.AmqpMessageProperties::getTo()",
        "new": "method com.azure.core.amqp.models.AmqpAddress com.azure.core.amqp.models.AmqpMessageProperties::getTo()",
        "justification": "New return type."
      },
      {
        "code": "java.method.parameterTypeChanged",
        "old": "parameter com.azure.core.amqp.models.AmqpMessageProperties com.azure.core.amqp.models.AmqpMessageProperties::setCorrelationId(===java.lang.String===)",
        "new": "parameter com.azure.core.amqp.models.AmqpMessageProperties com.azure.core.amqp.models.AmqpMessageProperties::setCorrelationId(===com.azure.core.amqp.models.AmqpMessageId===)",
        "justification": "Introduced new type AmqpMessageId."
      },
      {
        "code": "java.method.parameterTypeChanged",
        "old": "parameter com.azure.core.amqp.models.AmqpMessageProperties com.azure.core.amqp.models.AmqpMessageProperties::setMessageId(===java.lang.String===)",
        "new": "parameter com.azure.core.amqp.models.AmqpMessageProperties com.azure.core.amqp.models.AmqpMessageProperties::setMessageId(===com.azure.core.amqp.models.AmqpMessageId===)",
        "justification": "Introduced new type AmqpMessageId."
      },
      {
        "code": "java.method.parameterTypeChanged",
        "old": "parameter com.azure.core.amqp.models.AmqpMessageProperties com.azure.core.amqp.models.AmqpMessageProperties::setReplyTo(===java.lang.String===)",
        "new": "parameter com.azure.core.amqp.models.AmqpMessageProperties com.azure.core.amqp.models.AmqpMessageProperties::setReplyTo(===com.azure.core.amqp.models.AmqpAddress===)",
        "justification": "Introduced new type AmqpAddress."
      },
      {
        "code": "java.method.parameterTypeChanged",
        "old": "parameter com.azure.core.amqp.models.AmqpMessageProperties com.azure.core.amqp.models.AmqpMessageProperties::setTo(===java.lang.String===)",
        "new": "parameter com.azure.core.amqp.models.AmqpMessageProperties com.azure.core.amqp.models.AmqpMessageProperties::setTo(===com.azure.core.amqp.models.AmqpAddress===)",
        "justification": "Introduced new type AmqpAddress."
      },
      {
        "code": "java.method.removed",
        "old": "method void com.azure.core.amqp.models.AmqpAnnotatedMessage::<init>(com.azure.core.amqp.models.AmqpAnnotatedMessage)",
        "justification": "Removed copy constructor, It is not required for Service bus message."
      },
      {
        "code": "java.method.defaultMethodAddedToInterface",
        "new": "method reactor.core.publisher.Mono<com.azure.core.http.HttpResponse> com.azure.core.http.HttpClient::send(com.azure.core.http.HttpRequest, com.azure.core.util.Context)",
        "justification": "Default interface method"
      },
      {
        "code": "java.method.staticMethodAddedToInterface",
        "new": "method com.azure.core.http.HttpClient com.azure.core.http.HttpClient::createDefault(com.azure.core.util.HttpClientOptions)",
        "justification": "Default implementation"
      },
      {
        "code": "java.method.added",
        "new": "method void com.azure.core.http.HttpHeader::<init>(java.lang.String, java.util.List<java.lang.String>)",
        "justification": "New constructor"
      },
      {
        "code": "java.method.added",
        "new": "method com.azure.core.http.HttpHeaders com.azure.core.http.HttpHeaders::set(java.lang.String, java.lang.String)",
        "justification": "New method"
      },
      {
        "code": "java.method.added",
        "new": "method com.azure.core.http.HttpHeaders com.azure.core.http.HttpHeaders::set(java.lang.String, java.util.List<java.lang.String>)",
        "justification": "New method"
      },
      {
        "code": "java.method.added",
        "new": "method com.azure.core.http.HttpHeaders com.azure.core.http.HttpHeaders::setAll(java.util.Map<java.lang.String, java.util.List<java.lang.String>>)",
        "justification": "New method"
      },
      {
        "code": "java.method.added",
        "new": "method void com.azure.core.util.Header::<init>(java.lang.String, java.util.List<java.lang.String>)",
        "justification": "New method"
      },
      {
        "code": "java.method.added",
        "new": "method void com.azure.core.util.Header::<init>(java.lang.String, java.lang.String[])",
        "justification": "New method"
      },
      {
        "code": "java.method.added",
        "new": "method java.util.List<java.lang.String> com.azure.core.util.Header::getValuesList()",
        "justification": "New method"
      },
      {
        "code": "java.method.added",
        "new": "method com.azure.core.util.polling.PollerFlux<T, U> com.azure.core.util.polling.PollerFlux<T, U>::setPollInterval(java.time.Duration)",
        "justification": "New method"
      },
      {
        "code": "java.method.added",
        "new": "method com.azure.core.credential.TokenRequestContext com.azure.core.credential.TokenRequestContext::setClaims(java.lang.String)",
        "justification": "New method"
      },
      {
        "code": "java.method.added",
        "new": "method java.lang.String com.azure.core.credential.TokenRequestContext::getClaims()",
        "justification": "New method"
      },
      {
        "code": "java.method.defaultMethodAddedToInterface",
        "new": "method com.azure.core.util.polling.SyncPoller<T, U> com.azure.core.util.polling.SyncPoller<T, U>::setPollInterval(java.time.Duration)",
        "justification": "Default implementation"
      },
      {
        "regex": true,
        "code": "java\\.annotation\\.(added|attributeValueChanged|attributeAdded)",
        "new": "(class|method void|parameter void) com\\.azure\\.search\\.documents\\.indexes\\.models\\..*",
        "justification": "Generated classes were moved into public API, these annotations were already being used in implementation used during serialization and deserialization."
      },
      {
        "code": "java.field.constantValueChanged",
        "old": "field com.azure.messaging.eventgrid.SystemEventNames.COMMUNICATION_CHAT_MESSAGE_REMOVED_FROM_THREAD",
        "new": "field com.azure.messaging.eventgrid.SystemEventNames.COMMUNICATION_CHAT_MESSAGE_REMOVED_FROM_THREAD",
        "justification": "Correct the event type defined in swagger file"
      },
      {
        "code": "java.field.constantValueChanged",
        "old": "field com.azure.messaging.eventgrid.SystemEventNames.COMMUNICATION_CHAT_PARTICIPANT_ADDED_TO_THREAD",
        "new": "field com.azure.messaging.eventgrid.SystemEventNames.COMMUNICATION_CHAT_PARTICIPANT_ADDED_TO_THREAD",
        "justification": "Correct the event type defined in swagger file"
      },
      {
        "code": "java.method.added",
        "new": "method com.azure.core.http.ProxyOptions com.azure.core.http.ProxyOptions::fromConfiguration(com.azure.core.util.Configuration, boolean)",
        "justification": "Method exposed from Azure Core"
      },
      {
        "code": "java.method.defaultMethodAddedToInterface",
        "new": "method <T> T com.azure.core.util.serializer.SerializerAdapter::deserialize(byte[], java.lang.reflect.Type, com.azure.core.util.serializer.SerializerEncoding) throws java.io.IOException",
        "justification": "Method exposed from Azure Core"
      },
      {
        "code": "java.method.defaultMethodAddedToInterface",
        "new": "method byte[] com.azure.core.util.serializer.SerializerAdapter::serializeToBytes(java.lang.Object, com.azure.core.util.serializer.SerializerEncoding) throws java.io.IOException",
        "justification": "Method exposed from Azure Core"
      },
      {
        "code": "java.annotation.attributeValueChanged",
        "old": "@interface com.azure.core.annotation.ServiceClient",
        "new": "@interface com.azure.core.annotation.ServiceClient",
        "justification": "Updated the retention policy from SOURCE to CLASS which is not considered a public API change"
      },
      {
        "code": "java.annotation.attributeValueChanged",
        "old": "@interface com.azure.core.annotation.ServiceMethod",
        "new": "@interface com.azure.core.annotation.ServiceMethod",
        "justification": "Updated the retention policy from SOURCE to CLASS which is not considered a public API change"
      },
      {
        "code": "java.method.visibilityReduced",
        "new": "method java.util.function.Predicate<C> com.azure.core.util.paging.ContinuablePagedFlux<C, T, P extends com.azure.core.util.paging.ContinuablePage<C extends java.lang.Object, T extends java.lang.Object>>::getContinuationPredicate()",
        "justification": "Adding a final method to an abstract class that is rarely extended. New final method uses an unlikely name that wouldn't be found in sub-types."
      },
      {
        "regex": true,
        "code": "java\\.method\\.finalMethodAddedToNonFinalClass",
        "new": "method java\\.util\\.function\\.Predicate<C> com\\.azure\\.core\\.util\\.paging\\.ContinuablePagedFlux<C, T, P extends com\\.azure\\.core\\.util\\.paging\\.ContinuablePage<C extends java\\.lang\\.Object, T extends java\\.lang\\.Object>>::getContinuationPredicate\\(\\).*",
        "justification": "Adding a final method to an abstract class that is rarely extended. New final method uses an unlikely name that wouldn't be found in sub-types."
      },
      {
        "regex": true,
        "code": "java\\.annotation\\.added",
        "old": ".*",
        "annotationType": "com\\.azure\\.core\\.annotation\\.Service(Method|Client)",
        "justification": "These are SDK metadata annotations and don't affect runtime behavior."
      },
      {
        "code": "java.annotation.attributeValueChanged",
        "new": "@interface com.azure.core.annotation.JsonFlatten",
        "justification": "Changes made the annotation more permissive on the target types."
      },
      {
<<<<<<< HEAD
        "code": "java.method.added",
        "new": "method void com.azure.core.http.rest.PagedFlux<T>::<init>(java.util.function.Function<java.lang.Integer, reactor.core.publisher.Mono<com.azure.core.http.rest.PagedResponse<T>>>, java.util.function.BiFunction<java.lang.String, java.lang.Integer, reactor.core.publisher.Mono<com.azure.core.http.rest.PagedResponse<T>>>)",
        "justification": "AppConfiguration doesn't expose this type from Azure Core"
      },
      {
        "code": "java.method.added",
        "new": "method void com.azure.core.http.rest.PagedFlux<T>::<init>(java.util.function.Function<java.lang.Integer, reactor.core.publisher.Mono<com.azure.core.http.rest.PagedResponse<T>>>)",
        "justification": "AppConfiguration doesn't expose this type from Azure Core"
=======
        "code": "java.field.serialVersionUIDUnchanged",
        "old": "field com.azure.core.amqp.exception.AmqpErrorContext.serialVersionUID",
        "new": "field com.azure.core.amqp.exception.AmqpErrorContext.serialVersionUID",
        "justification": "The field ErrorInfo was added to AmqpErrorContext, but no existing fields were removed or changed."
      },
      {
          "code": "java.method.added",
          "new": "method com.azure.core.util.HttpClientOptions com.azure.core.util.HttpClientOptions::setReadTimeout(java.time.Duration)",
          "justification": "New Setter method."
      },
      {
          "code": "java.method.added",
          "new": "method com.azure.core.util.HttpClientOptions com.azure.core.util.HttpClientOptions::setResponseTimeout(java.time.Duration)",
          "justification": "New Setter method."
>>>>>>> 1e670b28
      }
    ]
  }
]<|MERGE_RESOLUTION|>--- conflicted
+++ resolved
@@ -508,16 +508,6 @@
         "justification": "Changes made the annotation more permissive on the target types."
       },
       {
-<<<<<<< HEAD
-        "code": "java.method.added",
-        "new": "method void com.azure.core.http.rest.PagedFlux<T>::<init>(java.util.function.Function<java.lang.Integer, reactor.core.publisher.Mono<com.azure.core.http.rest.PagedResponse<T>>>, java.util.function.BiFunction<java.lang.String, java.lang.Integer, reactor.core.publisher.Mono<com.azure.core.http.rest.PagedResponse<T>>>)",
-        "justification": "AppConfiguration doesn't expose this type from Azure Core"
-      },
-      {
-        "code": "java.method.added",
-        "new": "method void com.azure.core.http.rest.PagedFlux<T>::<init>(java.util.function.Function<java.lang.Integer, reactor.core.publisher.Mono<com.azure.core.http.rest.PagedResponse<T>>>)",
-        "justification": "AppConfiguration doesn't expose this type from Azure Core"
-=======
         "code": "java.field.serialVersionUIDUnchanged",
         "old": "field com.azure.core.amqp.exception.AmqpErrorContext.serialVersionUID",
         "new": "field com.azure.core.amqp.exception.AmqpErrorContext.serialVersionUID",
@@ -532,7 +522,16 @@
           "code": "java.method.added",
           "new": "method com.azure.core.util.HttpClientOptions com.azure.core.util.HttpClientOptions::setResponseTimeout(java.time.Duration)",
           "justification": "New Setter method."
->>>>>>> 1e670b28
+      },
+      {
+        "code": "java.method.added",
+        "new": "method void com.azure.core.http.rest.PagedFlux<T>::<init>(java.util.function.Function<java.lang.Integer, reactor.core.publisher.Mono<com.azure.core.http.rest.PagedResponse<T>>>, java.util.function.BiFunction<java.lang.String, java.lang.Integer, reactor.core.publisher.Mono<com.azure.core.http.rest.PagedResponse<T>>>)",
+        "justification": "AppConfiguration doesn't expose this type from Azure Core"
+      },
+      {
+        "code": "java.method.added",
+        "new": "method void com.azure.core.http.rest.PagedFlux<T>::<init>(java.util.function.Function<java.lang.Integer, reactor.core.publisher.Mono<com.azure.core.http.rest.PagedResponse<T>>>)",
+        "justification": "AppConfiguration doesn't expose this type from Azure Core"
       }
     ]
   }
